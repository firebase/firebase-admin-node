--- conflicted
+++ resolved
@@ -2,6 +2,8 @@
 
 - [fixed] Correctly parses error codes with details messages in Firebase Auth.
 - [fixed] Fixed optional fields in UserRecord types to be optional.
+- [added] `admin.projectManagement().shaCertificate()` method to create an
+  instance of admin.projectManagement.ShaCertificate.
 
 # v6.4.0
 
@@ -16,12 +18,6 @@
   and `admin.credential.refreshToken()` methods now accept an `http.Agent`
   as an optional argument. If specified, the `http.Agent` will be used
   when calling Google backend servers to fetch OAuth2 access tokens.
-<<<<<<< HEAD
-- [added] `messaging.AndroidNotification` type now supports channel_id.
-- [added] `admin.projectManagement().shaCertificate()` method to create an
-  instance of admin.projectManagement.ShaCertificate.
-=======
->>>>>>> fb9d7794
 
 # v6.3.0
 
