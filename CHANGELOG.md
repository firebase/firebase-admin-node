# Unreleased

<<<<<<< HEAD
- [feature] Added the session cookie management APIs for creating and verifying
  session cookies, via `auth.createSessionCookie()` and
  `auth.verifySessionCookie()`.
=======
- [added] Added the `mutableContent` optional field to the `Aps` type of
  the FCM API.
- [added] Added the support for specifying arbitrary custom key-value
  fields in the `Aps` type.
>>>>>>> 4d27e900

# v5.11.0

- [changed] Added the `auth.importUsers()` method for importing users to
  Firebase Auth in bulk.

# v5.10.0

- [changed] Upgraded Realtime Database client to v0.2.0. With this upgrade
  developers can call the `admin.database().ref()` method with another
  `Reference` instance as the argument.
- [changed] Upgraded Cloud Firestire client to v0.13.0.

# v5.9.1

- [changed] The `admin.initializeApp()` method can now be invoked without an
  explicit `credential` option. In that case the SDK will get initialized with
  Google application default credentials.
- [changed] Upgraded Realtime Database client to v0.1.11.
- [changed] Modified the Realtime Database client integration to report the
  correct user agent header.
- [changed] Upgraded Cloud Firestire client to v0.12.0.
- [changed] Improved error handling in FCM by mapping more server-side errors
  to client-side error codes.

# v5.9.0

- [added] Added the `messaging.send()` method and the new `Message` type for
  sending Cloud Messaging notifications via the
  [new FCM REST endpoint](https://firebase.google.com/docs/reference/fcm/rest/v1/projects.messages).

# v5.8.2

- [changed] Exposed `admin.firestore.DocumentReference` and
  `admin.firestore.DocumentSnapshot` types from the Admin SDK typings.
- [changed] Upgraded Firestore dependency version to
  [0.11.2](https://github.com/googleapis/nodejs-firestore/releases/tag/v0.11.2).

# v5.8.1

- [changed] Upgraded Firestore dependency version from 0.10.0 to 0.11.1.
  This includes several bug fixes in Cloud Firestore.

# v5.8.0

### Initialization

- [added] The [`admin.initializeApp()`](https://firebase.google.com/docs/reference/admin/node/admin#.initializeApp)
  method can now be invoked without any arguments. This initializes an app
  using Google Application Default Credentials, and other
  [`AppOptions`](https://firebase.google.com/docs/reference/admin/node/admin.app.AppOptions) loaded from
  the `FIREBASE_CONFIG` environment variable.

### Authentication

- [changed] Upgraded the `jsonwebtoken` library to 8.1.0.

# v5.7.0

### Authentication

- [added] A new [`revokeRefreshTokens()`](https://firebase.google.com/docs/reference/admin/node/admin.auth.Auth#revokeRefreshTokens)
  method for revoking refresh tokens issued to a user.
- [added] The [`verifyIdToken()`](https://firebase.google.com/docs/reference/admin/node/admin.auth.Auth#verifyIdToken)
  method now accepts an optional `checkRevoked` argument, which can be used to
  check if a given ID token has been revoked.

# v5.6.0

- [added] A new [`admin.instanceId()`](https://firebase.google.com/docs/reference/admin/node/admin.instanceId)
  API that facilitates deleting instance IDs and associated user data from
  Firebase projects.
- [changed] Updated the TypeScript typings for `admin.AppOptions` to reflect the
  introduction of the `projectId` option.
- [changed] Removed some unused third party dependencies.

# v5.5.1

### Cloud Firestore

- [changed] Upgraded the Cloud Firestore client to the latest available
  version, which adds input validation to several operations, and retry logic
  to handle network errors.

### Realtime Database

- [changed] Fixed an issue in the TypeScript typings of the Realtime Database API.

# v5.5.0

### Realtime Database

- [added] [`app.database()`](https://firebase.google.com/docs/reference/admin/node/admin.app.App#database)
  method now optionally accepts a database URL. This feature can be used to
  access multiple Realtime Database instances from the same app.
- [changed] Upgraded the Realtime Database client to the latest available
  version.

### Cloud Firestore

- [changed] Upgraded the Cloud Firestore client to the latest available
  version.

# v5.4.3

- [changed] Fixed a regression in module loading that prevented using
  the Admin SDK in environments like AWS Lambda. This regression was
  introduced in the 5.4.0 release, which added a new dependency to Firestore
  and gRPC. This fix lazily loads Firestore and gRPC, thus enabling
  Admin SDK usage in the affected environments as long as no explicit
  attempts are made to use the Firestore API.


# v5.4.2

- [changed] Upgraded the Cloud Firestore client dependency to 0.8.2, which
  resolves an issue with saving objects with nested document references.

# v5.4.1

- [changed] Upgraded the Firestore client dependency to 0.8.1, which resolves
  the installation issues reported in the Yarn environment.

# v5.4.0

- [added] A new [`admin.firestore()`](https://firebase.google.com/docs/reference/admin/node/admin.firestore)
  API that facilitates accessing [Google Cloud Firestore](https://firebase.google.com/docs/firestore)
  databases using the
  [`@google-cloud/firestore`](https://cloud.google.com/nodejshttps://firebase.google.com/docs/reference/firestore/latest/)
  library. See [Set Up Your Node.js App for Cloud Firestore](https://firebase.google.com/docs/firestore/server/setup-node)
  to get started.

# v5.3.0

- [changed] SDK now retries outbound HTTP calls on all low-level I/O errors.

### Authentication

- [added] A new [`setCustomUserClaims()`](https://firebase.google.com/docs/reference/admin/node/admin.auth.Auth#setCustomUserClaims)
  method for setting custom claims on user accounts. Custom claims set via this
  method become available on the ID tokens of the corresponding users when they
  sign in. To learn how to use this API for controlling access to Firebase
  resources, see
  [Control Access with Custom Claims and Security Rules](https://firebase.google.com/docs/auth/admin/custom-claims).
- [added] A new [`listUsers()`](https://firebase.google.com/docs/reference/admin/node/admin.auth.Auth#listUsers)
  method for listing all the users in a Firebase project in batches.

### Storage

- [changed] Declared a more concrete TypeScript return type (`Bucket`) for the
  [`bucket()`](https://firebase.google.com/docs/reference/admin/node/admin.storage.Storage#bucket) method
  in the Storage API.

# v5.2.1

- [changed] A bug in the TypeScript type declarations that come bundled with the
  SDK (`index.d.ts`) has been fixed.

# v5.2.0
- [added] A new [Cloud Storage API](https://firebase.google.com/docs/reference/admin/node/admin.storage)
  that facilitates accessing Google Cloud Storage buckets using the
  [`@google-cloud/storage`](https://googlecloudplatform.github.io/google-cloud-node/#https://firebase.google.com/docs/storage/latest/storage)
  library.

### Authentication

- [changed] New type definitions for the arguments of `createUser()` and
  `updateUser()` methods.

### Cloud Messaging

- [changed] Redefined the arguments of `sendToDevice()` using intersection
  instead of overloading.

# v5.1.0

### Authentication

- [added] Added the method
  [`getUserByPhoneNumber()`](https://firebase.google.com/docs/reference/admin/node/admin.auth.Auth#getUserByPhoneNumber)
  to the [`admin.auth`](https://firebase.google.com/docs/reference/admin/node/admin.auth) interface. This method
  enables retrieving user profile information by a phone number.
- [added] [`createUser()`](https://firebase.google.com/docs/reference/admin/node/admin.auth.Auth#createUser)
  and [`updateUser()`](https://firebase.google.com/docs/reference/admin/node/admin.auth.Auth#updateUser) methods
  now accept a `phoneNumber` property, which can be used to create users with a phone
  number field and/or update the phone number associated with a user.
- [added] Added the `phoneNumber` field to
  [`admin.auth.UserRecord`](https://firebase.google.com/docs/reference/admin/node/admin.auth.UserRecord),
  which exposes the phone number associated with a user account.
- [added] Added the `phoneNumber` field to
  [`admin.auth.UserInfo`](https://firebase.google.com/docs/reference/admin/node/admin.auth.UserInfo),
  which exposes the phone number associated with a user account by a linked
  identity provider.

# v5.0.1

- [changed] Improved the error messages thrown in the case of network and RPC
  errors. These errors now include outgoing HTTP request details that make
  it easier to localize and debug issues.

### Authentication

- [changed] Implemented support in the user management API for handling photo
  URLs with special characters.

# v5.0.0

### Initialization

- [changed] The deprecated `serviceAccount` property in the
  [`admin.App.Options`](https://firebase.google.com/docs/reference/admin/node/admin.app.AppOptions)
  type has been removed in favor of the `credential` property.
- [changed] Initializing the SDK without setting a credential
  results in an exception.
- [changed] Initializing the SDK with a malformed private key string
  results in an exception.

### Authentication

- [changed] `createdAt` and `lastSignedInAt` properties in
  [`admin.auth.UserMetadata`](https://firebase.google.com/docs/reference/admin/node/admin.auth.UserMetadata)
  have been renamed to `creationTime` and `lastSignInTime`. Also these
  properties now provide UTC formatted strings instead of `Date` values.

# v4.2.1

- [changed] Updated the SDK to periodically refresh the OAuth access token
  internally used by `FirebaseApp`. This reduces the number of authentication
  failures encountered at runtime by SDK components like Realtime Database.

# v4.2.0

### Cloud Messaging

- [added] Added the methods
  [`subscribeToTopic()`](https://firebase.google.com/docs/reference/admin/node/admin.messaging.Messaging#subscribeToTopic)
  and
  [`unsubscribeFromTopic()`](https://firebase.google.com/docs/reference/admin/node/admin.messaging.Messaging#unsubscribeFromTopic)
  to the [`admin.messaging()`](https://firebase.google.com/docs/reference/admin/node/admin.messaging)
  service. The new methods allow subscribing to and unsubscribing from {{messaging}}
  topics via registration tokens.

# v4.1.4

### Authentication

- [changed] Cleaned up a number of types to improve the log output, thereby
  making debugging easier.

### Realtime Database

- [changed] Fixed an issue which could cause infinite loops when using `push()`
  with no arguments.

# v4.1.3

- [changed] Fixed incorrect usage of `undefined` - as opposed to `void` - in
  several places in the TypeScript typings.
- [changed] Added missing properties to the TypeScript typings for
  [`DecodedIdToken`](https://firebase.google.com/docs/reference/admin/node/admin.auth.DecodedIdToken).
- [changed] Fixed issues when using some types with the TypeScript
  `strictNullChecks` option enabled.
- [changed] Removed incorrect `admin.Promise` type from the TypeScript typings
  in favor of the Node.js built-in `Promise` type, which the SDK actually uses.
- [changed] Added error codes to all app-level errors. All errors in the SDK
  now properly implement the
  [`FirebaseError`](https://firebase.google.com/docs/reference/admin/node/admin.FirebaseError) interface.
- [changed] Improved error handling when initializing the SDK with a credential
  that cannot generate valid access tokens.
- [added] Added new `admin.database.EventType` to the TypeScript typings.

### Realtime Database

- [changed] Improved how the Realtime Database reports errors when provided with
  various types of invalid credentials.

# v4.1.2

### Authentication

- [changed] Improved input validation and error messages for all user
  management methods.
- [changed]
  [`verifyIdToken()`](https://firebase.google.com/docs/reference/admin/node/admin.auth.Auth#verifyIdToken)
  now works with non-cert credentials, assuming the `GCLOUD_PROJECT` environment
  variable is set to your project ID, which is the case when running on Google
  infrastructure such as Google App Engine and Google Compute Engine.

### Realtime Database

- [changed] Added `toJSON()` methods to the `DataSnapshot` and `Query` objects
  to make them properly JSON-serializable.

### Cloud Messaging

- [changed] Improved response parsing when
  [`sendToDevice()`](https://firebase.google.com/docs/reference/admin/node/admin.messaging.Messaging#sendToDevice)
  and
  [`sendToDeviceGroup()`](https://firebase.google.com/docs/reference/admin/node/admin.messaging.Messaging#sendToDeviceGroup)
  are provided with unexpected inputs.


# v4.1.1

- [changed] Added in missing TypeScript typings for the `FirebaseError.toJSON()`
  method.

### Authentication

- [changed] Fixed issue with
  [`createUser()`](https://firebase.google.com/docs/reference/admin/node/admin.auth.Auth#createUser)
  which sometimes caused multiple users to share the same email.


# v4.1.0

- [changed] Added in missing TypeScript typings for the `toJSON()` method off
  of several objects.

### Cloud Messaging

- [added] A new
  [`admin.messaging()`](https://firebase.google.com/docs/reference/admin/node/admin.messaging) service
  allows you to send messages through
  [Firebase Cloud Messaging](https://firebase.google.com/docs/cloud-messaging/admin/). The new service
  includes the
  [`sendToDevice()`](https://firebase.google.com/docs/reference/admin/node/admin.messaging.Messaging#sendToDevice),
  [`sendToDeviceGroup()`](https://firebase.google.com/docs/reference/admin/node/admin.messaging.Messaging#sendToDeviceGroup),
  [`sendToTopic()`](https://firebase.google.com/docs/reference/admin/node/admin.messaging.Messaging#sendToTopic),
  and
  [`sendToCondition()`](https://firebase.google.com/docs/reference/admin/node/admin.messaging.Messaging#sendToCondition)
  methods.


# v4.0.6

### Initialization

- [changed] Fixed an issue which caused importing the library via the ES2015
  import syntax (`import * as admin from "firebase-admin"`) to not work
  properly.


# v4.0.5

- [changed] TypeScript support has been greatly improved. Typings for the
  Realtime Database are now available and all other known issues with incorrect or
  incomplete type information have been resolved.

### Initialization

- [changed] Fixed an issue which caused the SDK to appear to hang when provided
  with a credential that generated invalid access tokens. The most common cause
  of this was using a credential whose access had been revoked. Now, an error
  will be logged to the console in this scenario.

### Authentication

- [added] The error message for an `auth/internal-error` error now includes
  the raw server response to more easily debug and track down unhandled errors.
- [changed] Fixed an issue that caused an `auth/internal-error` error to be
  thrown when calling
  [`getUser()`](https://firebase.google.com/docs/reference/admin/node/admin.auth.Auth#getUser) or
  [`getUserByEmail()`](https://firebase.google.com/docs/reference/admin/node/admin.auth.Auth#getUserByEmail)
  for a user without a creation date.
- [changed] Fixed an issue which caused an `auth/internal-error` error to be
  thrown when calling
  [`createUser()`](https://firebase.google.com/docs/reference/admin/node/admin.auth.Auth#createUser) with
  an email that corresponds to an existing user.
- [changed] Fixed an issue which caused an `auth/internal-error` error to be
  thrown when calling Authentication methods with a credential with insufficient
  permission. Now, an `auth/insufficient-permission` error will be thrown
  instead.


# v4.0.4

### Authentication

- [changed] Fixed an issue that caused several Authentication methods to throw
  an error when provided with inputs containing Unicode characters.


# v4.0.3

### Initialization

- [changed] Fixed an issue that caused a `null` value for the
  `databaseAuthVariableOverride` property to be ignored when passed as part
  of the first argument to
  [`initializeApp()`](https://firebase.google.com/docs/reference/admin/node/admin#.initializeApp), which
  caused the app to still have full admin access. Now, passing this value has
  the expected behavior: the app has unauthenticated access to the
  Realtime Database, and behaves as if no user is logged into the app.

### Authentication

- [changed] Fixed an issue that caused an `auth/invalid-uid` error to
  be thrown for valid `uid` values passed to several Authentication methods.


# v4.0.2

- [added] Improved error messages throughout the Admin Node.js SDK.
- [changed] Upgraded dependencies so that the Admin Node.js SDK no longer
  throws warnings for using deprecated `Buffer` APIs in Node.js `7.x.x`.


# v4.0.1

- [changed] Fixed issue which caused the 4.0.0 release to not
  include the `README.md` and `npm-shrinkwrap.json` files.


# v4.0.0

- [added] The Admin Node.js SDK (available on npm as `firebase-admin`) is a
  new SDK which replaces and expands the admin capabilities of the standard
  `firebase` npm module. See
  [Add the Firebase Admin SDK to your Server](https://firebase.google.com/docs/admin/setup/) to get
  started.
- [issue] This version does not include the `README.md` and
  `npm-shrinkwrap.json` files. This was fixed in version 4.0.1.

### Initialization

- [deprecated] The `serviceAccount` property of the options passed as the
  first argument to
  [`initializeApp()`](https://firebase.google.com/docs/reference/admin/node/admin#.initializeApp) has been
  deprecated in favor of a new `credential` property. See
  [Initialize the SDK](https://firebase.google.com/docs/admin/setup/#initialize_the_sdk) for more details.
- [added] The new
  [`admin.credential.cert()`](https://firebase.google.com/docs/reference/admin/node/admin.credential#.cert)
  method allows you to authenticate the SDK with a service account key file.
- [added] The new
  [`admin.credential.refreshToken()`](https://firebase.google.com/docs/reference/admin/node/admin.credential#.refreshToken)
  method allows you to authenticate the SDK with a Google OAuth2 refresh token.
- [added] The new
  [`admin.credential.applicationDefault()`](https://firebase.google.com/docs/reference/admin/node/admin.credential#.applicationDefault)
  method allows you to authenticate the SDK with Google Application Default
  Credentials.

### Authentication

- [added] A new Admin API for managing your Firebase Authentication users is now
  available. This API lets you manage your users without using their existing
  credentials, and without worrying about client-side rate limiting. The new
  methods included in this API are
  [`getUser()`](https://firebase.google.com/docs/reference/admin/node/admin.auth.Auth#getUser),
  [`getUserByEmail()`](https://firebase.google.com/docs/reference/admin/node/admin.auth.Auth#getUserByEmail),
  [`createUser()`](https://firebase.google.com/docs/reference/admin/node/admin.auth.Auth#createUser),
  [`updateUser()`](https://firebase.google.com/docs/reference/admin/node/admin.auth.Auth#updateUser), and
  [`deleteUser()`](https://firebase.google.com/docs/reference/admin/node/admin.auth.Auth#deleteUser). See
  [Manage Users](https://firebase.google.com/docs/auth/admin/manage-users) for more details.
- [changed] The
  [`createCustomToken()`](https://firebase.google.com/docs/reference/admin/node/admin.auth.Auth#createCustomToken)
  method is now asynchronous, returning a `Promise<string>` instead of a
  `string`.<|MERGE_RESOLUTION|>--- conflicted
+++ resolved
@@ -1,15 +1,12 @@
 # Unreleased
 
-<<<<<<< HEAD
 - [feature] Added the session cookie management APIs for creating and verifying
   session cookies, via `auth.createSessionCookie()` and
   `auth.verifySessionCookie()`.
-=======
 - [added] Added the `mutableContent` optional field to the `Aps` type of
   the FCM API.
 - [added] Added the support for specifying arbitrary custom key-value
   fields in the `Aps` type.
->>>>>>> 4d27e900
 
 # v5.11.0
 
