--- conflicted
+++ resolved
@@ -1,16 +1,13 @@
 # Unreleased
 
-<<<<<<< HEAD
 - [changed] `verifyIdToken()` and `verifySessionCookie()` methods now return
   `auth/id-token-expired` and `auth/session-cookie-expired` error codes for
   expired JWTs.
-=======
 - [fixed] Including additional helpful details in the errors thrown due to
   credentials-related problems.
 
 # v6.5.1
 
->>>>>>> 7dbf080a
 - [fixed] Implemented a Node.js environment check that will be executed at
   package import time.
 - [fixed] Setting the `GOOGLE_APPLICATION_CREDENTIALS` environment variable
