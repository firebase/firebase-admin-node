# Unreleased

<<<<<<< HEAD
- [changed] Upgraded Cloud Firestore client to v0.19.0.
- [added] Exposed the `Transaction` type from the `admin.firestore` namespace.
=======
- [fixed] Fixing error handling in FCM. The SDK now checks the key
  type.googleapis.com/google.firebase.fcm.v1.FcmError to set error code.
>>>>>>> 95a0d362

# v6.1.0

- [changed] Upgraded Cloud Firestore client to v0.18.0.
- [added] Exposed the `CollectionReference`, `WriteBatch`, `WriteResult` and
  `QueryDocumentSnapshot` types from the `admin.firestore` namespace.

# v6.0.0

- [changed] Upgraded Cloud Firestore client to v0.16.0.
- [changed] Firestore and Storage client libraries are now defined as optional
  dependencies.
- [changed] Dropped support for Node.js 4.

# v5.13.1

- [changed] Upgraded Cloud Firestore client to v0.15.4.
- [changed] Exposed the Firestore `Timestamp` type from the `admin.firestore`
  namespace.

# v5.13.0

- [changed] Admin SDK can now create custom tokens without being initialized
  with service account credentials. When a service account private key is not
  available, the SDK uses the remote IAM service to sign JWTs in the cloud.
- [changed] Updated the typings of the `admin.database.Query.once()`
  method to return a more specific type.
- [changed] Admin SDK can now read the Firebase/GCP project ID from both
  `GCLOUD_PROJECT` and `GOOGLE_CLOUD_PROJECT` environment variables.
- [changed] Updated the `WebpushNotification` typings to match
  [the current API](https://firebase.google.com/docs/reference/fcm/rest/v1/projects.messages#webpushconfig).
- [changed] Upgraded Cloud Firestore client to v0.15.2.

# v5.12.1

- [changed] Admin SDK now lazy loads all child namespaces and certain heavy
  dependencies for faster load times. This change also ensures that only
  the sources for namespaces that are actually used get loaded into the
  Node.js process.
- [changed] Upgraded Cloud Firestore client to v0.14.0.

# v5.12.0

- [feature] Added the session cookie management APIs for creating and verifying
  session cookies, via `auth.createSessionCookie()` and
  `auth.verifySessionCookie()`.
- [added] Added the `mutableContent` optional field to the `Aps` type of
  the FCM API.
- [added] Added the support for specifying arbitrary custom key-value
  fields in the `Aps` type.

# v5.11.0

- [changed] Added the `auth.importUsers()` method for importing users to
  Firebase Auth in bulk.

# v5.10.0

- [changed] Upgraded Realtime Database client to v0.2.0. With this upgrade
  developers can call the `admin.database().ref()` method with another
  `Reference` instance as the argument.
- [changed] Upgraded Cloud Firestore client to v0.13.0.

# v5.9.1

- [changed] The `admin.initializeApp()` method can now be invoked without an
  explicit `credential` option. In that case the SDK will get initialized with
  Google application default credentials.
- [changed] Upgraded Realtime Database client to v0.1.11.
- [changed] Modified the Realtime Database client integration to report the
  correct user agent header.
- [changed] Upgraded Cloud Firestire client to v0.12.0.
- [changed] Improved error handling in FCM by mapping more server-side errors
  to client-side error codes.

# v5.9.0

- [added] Added the `messaging.send()` method and the new `Message` type for
  sending Cloud Messaging notifications via the
  [new FCM REST endpoint](https://firebase.google.com/docs/reference/fcm/rest/v1/projects.messages).

# v5.8.2

- [changed] Exposed `admin.firestore.DocumentReference` and
  `admin.firestore.DocumentSnapshot` types from the Admin SDK typings.
- [changed] Upgraded Firestore dependency version to
  [0.11.2](https://github.com/googleapis/nodejs-firestore/releases/tag/v0.11.2).

# v5.8.1

- [changed] Upgraded Firestore dependency version from 0.10.0 to 0.11.1.
  This includes several bug fixes in Cloud Firestore.

# v5.8.0

### Initialization

- [added] The [`admin.initializeApp()`](https://firebase.google.com/docs/reference/admin/node/admin#.initializeApp)
  method can now be invoked without any arguments. This initializes an app
  using Google Application Default Credentials, and other
  [`AppOptions`](https://firebase.google.com/docs/reference/admin/node/admin.app.AppOptions) loaded from
  the `FIREBASE_CONFIG` environment variable.

### Authentication

- [changed] Upgraded the `jsonwebtoken` library to 8.1.0.

# v5.7.0

### Authentication

- [added] A new [`revokeRefreshTokens()`](https://firebase.google.com/docs/reference/admin/node/admin.auth.Auth#revokeRefreshTokens)
  method for revoking refresh tokens issued to a user.
- [added] The [`verifyIdToken()`](https://firebase.google.com/docs/reference/admin/node/admin.auth.Auth#verifyIdToken)
  method now accepts an optional `checkRevoked` argument, which can be used to
  check if a given ID token has been revoked.

# v5.6.0

- [added] A new [`admin.instanceId()`](https://firebase.google.com/docs/reference/admin/node/admin.instanceId)
  API that facilitates deleting instance IDs and associated user data from
  Firebase projects.
- [changed] Updated the TypeScript typings for `admin.AppOptions` to reflect the
  introduction of the `projectId` option.
- [changed] Removed some unused third party dependencies.

# v5.5.1

### Cloud Firestore

- [changed] Upgraded the Cloud Firestore client to the latest available
  version, which adds input validation to several operations, and retry logic
  to handle network errors.

### Realtime Database

- [changed] Fixed an issue in the TypeScript typings of the Realtime Database API.

# v5.5.0

### Realtime Database

- [added] [`app.database()`](https://firebase.google.com/docs/reference/admin/node/admin.app.App#database)
  method now optionally accepts a database URL. This feature can be used to
  access multiple Realtime Database instances from the same app.
- [changed] Upgraded the Realtime Database client to the latest available
  version.

### Cloud Firestore

- [changed] Upgraded the Cloud Firestore client to the latest available
  version.

# v5.4.3

- [changed] Fixed a regression in module loading that prevented using
  the Admin SDK in environments like AWS Lambda. This regression was
  introduced in the 5.4.0 release, which added a new dependency to Firestore
  and gRPC. This fix lazily loads Firestore and gRPC, thus enabling
  Admin SDK usage in the affected environments as long as no explicit
  attempts are made to use the Firestore API.


# v5.4.2

- [changed] Upgraded the Cloud Firestore client dependency to 0.8.2, which
  resolves an issue with saving objects with nested document references.

# v5.4.1

- [changed] Upgraded the Firestore client dependency to 0.8.1, which resolves
  the installation issues reported in the Yarn environment.

# v5.4.0

- [added] A new [`admin.firestore()`](https://firebase.google.com/docs/reference/admin/node/admin.firestore)
  API that facilitates accessing [Google Cloud Firestore](https://firebase.google.com/docs/firestore)
  databases using the
  [`@google-cloud/firestore`](https://cloud.google.com/nodejshttps://firebase.google.com/docs/reference/firestore/latest/)
  library. See [Set Up Your Node.js App for Cloud Firestore](https://firebase.google.com/docs/firestore/server/setup-node)
  to get started.

# v5.3.0

- [changed] SDK now retries outbound HTTP calls on all low-level I/O errors.

### Authentication

- [added] A new [`setCustomUserClaims()`](https://firebase.google.com/docs/reference/admin/node/admin.auth.Auth#setCustomUserClaims)
  method for setting custom claims on user accounts. Custom claims set via this
  method become available on the ID tokens of the corresponding users when they
  sign in. To learn how to use this API for controlling access to Firebase
  resources, see
  [Control Access with Custom Claims and Security Rules](https://firebase.google.com/docs/auth/admin/custom-claims).
- [added] A new [`listUsers()`](https://firebase.google.com/docs/reference/admin/node/admin.auth.Auth#listUsers)
  method for listing all the users in a Firebase project in batches.

### Storage

- [changed] Declared a more concrete TypeScript return type (`Bucket`) for the
  [`bucket()`](https://firebase.google.com/docs/reference/admin/node/admin.storage.Storage#bucket) method
  in the Storage API.

# v5.2.1

- [changed] A bug in the TypeScript type declarations that come bundled with the
  SDK (`index.d.ts`) has been fixed.

# v5.2.0
- [added] A new [Cloud Storage API](https://firebase.google.com/docs/reference/admin/node/admin.storage)
  that facilitates accessing Google Cloud Storage buckets using the
  [`@google-cloud/storage`](https://googlecloudplatform.github.io/google-cloud-node/#https://firebase.google.com/docs/storage/latest/storage)
  library.

### Authentication

- [changed] New type definitions for the arguments of `createUser()` and
  `updateUser()` methods.

### Cloud Messaging

- [changed] Redefined the arguments of `sendToDevice()` using intersection
  instead of overloading.

# v5.1.0

### Authentication

- [added] Added the method
  [`getUserByPhoneNumber()`](https://firebase.google.com/docs/reference/admin/node/admin.auth.Auth#getUserByPhoneNumber)
  to the [`admin.auth`](https://firebase.google.com/docs/reference/admin/node/admin.auth) interface. This method
  enables retrieving user profile information by a phone number.
- [added] [`createUser()`](https://firebase.google.com/docs/reference/admin/node/admin.auth.Auth#createUser)
  and [`updateUser()`](https://firebase.google.com/docs/reference/admin/node/admin.auth.Auth#updateUser) methods
  now accept a `phoneNumber` property, which can be used to create users with a phone
  number field and/or update the phone number associated with a user.
- [added] Added the `phoneNumber` field to
  [`admin.auth.UserRecord`](https://firebase.google.com/docs/reference/admin/node/admin.auth.UserRecord),
  which exposes the phone number associated with a user account.
- [added] Added the `phoneNumber` field to
  [`admin.auth.UserInfo`](https://firebase.google.com/docs/reference/admin/node/admin.auth.UserInfo),
  which exposes the phone number associated with a user account by a linked
  identity provider.

# v5.0.1

- [changed] Improved the error messages thrown in the case of network and RPC
  errors. These errors now include outgoing HTTP request details that make
  it easier to localize and debug issues.

### Authentication

- [changed] Implemented support in the user management API for handling photo
  URLs with special characters.

# v5.0.0

### Initialization

- [changed] The deprecated `serviceAccount` property in the
  [`admin.App.Options`](https://firebase.google.com/docs/reference/admin/node/admin.app.AppOptions)
  type has been removed in favor of the `credential` property.
- [changed] Initializing the SDK without setting a credential
  results in an exception.
- [changed] Initializing the SDK with a malformed private key string
  results in an exception.

### Authentication

- [changed] `createdAt` and `lastSignedInAt` properties in
  [`admin.auth.UserMetadata`](https://firebase.google.com/docs/reference/admin/node/admin.auth.UserMetadata)
  have been renamed to `creationTime` and `lastSignInTime`. Also these
  properties now provide UTC formatted strings instead of `Date` values.

# v4.2.1

- [changed] Updated the SDK to periodically refresh the OAuth access token
  internally used by `FirebaseApp`. This reduces the number of authentication
  failures encountered at runtime by SDK components like Realtime Database.

# v4.2.0

### Cloud Messaging

- [added] Added the methods
  [`subscribeToTopic()`](https://firebase.google.com/docs/reference/admin/node/admin.messaging.Messaging#subscribeToTopic)
  and
  [`unsubscribeFromTopic()`](https://firebase.google.com/docs/reference/admin/node/admin.messaging.Messaging#unsubscribeFromTopic)
  to the [`admin.messaging()`](https://firebase.google.com/docs/reference/admin/node/admin.messaging)
  service. The new methods allow subscribing to and unsubscribing from {{messaging}}
  topics via registration tokens.

# v4.1.4

### Authentication

- [changed] Cleaned up a number of types to improve the log output, thereby
  making debugging easier.

### Realtime Database

- [changed] Fixed an issue which could cause infinite loops when using `push()`
  with no arguments.

# v4.1.3

- [changed] Fixed incorrect usage of `undefined` - as opposed to `void` - in
  several places in the TypeScript typings.
- [changed] Added missing properties to the TypeScript typings for
  [`DecodedIdToken`](https://firebase.google.com/docs/reference/admin/node/admin.auth.DecodedIdToken).
- [changed] Fixed issues when using some types with the TypeScript
  `strictNullChecks` option enabled.
- [changed] Removed incorrect `admin.Promise` type from the TypeScript typings
  in favor of the Node.js built-in `Promise` type, which the SDK actually uses.
- [changed] Added error codes to all app-level errors. All errors in the SDK
  now properly implement the
  [`FirebaseError`](https://firebase.google.com/docs/reference/admin/node/admin.FirebaseError) interface.
- [changed] Improved error handling when initializing the SDK with a credential
  that cannot generate valid access tokens.
- [added] Added new `admin.database.EventType` to the TypeScript typings.

### Realtime Database

- [changed] Improved how the Realtime Database reports errors when provided with
  various types of invalid credentials.

# v4.1.2

### Authentication

- [changed] Improved input validation and error messages for all user
  management methods.
- [changed]
  [`verifyIdToken()`](https://firebase.google.com/docs/reference/admin/node/admin.auth.Auth#verifyIdToken)
  now works with non-cert credentials, assuming the `GCLOUD_PROJECT` environment
  variable is set to your project ID, which is the case when running on Google
  infrastructure such as Google App Engine and Google Compute Engine.

### Realtime Database

- [changed] Added `toJSON()` methods to the `DataSnapshot` and `Query` objects
  to make them properly JSON-serializable.

### Cloud Messaging

- [changed] Improved response parsing when
  [`sendToDevice()`](https://firebase.google.com/docs/reference/admin/node/admin.messaging.Messaging#sendToDevice)
  and
  [`sendToDeviceGroup()`](https://firebase.google.com/docs/reference/admin/node/admin.messaging.Messaging#sendToDeviceGroup)
  are provided with unexpected inputs.


# v4.1.1

- [changed] Added in missing TypeScript typings for the `FirebaseError.toJSON()`
  method.

### Authentication

- [changed] Fixed issue with
  [`createUser()`](https://firebase.google.com/docs/reference/admin/node/admin.auth.Auth#createUser)
  which sometimes caused multiple users to share the same email.


# v4.1.0

- [changed] Added in missing TypeScript typings for the `toJSON()` method off
  of several objects.

### Cloud Messaging

- [added] A new
  [`admin.messaging()`](https://firebase.google.com/docs/reference/admin/node/admin.messaging) service
  allows you to send messages through
  [Firebase Cloud Messaging](https://firebase.google.com/docs/cloud-messaging/admin/). The new service
  includes the
  [`sendToDevice()`](https://firebase.google.com/docs/reference/admin/node/admin.messaging.Messaging#sendToDevice),
  [`sendToDeviceGroup()`](https://firebase.google.com/docs/reference/admin/node/admin.messaging.Messaging#sendToDeviceGroup),
  [`sendToTopic()`](https://firebase.google.com/docs/reference/admin/node/admin.messaging.Messaging#sendToTopic),
  and
  [`sendToCondition()`](https://firebase.google.com/docs/reference/admin/node/admin.messaging.Messaging#sendToCondition)
  methods.


# v4.0.6

### Initialization

- [changed] Fixed an issue which caused importing the library via the ES2015
  import syntax (`import * as admin from "firebase-admin"`) to not work
  properly.


# v4.0.5

- [changed] TypeScript support has been greatly improved. Typings for the
  Realtime Database are now available and all other known issues with incorrect or
  incomplete type information have been resolved.

### Initialization

- [changed] Fixed an issue which caused the SDK to appear to hang when provided
  with a credential that generated invalid access tokens. The most common cause
  of this was using a credential whose access had been revoked. Now, an error
  will be logged to the console in this scenario.

### Authentication

- [added] The error message for an `auth/internal-error` error now includes
  the raw server response to more easily debug and track down unhandled errors.
- [changed] Fixed an issue that caused an `auth/internal-error` error to be
  thrown when calling
  [`getUser()`](https://firebase.google.com/docs/reference/admin/node/admin.auth.Auth#getUser) or
  [`getUserByEmail()`](https://firebase.google.com/docs/reference/admin/node/admin.auth.Auth#getUserByEmail)
  for a user without a creation date.
- [changed] Fixed an issue which caused an `auth/internal-error` error to be
  thrown when calling
  [`createUser()`](https://firebase.google.com/docs/reference/admin/node/admin.auth.Auth#createUser) with
  an email that corresponds to an existing user.
- [changed] Fixed an issue which caused an `auth/internal-error` error to be
  thrown when calling Authentication methods with a credential with insufficient
  permission. Now, an `auth/insufficient-permission` error will be thrown
  instead.


# v4.0.4

### Authentication

- [changed] Fixed an issue that caused several Authentication methods to throw
  an error when provided with inputs containing Unicode characters.


# v4.0.3

### Initialization

- [changed] Fixed an issue that caused a `null` value for the
  `databaseAuthVariableOverride` property to be ignored when passed as part
  of the first argument to
  [`initializeApp()`](https://firebase.google.com/docs/reference/admin/node/admin#.initializeApp), which
  caused the app to still have full admin access. Now, passing this value has
  the expected behavior: the app has unauthenticated access to the
  Realtime Database, and behaves as if no user is logged into the app.

### Authentication

- [changed] Fixed an issue that caused an `auth/invalid-uid` error to
  be thrown for valid `uid` values passed to several Authentication methods.


# v4.0.2

- [added] Improved error messages throughout the Admin Node.js SDK.
- [changed] Upgraded dependencies so that the Admin Node.js SDK no longer
  throws warnings for using deprecated `Buffer` APIs in Node.js `7.x.x`.


# v4.0.1

- [changed] Fixed issue which caused the 4.0.0 release to not
  include the `README.md` and `npm-shrinkwrap.json` files.


# v4.0.0

- [added] The Admin Node.js SDK (available on npm as `firebase-admin`) is a
  new SDK which replaces and expands the admin capabilities of the standard
  `firebase` npm module. See
  [Add the Firebase Admin SDK to your Server](https://firebase.google.com/docs/admin/setup/) to get
  started.
- [issue] This version does not include the `README.md` and
  `npm-shrinkwrap.json` files. This was fixed in version 4.0.1.

### Initialization

- [deprecated] The `serviceAccount` property of the options passed as the
  first argument to
  [`initializeApp()`](https://firebase.google.com/docs/reference/admin/node/admin#.initializeApp) has been
  deprecated in favor of a new `credential` property. See
  [Initialize the SDK](https://firebase.google.com/docs/admin/setup/#initialize_the_sdk) for more details.
- [added] The new
  [`admin.credential.cert()`](https://firebase.google.com/docs/reference/admin/node/admin.credential#.cert)
  method allows you to authenticate the SDK with a service account key file.
- [added] The new
  [`admin.credential.refreshToken()`](https://firebase.google.com/docs/reference/admin/node/admin.credential#.refreshToken)
  method allows you to authenticate the SDK with a Google OAuth2 refresh token.
- [added] The new
  [`admin.credential.applicationDefault()`](https://firebase.google.com/docs/reference/admin/node/admin.credential#.applicationDefault)
  method allows you to authenticate the SDK with Google Application Default
  Credentials.

### Authentication

- [added] A new Admin API for managing your Firebase Authentication users is now
  available. This API lets you manage your users without using their existing
  credentials, and without worrying about client-side rate limiting. The new
  methods included in this API are
  [`getUser()`](https://firebase.google.com/docs/reference/admin/node/admin.auth.Auth#getUser),
  [`getUserByEmail()`](https://firebase.google.com/docs/reference/admin/node/admin.auth.Auth#getUserByEmail),
  [`createUser()`](https://firebase.google.com/docs/reference/admin/node/admin.auth.Auth#createUser),
  [`updateUser()`](https://firebase.google.com/docs/reference/admin/node/admin.auth.Auth#updateUser), and
  [`deleteUser()`](https://firebase.google.com/docs/reference/admin/node/admin.auth.Auth#deleteUser). See
  [Manage Users](https://firebase.google.com/docs/auth/admin/manage-users) for more details.
- [changed] The
  [`createCustomToken()`](https://firebase.google.com/docs/reference/admin/node/admin.auth.Auth#createCustomToken)
  method is now asynchronous, returning a `Promise<string>` instead of a
  `string`.<|MERGE_RESOLUTION|>--- conflicted
+++ resolved
@@ -1,12 +1,9 @@
 # Unreleased
 
-<<<<<<< HEAD
 - [changed] Upgraded Cloud Firestore client to v0.19.0.
 - [added] Exposed the `Transaction` type from the `admin.firestore` namespace.
-=======
 - [fixed] Fixing error handling in FCM. The SDK now checks the key
-  type.googleapis.com/google.firebase.fcm.v1.FcmError to set error code.
->>>>>>> 95a0d362
+  `type.googleapis.com/google.firebase.fcm.v1.FcmError` to set error code.
 
 # v6.1.0
 
