# Unreleased

<<<<<<< HEAD
- [added] `messaging.Aps` type now supports configuring a critical sound.
  A new `messaging.CriticalSound` type has been introduced for this purpose.
- [added] `messaging.AndroidNotification` type now supports `channel_id`.
=======
- [added] `AppOptions` now accepts an optional `http.Agent` object. The
  `http.Agent` specified via this API is used when the SDK makes backend
  HTTP calls. This can be used when it is required to deploy the Admin SDK
  behind a proxy.
- [added] `admin.credential.cert()`, `admin.credential.applicationDefault()`,
  and `admin.credential.refreshToken()` methods now accept an `http.Agent`
  as an optional argument. If specified, the `http.Agent` will be used
  when calling Google backend servers to fetch OAuth2 access tokens.
- [added] `messaging.AndroidNotification`type now supports channel_id.
>>>>>>> 42b58063

# v6.3.0

- [added] A new `ProjectManagement` service, which includes the ability to
  create, list, and get details about Android and iOS apps associated with your
  Firebase Project.
- [added] `messaging.ApsAlert` type now supports subtitle in its payload.

# v6.2.0

- [added] Added the email action link generation APIs for creating links for
  password reset, email verification and email link sign-in via
  `auth.generatePasswordResetLink()`, `auth.generateEmailVerificationLink()`
  and `auth.generateSignInWithEmailLink()`.
- [changed] Upgraded Cloud Firestore client to v0.19.0.
- [added] Exposed the `Transaction` type from the `admin.firestore` namespace.
- [fixed] Fixing error handling in FCM. The SDK now checks the key
  `type.googleapis.com/google.firebase.fcm.v1.FcmError` to set error code.

# v6.1.0

- [changed] Upgraded Cloud Firestore client to v0.18.0.
- [added] Exposed the `CollectionReference`, `WriteBatch`, `WriteResult` and
  `QueryDocumentSnapshot` types from the `admin.firestore` namespace.

# v6.0.0

- [changed] Upgraded Cloud Firestore client to v0.16.0.
- [changed] Firestore and Storage client libraries are now defined as optional
  dependencies.
- [changed] Dropped support for Node.js 4.

# v5.13.1

- [changed] Upgraded Cloud Firestore client to v0.15.4.
- [changed] Exposed the Firestore `Timestamp` type from the `admin.firestore`
  namespace.

# v5.13.0

- [changed] Admin SDK can now create custom tokens without being initialized
  with service account credentials. When a service account private key is not
  available, the SDK uses the remote IAM service to sign JWTs in the cloud.
- [changed] Updated the typings of the `admin.database.Query.once()`
  method to return a more specific type.
- [changed] Admin SDK can now read the Firebase/GCP project ID from both
  `GCLOUD_PROJECT` and `GOOGLE_CLOUD_PROJECT` environment variables.
- [changed] Updated the `WebpushNotification` typings to match
  [the current API](https://firebase.google.com/docs/reference/fcm/rest/v1/projects.messages#webpushconfig).
- [changed] Upgraded Cloud Firestore client to v0.15.2.

# v5.12.1

- [changed] Admin SDK now lazy loads all child namespaces and certain heavy
  dependencies for faster load times. This change also ensures that only
  the sources for namespaces that are actually used get loaded into the
  Node.js process.
- [changed] Upgraded Cloud Firestore client to v0.14.0.

# v5.12.0

- [feature] Added the session cookie management APIs for creating and verifying
  session cookies, via `auth.createSessionCookie()` and
  `auth.verifySessionCookie()`.
- [added] Added the `mutableContent` optional field to the `Aps` type of
  the FCM API.
- [added] Added the support for specifying arbitrary custom key-value
  fields in the `Aps` type.

# v5.11.0

- [changed] Added the `auth.importUsers()` method for importing users to
  Firebase Auth in bulk.

# v5.10.0

- [changed] Upgraded Realtime Database client to v0.2.0. With this upgrade
  developers can call the `admin.database().ref()` method with another
  `Reference` instance as the argument.
- [changed] Upgraded Cloud Firestore client to v0.13.0.

# v5.9.1

- [changed] The `admin.initializeApp()` method can now be invoked without an
  explicit `credential` option. In that case the SDK will get initialized with
  Google application default credentials.
- [changed] Upgraded Realtime Database client to v0.1.11.
- [changed] Modified the Realtime Database client integration to report the
  correct user agent header.
- [changed] Upgraded Cloud Firestire client to v0.12.0.
- [changed] Improved error handling in FCM by mapping more server-side errors
  to client-side error codes.

# v5.9.0

- [added] Added the `messaging.send()` method and the new `Message` type for
  sending Cloud Messaging notifications via the
  [new FCM REST endpoint](https://firebase.google.com/docs/reference/fcm/rest/v1/projects.messages).

# v5.8.2

- [changed] Exposed `admin.firestore.DocumentReference` and
  `admin.firestore.DocumentSnapshot` types from the Admin SDK typings.
- [changed] Upgraded Firestore dependency version to
  [0.11.2](https://github.com/googleapis/nodejs-firestore/releases/tag/v0.11.2).

# v5.8.1

- [changed] Upgraded Firestore dependency version from 0.10.0 to 0.11.1.
  This includes several bug fixes in Cloud Firestore.

# v5.8.0

### Initialization

- [added] The [`admin.initializeApp()`](https://firebase.google.com/docs/reference/admin/node/admin#.initializeApp)
  method can now be invoked without any arguments. This initializes an app
  using Google Application Default Credentials, and other
  [`AppOptions`](https://firebase.google.com/docs/reference/admin/node/admin.app.AppOptions) loaded from
  the `FIREBASE_CONFIG` environment variable.

### Authentication

- [changed] Upgraded the `jsonwebtoken` library to 8.1.0.

# v5.7.0

### Authentication

- [added] A new [`revokeRefreshTokens()`](https://firebase.google.com/docs/reference/admin/node/admin.auth.Auth#revokeRefreshTokens)
  method for revoking refresh tokens issued to a user.
- [added] The [`verifyIdToken()`](https://firebase.google.com/docs/reference/admin/node/admin.auth.Auth#verifyIdToken)
  method now accepts an optional `checkRevoked` argument, which can be used to
  check if a given ID token has been revoked.

# v5.6.0

- [added] A new [`admin.instanceId()`](https://firebase.google.com/docs/reference/admin/node/admin.instanceId)
  API that facilitates deleting instance IDs and associated user data from
  Firebase projects.
- [changed] Updated the TypeScript typings for `admin.AppOptions` to reflect the
  introduction of the `projectId` option.
- [changed] Removed some unused third party dependencies.

# v5.5.1

### Cloud Firestore

- [changed] Upgraded the Cloud Firestore client to the latest available
  version, which adds input validation to several operations, and retry logic
  to handle network errors.

### Realtime Database

- [changed] Fixed an issue in the TypeScript typings of the Realtime Database API.

# v5.5.0

### Realtime Database

- [added] [`app.database()`](https://firebase.google.com/docs/reference/admin/node/admin.app.App#database)
  method now optionally accepts a database URL. This feature can be used to
  access multiple Realtime Database instances from the same app.
- [changed] Upgraded the Realtime Database client to the latest available
  version.

### Cloud Firestore

- [changed] Upgraded the Cloud Firestore client to the latest available
  version.

# v5.4.3

- [changed] Fixed a regression in module loading that prevented using
  the Admin SDK in environments like AWS Lambda. This regression was
  introduced in the 5.4.0 release, which added a new dependency to Firestore
  and gRPC. This fix lazily loads Firestore and gRPC, thus enabling
  Admin SDK usage in the affected environments as long as no explicit
  attempts are made to use the Firestore API.


# v5.4.2

- [changed] Upgraded the Cloud Firestore client dependency to 0.8.2, which
  resolves an issue with saving objects with nested document references.

# v5.4.1

- [changed] Upgraded the Firestore client dependency to 0.8.1, which resolves
  the installation issues reported in the Yarn environment.

# v5.4.0

- [added] A new [`admin.firestore()`](https://firebase.google.com/docs/reference/admin/node/admin.firestore)
  API that facilitates accessing [Google Cloud Firestore](https://firebase.google.com/docs/firestore)
  databases using the
  [`@google-cloud/firestore`](https://cloud.google.com/nodejshttps://firebase.google.com/docs/reference/firestore/latest/)
  library. See [Set Up Your Node.js App for Cloud Firestore](https://firebase.google.com/docs/firestore/server/setup-node)
  to get started.

# v5.3.0

- [changed] SDK now retries outbound HTTP calls on all low-level I/O errors.

### Authentication

- [added] A new [`setCustomUserClaims()`](https://firebase.google.com/docs/reference/admin/node/admin.auth.Auth#setCustomUserClaims)
  method for setting custom claims on user accounts. Custom claims set via this
  method become available on the ID tokens of the corresponding users when they
  sign in. To learn how to use this API for controlling access to Firebase
  resources, see
  [Control Access with Custom Claims and Security Rules](https://firebase.google.com/docs/auth/admin/custom-claims).
- [added] A new [`listUsers()`](https://firebase.google.com/docs/reference/admin/node/admin.auth.Auth#listUsers)
  method for listing all the users in a Firebase project in batches.

### Storage

- [changed] Declared a more concrete TypeScript return type (`Bucket`) for the
  [`bucket()`](https://firebase.google.com/docs/reference/admin/node/admin.storage.Storage#bucket) method
  in the Storage API.

# v5.2.1

- [changed] A bug in the TypeScript type declarations that come bundled with the
  SDK (`index.d.ts`) has been fixed.

# v5.2.0
- [added] A new [Cloud Storage API](https://firebase.google.com/docs/reference/admin/node/admin.storage)
  that facilitates accessing Google Cloud Storage buckets using the
  [`@google-cloud/storage`](https://googlecloudplatform.github.io/google-cloud-node/#https://firebase.google.com/docs/storage/latest/storage)
  library.

### Authentication

- [changed] New type definitions for the arguments of `createUser()` and
  `updateUser()` methods.

### Cloud Messaging

- [changed] Redefined the arguments of `sendToDevice()` using intersection
  instead of overloading.

# v5.1.0

### Authentication

- [added] Added the method
  [`getUserByPhoneNumber()`](https://firebase.google.com/docs/reference/admin/node/admin.auth.Auth#getUserByPhoneNumber)
  to the [`admin.auth`](https://firebase.google.com/docs/reference/admin/node/admin.auth) interface. This method
  enables retrieving user profile information by a phone number.
- [added] [`createUser()`](https://firebase.google.com/docs/reference/admin/node/admin.auth.Auth#createUser)
  and [`updateUser()`](https://firebase.google.com/docs/reference/admin/node/admin.auth.Auth#updateUser) methods
  now accept a `phoneNumber` property, which can be used to create users with a phone
  number field and/or update the phone number associated with a user.
- [added] Added the `phoneNumber` field to
  [`admin.auth.UserRecord`](https://firebase.google.com/docs/reference/admin/node/admin.auth.UserRecord),
  which exposes the phone number associated with a user account.
- [added] Added the `phoneNumber` field to
  [`admin.auth.UserInfo`](https://firebase.google.com/docs/reference/admin/node/admin.auth.UserInfo),
  which exposes the phone number associated with a user account by a linked
  identity provider.

# v5.0.1

- [changed] Improved the error messages thrown in the case of network and RPC
  errors. These errors now include outgoing HTTP request details that make
  it easier to localize and debug issues.

### Authentication

- [changed] Implemented support in the user management API for handling photo
  URLs with special characters.

# v5.0.0

### Initialization

- [changed] The deprecated `serviceAccount` property in the
  [`admin.App.Options`](https://firebase.google.com/docs/reference/admin/node/admin.app.AppOptions)
  type has been removed in favor of the `credential` property.
- [changed] Initializing the SDK without setting a credential
  results in an exception.
- [changed] Initializing the SDK with a malformed private key string
  results in an exception.

### Authentication

- [changed] `createdAt` and `lastSignedInAt` properties in
  [`admin.auth.UserMetadata`](https://firebase.google.com/docs/reference/admin/node/admin.auth.UserMetadata)
  have been renamed to `creationTime` and `lastSignInTime`. Also these
  properties now provide UTC formatted strings instead of `Date` values.

# v4.2.1

- [changed] Updated the SDK to periodically refresh the OAuth access token
  internally used by `FirebaseApp`. This reduces the number of authentication
  failures encountered at runtime by SDK components like Realtime Database.

# v4.2.0

### Cloud Messaging

- [added] Added the methods
  [`subscribeToTopic()`](https://firebase.google.com/docs/reference/admin/node/admin.messaging.Messaging#subscribeToTopic)
  and
  [`unsubscribeFromTopic()`](https://firebase.google.com/docs/reference/admin/node/admin.messaging.Messaging#unsubscribeFromTopic)
  to the [`admin.messaging()`](https://firebase.google.com/docs/reference/admin/node/admin.messaging)
  service. The new methods allow subscribing to and unsubscribing from {{messaging}}
  topics via registration tokens.

# v4.1.4

### Authentication

- [changed] Cleaned up a number of types to improve the log output, thereby
  making debugging easier.

### Realtime Database

- [changed] Fixed an issue which could cause infinite loops when using `push()`
  with no arguments.

# v4.1.3

- [changed] Fixed incorrect usage of `undefined` - as opposed to `void` - in
  several places in the TypeScript typings.
- [changed] Added missing properties to the TypeScript typings for
  [`DecodedIdToken`](https://firebase.google.com/docs/reference/admin/node/admin.auth.DecodedIdToken).
- [changed] Fixed issues when using some types with the TypeScript
  `strictNullChecks` option enabled.
- [changed] Removed incorrect `admin.Promise` type from the TypeScript typings
  in favor of the Node.js built-in `Promise` type, which the SDK actually uses.
- [changed] Added error codes to all app-level errors. All errors in the SDK
  now properly implement the
  [`FirebaseError`](https://firebase.google.com/docs/reference/admin/node/admin.FirebaseError) interface.
- [changed] Improved error handling when initializing the SDK with a credential
  that cannot generate valid access tokens.
- [added] Added new `admin.database.EventType` to the TypeScript typings.

### Realtime Database

- [changed] Improved how the Realtime Database reports errors when provided with
  various types of invalid credentials.

# v4.1.2

### Authentication

- [changed] Improved input validation and error messages for all user
  management methods.
- [changed]
  [`verifyIdToken()`](https://firebase.google.com/docs/reference/admin/node/admin.auth.Auth#verifyIdToken)
  now works with non-cert credentials, assuming the `GCLOUD_PROJECT` environment
  variable is set to your project ID, which is the case when running on Google
  infrastructure such as Google App Engine and Google Compute Engine.

### Realtime Database

- [changed] Added `toJSON()` methods to the `DataSnapshot` and `Query` objects
  to make them properly JSON-serializable.

### Cloud Messaging

- [changed] Improved response parsing when
  [`sendToDevice()`](https://firebase.google.com/docs/reference/admin/node/admin.messaging.Messaging#sendToDevice)
  and
  [`sendToDeviceGroup()`](https://firebase.google.com/docs/reference/admin/node/admin.messaging.Messaging#sendToDeviceGroup)
  are provided with unexpected inputs.


# v4.1.1

- [changed] Added in missing TypeScript typings for the `FirebaseError.toJSON()`
  method.

### Authentication

- [changed] Fixed issue with
  [`createUser()`](https://firebase.google.com/docs/reference/admin/node/admin.auth.Auth#createUser)
  which sometimes caused multiple users to share the same email.


# v4.1.0

- [changed] Added in missing TypeScript typings for the `toJSON()` method off
  of several objects.

### Cloud Messaging

- [added] A new
  [`admin.messaging()`](https://firebase.google.com/docs/reference/admin/node/admin.messaging) service
  allows you to send messages through
  [Firebase Cloud Messaging](https://firebase.google.com/docs/cloud-messaging/admin/). The new service
  includes the
  [`sendToDevice()`](https://firebase.google.com/docs/reference/admin/node/admin.messaging.Messaging#sendToDevice),
  [`sendToDeviceGroup()`](https://firebase.google.com/docs/reference/admin/node/admin.messaging.Messaging#sendToDeviceGroup),
  [`sendToTopic()`](https://firebase.google.com/docs/reference/admin/node/admin.messaging.Messaging#sendToTopic),
  and
  [`sendToCondition()`](https://firebase.google.com/docs/reference/admin/node/admin.messaging.Messaging#sendToCondition)
  methods.


# v4.0.6

### Initialization

- [changed] Fixed an issue which caused importing the library via the ES2015
  import syntax (`import * as admin from "firebase-admin"`) to not work
  properly.


# v4.0.5

- [changed] TypeScript support has been greatly improved. Typings for the
  Realtime Database are now available and all other known issues with incorrect or
  incomplete type information have been resolved.

### Initialization

- [changed] Fixed an issue which caused the SDK to appear to hang when provided
  with a credential that generated invalid access tokens. The most common cause
  of this was using a credential whose access had been revoked. Now, an error
  will be logged to the console in this scenario.

### Authentication

- [added] The error message for an `auth/internal-error` error now includes
  the raw server response to more easily debug and track down unhandled errors.
- [changed] Fixed an issue that caused an `auth/internal-error` error to be
  thrown when calling
  [`getUser()`](https://firebase.google.com/docs/reference/admin/node/admin.auth.Auth#getUser) or
  [`getUserByEmail()`](https://firebase.google.com/docs/reference/admin/node/admin.auth.Auth#getUserByEmail)
  for a user without a creation date.
- [changed] Fixed an issue which caused an `auth/internal-error` error to be
  thrown when calling
  [`createUser()`](https://firebase.google.com/docs/reference/admin/node/admin.auth.Auth#createUser) with
  an email that corresponds to an existing user.
- [changed] Fixed an issue which caused an `auth/internal-error` error to be
  thrown when calling Authentication methods with a credential with insufficient
  permission. Now, an `auth/insufficient-permission` error will be thrown
  instead.


# v4.0.4

### Authentication

- [changed] Fixed an issue that caused several Authentication methods to throw
  an error when provided with inputs containing Unicode characters.


# v4.0.3

### Initialization

- [changed] Fixed an issue that caused a `null` value for the
  `databaseAuthVariableOverride` property to be ignored when passed as part
  of the first argument to
  [`initializeApp()`](https://firebase.google.com/docs/reference/admin/node/admin#.initializeApp), which
  caused the app to still have full admin access. Now, passing this value has
  the expected behavior: the app has unauthenticated access to the
  Realtime Database, and behaves as if no user is logged into the app.

### Authentication

- [changed] Fixed an issue that caused an `auth/invalid-uid` error to
  be thrown for valid `uid` values passed to several Authentication methods.


# v4.0.2

- [added] Improved error messages throughout the Admin Node.js SDK.
- [changed] Upgraded dependencies so that the Admin Node.js SDK no longer
  throws warnings for using deprecated `Buffer` APIs in Node.js `7.x.x`.


# v4.0.1

- [changed] Fixed issue which caused the 4.0.0 release to not
  include the `README.md` and `npm-shrinkwrap.json` files.


# v4.0.0

- [added] The Admin Node.js SDK (available on npm as `firebase-admin`) is a
  new SDK which replaces and expands the admin capabilities of the standard
  `firebase` npm module. See
  [Add the Firebase Admin SDK to your Server](https://firebase.google.com/docs/admin/setup/) to get
  started.
- [issue] This version does not include the `README.md` and
  `npm-shrinkwrap.json` files. This was fixed in version 4.0.1.

### Initialization

- [deprecated] The `serviceAccount` property of the options passed as the
  first argument to
  [`initializeApp()`](https://firebase.google.com/docs/reference/admin/node/admin#.initializeApp) has been
  deprecated in favor of a new `credential` property. See
  [Initialize the SDK](https://firebase.google.com/docs/admin/setup/#initialize_the_sdk) for more details.
- [added] The new
  [`admin.credential.cert()`](https://firebase.google.com/docs/reference/admin/node/admin.credential#.cert)
  method allows you to authenticate the SDK with a service account key file.
- [added] The new
  [`admin.credential.refreshToken()`](https://firebase.google.com/docs/reference/admin/node/admin.credential#.refreshToken)
  method allows you to authenticate the SDK with a Google OAuth2 refresh token.
- [added] The new
  [`admin.credential.applicationDefault()`](https://firebase.google.com/docs/reference/admin/node/admin.credential#.applicationDefault)
  method allows you to authenticate the SDK with Google Application Default
  Credentials.

### Authentication

- [added] A new Admin API for managing your Firebase Authentication users is now
  available. This API lets you manage your users without using their existing
  credentials, and without worrying about client-side rate limiting. The new
  methods included in this API are
  [`getUser()`](https://firebase.google.com/docs/reference/admin/node/admin.auth.Auth#getUser),
  [`getUserByEmail()`](https://firebase.google.com/docs/reference/admin/node/admin.auth.Auth#getUserByEmail),
  [`createUser()`](https://firebase.google.com/docs/reference/admin/node/admin.auth.Auth#createUser),
  [`updateUser()`](https://firebase.google.com/docs/reference/admin/node/admin.auth.Auth#updateUser), and
  [`deleteUser()`](https://firebase.google.com/docs/reference/admin/node/admin.auth.Auth#deleteUser). See
  [Manage Users](https://firebase.google.com/docs/auth/admin/manage-users) for more details.
- [changed] The
  [`createCustomToken()`](https://firebase.google.com/docs/reference/admin/node/admin.auth.Auth#createCustomToken)
  method is now asynchronous, returning a `Promise<string>` instead of a
  `string`.<|MERGE_RESOLUTION|>--- conflicted
+++ resolved
@@ -1,10 +1,8 @@
 # Unreleased
 
-<<<<<<< HEAD
 - [added] `messaging.Aps` type now supports configuring a critical sound.
   A new `messaging.CriticalSound` type has been introduced for this purpose.
 - [added] `messaging.AndroidNotification` type now supports `channel_id`.
-=======
 - [added] `AppOptions` now accepts an optional `http.Agent` object. The
   `http.Agent` specified via this API is used when the SDK makes backend
   HTTP calls. This can be used when it is required to deploy the Admin SDK
@@ -14,7 +12,6 @@
   as an optional argument. If specified, the `http.Agent` will be used
   when calling Google backend servers to fetch OAuth2 access tokens.
 - [added] `messaging.AndroidNotification`type now supports channel_id.
->>>>>>> 42b58063
 
 # v6.3.0
 
