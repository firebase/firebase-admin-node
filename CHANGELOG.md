--- conflicted
+++ resolved
@@ -1,12 +1,7 @@
 # Unreleased
 
-<<<<<<< HEAD
 - [fixed] Implemented a Node.js environment check that will be executed at
   package import time.
-- [fixed] Correctly parses error codes with details messages in Firebase Auth.
-- [fixed] Fixed optional fields in UserRecord types to be optional.
-=======
--
 
 # v6.5.0
 
@@ -14,7 +9,6 @@
 - [fixed] Correctly marked the optional fields in `UserRecord` types.
 - [added] `admin.projectManagement().shaCertificate()` method to create an
   instance of admin.projectManagement.ShaCertificate.
->>>>>>> 0fdc901e
 
 # v6.4.0
 
