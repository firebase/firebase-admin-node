# Unreleased

<<<<<<< HEAD
- [added] `AppOptions` now accepts an optional `http.Agent` object. The
  `http.Agent` specified via this API is used when the SDK makes backend
  HTTP calls. This can be used when it is required to deploy the Admin SDK
  behind a proxy.
- [added] `admin.credential.cert()`, `admin.credential.applicationDefault()`,
  and `admin.credential.refreshToken()` methods now accept an `http.Agent`
  as an optional argument. If specified, the `http.Agent` will be used
  when calling Google backend servers to fetch OAuth2 access tokens.
=======
- [added] `messaging.AndroidNotification`type now supports channel_id.
>>>>>>> f3486ced

# v6.3.0

- [added] A new `ProjectManagement` service, which includes the ability to
  create, list, and get details about Android and iOS apps associated with your
  Firebase Project.
- [added] `messaging.ApsAlert` type now supports subtitle in its payload.

# v6.2.0

- [added] Added the email action link generation APIs for creating links for
  password reset, email verification and email link sign-in via
  `auth.generatePasswordResetLink()`, `auth.generateEmailVerificationLink()`
  and `auth.generateSignInWithEmailLink()`.
- [changed] Upgraded Cloud Firestore client to v0.19.0.
- [added] Exposed the `Transaction` type from the `admin.firestore` namespace.
- [fixed] Fixing error handling in FCM. The SDK now checks the key
  `type.googleapis.com/google.firebase.fcm.v1.FcmError` to set error code.

# v6.1.0

- [changed] Upgraded Cloud Firestore client to v0.18.0.
- [added] Exposed the `CollectionReference`, `WriteBatch`, `WriteResult` and
  `QueryDocumentSnapshot` types from the `admin.firestore` namespace.

# v6.0.0

- [changed] Upgraded Cloud Firestore client to v0.16.0.
- [changed] Firestore and Storage client libraries are now defined as optional
  dependencies.
- [changed] Dropped support for Node.js 4.

# v5.13.1

- [changed] Upgraded Cloud Firestore client to v0.15.4.
- [changed] Exposed the Firestore `Timestamp` type from the `admin.firestore`
  namespace.

# v5.13.0

- [changed] Admin SDK can now create custom tokens without being initialized
  with service account credentials. When a service account private key is not
  available, the SDK uses the remote IAM service to sign JWTs in the cloud.
- [changed] Updated the typings of the `admin.database.Query.once()`
  method to return a more specific type.
- [changed] Admin SDK can now read the Firebase/GCP project ID from both
  `GCLOUD_PROJECT` and `GOOGLE_CLOUD_PROJECT` environment variables.
- [changed] Updated the `WebpushNotification` typings to match
  [the current API](https://firebase.google.com/docs/reference/fcm/rest/v1/projects.messages#webpushconfig).
- [changed] Upgraded Cloud Firestore client to v0.15.2.

# v5.12.1

- [changed] Admin SDK now lazy loads all child namespaces and certain heavy
  dependencies for faster load times. This change also ensures that only
  the sources for namespaces that are actually used get loaded into the
  Node.js process.
- [changed] Upgraded Cloud Firestore client to v0.14.0.

# v5.12.0

- [feature] Added the session cookie management APIs for creating and verifying
  session cookies, via `auth.createSessionCookie()` and
  `auth.verifySessionCookie()`.
- [added] Added the `mutableContent` optional field to the `Aps` type of
  the FCM API.
- [added] Added the support for specifying arbitrary custom key-value
  fields in the `Aps` type.

# v5.11.0

- [changed] Added the `auth.importUsers()` method for importing users to
  Firebase Auth in bulk.

# v5.10.0

- [changed] Upgraded Realtime Database client to v0.2.0. With this upgrade
  developers can call the `admin.database().ref()` method with another
  `Reference` instance as the argument.
- [changed] Upgraded Cloud Firestore client to v0.13.0.

# v5.9.1

- [changed] The `admin.initializeApp()` method can now be invoked without an
  explicit `credential` option. In that case the SDK will get initialized with
  Google application default credentials.
- [changed] Upgraded Realtime Database client to v0.1.11.
- [changed] Modified the Realtime Database client integration to report the
  correct user agent header.
- [changed] Upgraded Cloud Firestire client to v0.12.0.
- [changed] Improved error handling in FCM by mapping more server-side errors
  to client-side error codes.

# v5.9.0

- [added] Added the `messaging.send()` method and the new `Message` type for
  sending Cloud Messaging notifications via the
  [new FCM REST endpoint](https://firebase.google.com/docs/reference/fcm/rest/v1/projects.messages).

# v5.8.2

- [changed] Exposed `admin.firestore.DocumentReference` and
  `admin.firestore.DocumentSnapshot` types from the Admin SDK typings.
- [changed] Upgraded Firestore dependency version to
  [0.11.2](https://github.com/googleapis/nodejs-firestore/releases/tag/v0.11.2).

# v5.8.1

- [changed] Upgraded Firestore dependency version from 0.10.0 to 0.11.1.
  This includes several bug fixes in Cloud Firestore.

# v5.8.0

### Initialization

- [added] The [`admin.initializeApp()`](https://firebase.google.com/docs/reference/admin/node/admin#.initializeApp)
  method can now be invoked without any arguments. This initializes an app
  using Google Application Default Credentials, and other
  [`AppOptions`](https://firebase.google.com/docs/reference/admin/node/admin.app.AppOptions) loaded from
  the `FIREBASE_CONFIG` environment variable.

### Authentication

- [changed] Upgraded the `jsonwebtoken` library to 8.1.0.

# v5.7.0

### Authentication

- [added] A new [`revokeRefreshTokens()`](https://firebase.google.com/docs/reference/admin/node/admin.auth.Auth#revokeRefreshTokens)
  method for revoking refresh tokens issued to a user.
- [added] The [`verifyIdToken()`](https://firebase.google.com/docs/reference/admin/node/admin.auth.Auth#verifyIdToken)
  method now accepts an optional `checkRevoked` argument, which can be used to
  check if a given ID token has been revoked.

# v5.6.0

- [added] A new [`admin.instanceId()`](https://firebase.google.com/docs/reference/admin/node/admin.instanceId)
  API that facilitates deleting instance IDs and associated user data from
  Firebase projects.
- [changed] Updated the TypeScript typings for `admin.AppOptions` to reflect the
  introduction of the `projectId` option.
- [changed] Removed some unused third party dependencies.

# v5.5.1

### Cloud Firestore

- [changed] Upgraded the Cloud Firestore client to the latest available
  version, which adds input validation to several operations, and retry logic
  to handle network errors.

### Realtime Database

- [changed] Fixed an issue in the TypeScript typings of the Realtime Database API.

# v5.5.0

### Realtime Database

- [added] [`app.database()`](https://firebase.google.com/docs/reference/admin/node/admin.app.App#database)
  method now optionally accepts a database URL. This feature can be used to
  access multiple Realtime Database instances from the same app.
- [changed] Upgraded the Realtime Database client to the latest available
  version.

### Cloud Firestore

- [changed] Upgraded the Cloud Firestore client to the latest available
  version.

# v5.4.3

- [changed] Fixed a regression in module loading that prevented using
  the Admin SDK in environments like AWS Lambda. This regression was
  introduced in the 5.4.0 release, which added a new dependency to Firestore
  and gRPC. This fix lazily loads Firestore and gRPC, thus enabling
  Admin SDK usage in the affected environments as long as no explicit
  attempts are made to use the Firestore API.


# v5.4.2

- [changed] Upgraded the Cloud Firestore client dependency to 0.8.2, which
  resolves an issue with saving objects with nested document references.

# v5.4.1

- [changed] Upgraded the Firestore client dependency to 0.8.1, which resolves
  the installation issues reported in the Yarn environment.

# v5.4.0

- [added] A new [`admin.firestore()`](https://firebase.google.com/docs/reference/admin/node/admin.firestore)
  API that facilitates accessing [Google Cloud Firestore](https://firebase.google.com/docs/firestore)
  databases using the
  [`@google-cloud/firestore`](https://cloud.google.com/nodejshttps://firebase.google.com/docs/reference/firestore/latest/)
  library. See [Set Up Your Node.js App for Cloud Firestore](https://firebase.google.com/docs/firestore/server/setup-node)
  to get started.

# v5.3.0

- [changed] SDK now retries outbound HTTP calls on all low-level I/O errors.

### Authentication

- [added] A new [`setCustomUserClaims()`](https://firebase.google.com/docs/reference/admin/node/admin.auth.Auth#setCustomUserClaims)
  method for setting custom claims on user accounts. Custom claims set via this
  method become available on the ID tokens of the corresponding users when they
  sign in. To learn how to use this API for controlling access to Firebase
  resources, see
  [Control Access with Custom Claims and Security Rules](https://firebase.google.com/docs/auth/admin/custom-claims).
- [added] A new [`listUsers()`](https://firebase.google.com/docs/reference/admin/node/admin.auth.Auth#listUsers)
  method for listing all the users in a Firebase project in batches.

### Storage

- [changed] Declared a more concrete TypeScript return type (`Bucket`) for the
  [`bucket()`](https://firebase.google.com/docs/reference/admin/node/admin.storage.Storage#bucket) method
  in the Storage API.

# v5.2.1

- [changed] A bug in the TypeScript type declarations that come bundled with the
  SDK (`index.d.ts`) has been fixed.

# v5.2.0
- [added] A new [Cloud Storage API](https://firebase.google.com/docs/reference/admin/node/admin.storage)
  that facilitates accessing Google Cloud Storage buckets using the
  [`@google-cloud/storage`](https://googlecloudplatform.github.io/google-cloud-node/#https://firebase.google.com/docs/storage/latest/storage)
  library.

### Authentication

- [changed] New type definitions for the arguments of `createUser()` and
  `updateUser()` methods.

### Cloud Messaging

- [changed] Redefined the arguments of `sendToDevice()` using intersection
  instead of overloading.

# v5.1.0

### Authentication

- [added] Added the method
  [`getUserByPhoneNumber()`](https://firebase.google.com/docs/reference/admin/node/admin.auth.Auth#getUserByPhoneNumber)
  to the [`admin.auth`](https://firebase.google.com/docs/reference/admin/node/admin.auth) interface. This method
  enables retrieving user profile information by a phone number.
- [added] [`createUser()`](https://firebase.google.com/docs/reference/admin/node/admin.auth.Auth#createUser)
  and [`updateUser()`](https://firebase.google.com/docs/reference/admin/node/admin.auth.Auth#updateUser) methods
  now accept a `phoneNumber` property, which can be used to create users with a phone
  number field and/or update the phone number associated with a user.
- [added] Added the `phoneNumber` field to
  [`admin.auth.UserRecord`](https://firebase.google.com/docs/reference/admin/node/admin.auth.UserRecord),
  which exposes the phone number associated with a user account.
- [added] Added the `phoneNumber` field to
  [`admin.auth.UserInfo`](https://firebase.google.com/docs/reference/admin/node/admin.auth.UserInfo),
  which exposes the phone number associated with a user account by a linked
  identity provider.

# v5.0.1

- [changed] Improved the error messages thrown in the case of network and RPC
  errors. These errors now include outgoing HTTP request details that make
  it easier to localize and debug issues.

### Authentication

- [changed] Implemented support in the user management API for handling photo
  URLs with special characters.

# v5.0.0

### Initialization

- [changed] The deprecated `serviceAccount` property in the
  [`admin.App.Options`](https://firebase.google.com/docs/reference/admin/node/admin.app.AppOptions)
  type has been removed in favor of the `credential` property.
- [changed] Initializing the SDK without setting a credential
  results in an exception.
- [changed] Initializing the SDK with a malformed private key string
  results in an exception.

### Authentication

- [changed] `createdAt` and `lastSignedInAt` properties in
  [`admin.auth.UserMetadata`](https://firebase.google.com/docs/reference/admin/node/admin.auth.UserMetadata)
  have been renamed to `creationTime` and `lastSignInTime`. Also these
  properties now provide UTC formatted strings instead of `Date` values.

# v4.2.1

- [changed] Updated the SDK to periodically refresh the OAuth access token
  internally used by `FirebaseApp`. This reduces the number of authentication
  failures encountered at runtime by SDK components like Realtime Database.

# v4.2.0

### Cloud Messaging

- [added] Added the methods
  [`subscribeToTopic()`](https://firebase.google.com/docs/reference/admin/node/admin.messaging.Messaging#subscribeToTopic)
  and
  [`unsubscribeFromTopic()`](https://firebase.google.com/docs/reference/admin/node/admin.messaging.Messaging#unsubscribeFromTopic)
  to the [`admin.messaging()`](https://firebase.google.com/docs/reference/admin/node/admin.messaging)
  service. The new methods allow subscribing to and unsubscribing from {{messaging}}
  topics via registration tokens.

# v4.1.4

### Authentication

- [changed] Cleaned up a number of types to improve the log output, thereby
  making debugging easier.

### Realtime Database

- [changed] Fixed an issue which could cause infinite loops when using `push()`
  with no arguments.

# v4.1.3

- [changed] Fixed incorrect usage of `undefined` - as opposed to `void` - in
  several places in the TypeScript typings.
- [changed] Added missing properties to the TypeScript typings for
  [`DecodedIdToken`](https://firebase.google.com/docs/reference/admin/node/admin.auth.DecodedIdToken).
- [changed] Fixed issues when using some types with the TypeScript
  `strictNullChecks` option enabled.
- [changed] Removed incorrect `admin.Promise` type from the TypeScript typings
  in favor of the Node.js built-in `Promise` type, which the SDK actually uses.
- [changed] Added error codes to all app-level errors. All errors in the SDK
  now properly implement the
  [`FirebaseError`](https://firebase.google.com/docs/reference/admin/node/admin.FirebaseError) interface.
- [changed] Improved error handling when initializing the SDK with a credential
  that cannot generate valid access tokens.
- [added] Added new `admin.database.EventType` to the TypeScript typings.

### Realtime Database

- [changed] Improved how the Realtime Database reports errors when provided with
  various types of invalid credentials.

# v4.1.2

### Authentication

- [changed] Improved input validation and error messages for all user
  management methods.
- [changed]
  [`verifyIdToken()`](https://firebase.google.com/docs/reference/admin/node/admin.auth.Auth#verifyIdToken)
  now works with non-cert credentials, assuming the `GCLOUD_PROJECT` environment
  variable is set to your project ID, which is the case when running on Google
  infrastructure such as Google App Engine and Google Compute Engine.

### Realtime Database

- [changed] Added `toJSON()` methods to the `DataSnapshot` and `Query` objects
  to make them properly JSON-serializable.

### Cloud Messaging

- [changed] Improved response parsing when
  [`sendToDevice()`](https://firebase.google.com/docs/reference/admin/node/admin.messaging.Messaging#sendToDevice)
  and
  [`sendToDeviceGroup()`](https://firebase.google.com/docs/reference/admin/node/admin.messaging.Messaging#sendToDeviceGroup)
  are provided with unexpected inputs.


# v4.1.1

- [changed] Added in missing TypeScript typings for the `FirebaseError.toJSON()`
  method.

### Authentication

- [changed] Fixed issue with
  [`createUser()`](https://firebase.google.com/docs/reference/admin/node/admin.auth.Auth#createUser)
  which sometimes caused multiple users to share the same email.


# v4.1.0

- [changed] Added in missing TypeScript typings for the `toJSON()` method off
  of several objects.

### Cloud Messaging

- [added] A new
  [`admin.messaging()`](https://firebase.google.com/docs/reference/admin/node/admin.messaging) service
  allows you to send messages through
  [Firebase Cloud Messaging](https://firebase.google.com/docs/cloud-messaging/admin/). The new service
  includes the
  [`sendToDevice()`](https://firebase.google.com/docs/reference/admin/node/admin.messaging.Messaging#sendToDevice),
  [`sendToDeviceGroup()`](https://firebase.google.com/docs/reference/admin/node/admin.messaging.Messaging#sendToDeviceGroup),
  [`sendToTopic()`](https://firebase.google.com/docs/reference/admin/node/admin.messaging.Messaging#sendToTopic),
  and
  [`sendToCondition()`](https://firebase.google.com/docs/reference/admin/node/admin.messaging.Messaging#sendToCondition)
  methods.


# v4.0.6

### Initialization

- [changed] Fixed an issue which caused importing the library via the ES2015
  import syntax (`import * as admin from "firebase-admin"`) to not work
  properly.


# v4.0.5

- [changed] TypeScript support has been greatly improved. Typings for the
  Realtime Database are now available and all other known issues with incorrect or
  incomplete type information have been resolved.

### Initialization

- [changed] Fixed an issue which caused the SDK to appear to hang when provided
  with a credential that generated invalid access tokens. The most common cause
  of this was using a credential whose access had been revoked. Now, an error
  will be logged to the console in this scenario.

### Authentication

- [added] The error message for an `auth/internal-error` error now includes
  the raw server response to more easily debug and track down unhandled errors.
- [changed] Fixed an issue that caused an `auth/internal-error` error to be
  thrown when calling
  [`getUser()`](https://firebase.google.com/docs/reference/admin/node/admin.auth.Auth#getUser) or
  [`getUserByEmail()`](https://firebase.google.com/docs/reference/admin/node/admin.auth.Auth#getUserByEmail)
  for a user without a creation date.
- [changed] Fixed an issue which caused an `auth/internal-error` error to be
  thrown when calling
  [`createUser()`](https://firebase.google.com/docs/reference/admin/node/admin.auth.Auth#createUser) with
  an email that corresponds to an existing user.
- [changed] Fixed an issue which caused an `auth/internal-error` error to be
  thrown when calling Authentication methods with a credential with insufficient
  permission. Now, an `auth/insufficient-permission` error will be thrown
  instead.


# v4.0.4

### Authentication

- [changed] Fixed an issue that caused several Authentication methods to throw
  an error when provided with inputs containing Unicode characters.


# v4.0.3

### Initialization

- [changed] Fixed an issue that caused a `null` value for the
  `databaseAuthVariableOverride` property to be ignored when passed as part
  of the first argument to
  [`initializeApp()`](https://firebase.google.com/docs/reference/admin/node/admin#.initializeApp), which
  caused the app to still have full admin access. Now, passing this value has
  the expected behavior: the app has unauthenticated access to the
  Realtime Database, and behaves as if no user is logged into the app.

### Authentication

- [changed] Fixed an issue that caused an `auth/invalid-uid` error to
  be thrown for valid `uid` values passed to several Authentication methods.


# v4.0.2

- [added] Improved error messages throughout the Admin Node.js SDK.
- [changed] Upgraded dependencies so that the Admin Node.js SDK no longer
  throws warnings for using deprecated `Buffer` APIs in Node.js `7.x.x`.


# v4.0.1

- [changed] Fixed issue which caused the 4.0.0 release to not
  include the `README.md` and `npm-shrinkwrap.json` files.


# v4.0.0

- [added] The Admin Node.js SDK (available on npm as `firebase-admin`) is a
  new SDK which replaces and expands the admin capabilities of the standard
  `firebase` npm module. See
  [Add the Firebase Admin SDK to your Server](https://firebase.google.com/docs/admin/setup/) to get
  started.
- [issue] This version does not include the `README.md` and
  `npm-shrinkwrap.json` files. This was fixed in version 4.0.1.

### Initialization

- [deprecated] The `serviceAccount` property of the options passed as the
  first argument to
  [`initializeApp()`](https://firebase.google.com/docs/reference/admin/node/admin#.initializeApp) has been
  deprecated in favor of a new `credential` property. See
  [Initialize the SDK](https://firebase.google.com/docs/admin/setup/#initialize_the_sdk) for more details.
- [added] The new
  [`admin.credential.cert()`](https://firebase.google.com/docs/reference/admin/node/admin.credential#.cert)
  method allows you to authenticate the SDK with a service account key file.
- [added] The new
  [`admin.credential.refreshToken()`](https://firebase.google.com/docs/reference/admin/node/admin.credential#.refreshToken)
  method allows you to authenticate the SDK with a Google OAuth2 refresh token.
- [added] The new
  [`admin.credential.applicationDefault()`](https://firebase.google.com/docs/reference/admin/node/admin.credential#.applicationDefault)
  method allows you to authenticate the SDK with Google Application Default
  Credentials.

### Authentication

- [added] A new Admin API for managing your Firebase Authentication users is now
  available. This API lets you manage your users without using their existing
  credentials, and without worrying about client-side rate limiting. The new
  methods included in this API are
  [`getUser()`](https://firebase.google.com/docs/reference/admin/node/admin.auth.Auth#getUser),
  [`getUserByEmail()`](https://firebase.google.com/docs/reference/admin/node/admin.auth.Auth#getUserByEmail),
  [`createUser()`](https://firebase.google.com/docs/reference/admin/node/admin.auth.Auth#createUser),
  [`updateUser()`](https://firebase.google.com/docs/reference/admin/node/admin.auth.Auth#updateUser), and
  [`deleteUser()`](https://firebase.google.com/docs/reference/admin/node/admin.auth.Auth#deleteUser). See
  [Manage Users](https://firebase.google.com/docs/auth/admin/manage-users) for more details.
- [changed] The
  [`createCustomToken()`](https://firebase.google.com/docs/reference/admin/node/admin.auth.Auth#createCustomToken)
  method is now asynchronous, returning a `Promise<string>` instead of a
  `string`.<|MERGE_RESOLUTION|>--- conflicted
+++ resolved
@@ -1,6 +1,5 @@
 # Unreleased
 
-<<<<<<< HEAD
 - [added] `AppOptions` now accepts an optional `http.Agent` object. The
   `http.Agent` specified via this API is used when the SDK makes backend
   HTTP calls. This can be used when it is required to deploy the Admin SDK
@@ -9,9 +8,7 @@
   and `admin.credential.refreshToken()` methods now accept an `http.Agent`
   as an optional argument. If specified, the `http.Agent` will be used
   when calling Google backend servers to fetch OAuth2 access tokens.
-=======
 - [added] `messaging.AndroidNotification`type now supports channel_id.
->>>>>>> f3486ced
 
 # v6.3.0
 
