# Unreleased

- [changed] Upgraded Cloud Firestore client to v0.16.0.
<<<<<<< HEAD
- [changed] Firestore and Storage client libraries are now defined as optional
  dependencies.
=======
- [changed] Dropped support for Node.js 4.
>>>>>>> c6a4e222

# v5.13.1

- [changed] Upgraded Cloud Firestore client to v0.15.4.
- [changed] Exposed the Firestore `Timestamp` type from the `admin.firestore`
  namespace.

# v5.13.0

- [changed] Admin SDK can now create custom tokens without being initialized
  with service account credentials. When a service account private key is not
  available, the SDK uses the remote IAM service to sign JWTs in the cloud.
- [changed] Updated the typings of the `admin.database.Query.once()`
  method to return a more specific type.
- [changed] Admin SDK can now read the Firebase/GCP project ID from both
  `GCLOUD_PROJECT` and `GOOGLE_CLOUD_PROJECT` environment variables.
- [changed] Updated the `WebpushNotification` typings to match
  [the current API](https://firebase.google.com/docs/reference/fcm/rest/v1/projects.messages#webpushconfig).
- [changed] Upgraded Cloud Firestore client to v0.15.2.

# v5.12.1

- [changed] Admin SDK now lazy loads all child namespaces and certain heavy
  dependencies for faster load times. This change also ensures that only
  the sources for namespaces that are actually used get loaded into the
  Node.js process.
- [changed] Upgraded Cloud Firestore client to v0.14.0.

# v5.12.0

- [feature] Added the session cookie management APIs for creating and verifying
  session cookies, via `auth.createSessionCookie()` and
  `auth.verifySessionCookie()`.
- [added] Added the `mutableContent` optional field to the `Aps` type of
  the FCM API.
- [added] Added the support for specifying arbitrary custom key-value
  fields in the `Aps` type.

# v5.11.0

- [changed] Added the `auth.importUsers()` method for importing users to
  Firebase Auth in bulk.

# v5.10.0

- [changed] Upgraded Realtime Database client to v0.2.0. With this upgrade
  developers can call the `admin.database().ref()` method with another
  `Reference` instance as the argument.
- [changed] Upgraded Cloud Firestore client to v0.13.0.

# v5.9.1

- [changed] The `admin.initializeApp()` method can now be invoked without an
  explicit `credential` option. In that case the SDK will get initialized with
  Google application default credentials.
- [changed] Upgraded Realtime Database client to v0.1.11.
- [changed] Modified the Realtime Database client integration to report the
  correct user agent header.
- [changed] Upgraded Cloud Firestire client to v0.12.0.
- [changed] Improved error handling in FCM by mapping more server-side errors
  to client-side error codes.

# v5.9.0

- [added] Added the `messaging.send()` method and the new `Message` type for
  sending Cloud Messaging notifications via the
  [new FCM REST endpoint](https://firebase.google.com/docs/reference/fcm/rest/v1/projects.messages).

# v5.8.2

- [changed] Exposed `admin.firestore.DocumentReference` and
  `admin.firestore.DocumentSnapshot` types from the Admin SDK typings.
- [changed] Upgraded Firestore dependency version to
  [0.11.2](https://github.com/googleapis/nodejs-firestore/releases/tag/v0.11.2).

# v5.8.1

- [changed] Upgraded Firestore dependency version from 0.10.0 to 0.11.1.
  This includes several bug fixes in Cloud Firestore.

# v5.8.0

### Initialization

- [added] The [`admin.initializeApp()`](https://firebase.google.com/docs/reference/admin/node/admin#.initializeApp)
  method can now be invoked without any arguments. This initializes an app
  using Google Application Default Credentials, and other
  [`AppOptions`](https://firebase.google.com/docs/reference/admin/node/admin.app.AppOptions) loaded from
  the `FIREBASE_CONFIG` environment variable.

### Authentication

- [changed] Upgraded the `jsonwebtoken` library to 8.1.0.

# v5.7.0

### Authentication

- [added] A new [`revokeRefreshTokens()`](https://firebase.google.com/docs/reference/admin/node/admin.auth.Auth#revokeRefreshTokens)
  method for revoking refresh tokens issued to a user.
- [added] The [`verifyIdToken()`](https://firebase.google.com/docs/reference/admin/node/admin.auth.Auth#verifyIdToken)
  method now accepts an optional `checkRevoked` argument, which can be used to
  check if a given ID token has been revoked.

# v5.6.0

- [added] A new [`admin.instanceId()`](https://firebase.google.com/docs/reference/admin/node/admin.instanceId)
  API that facilitates deleting instance IDs and associated user data from
  Firebase projects.
- [changed] Updated the TypeScript typings for `admin.AppOptions` to reflect the
  introduction of the `projectId` option.
- [changed] Removed some unused third party dependencies.

# v5.5.1

### Cloud Firestore

- [changed] Upgraded the Cloud Firestore client to the latest available
  version, which adds input validation to several operations, and retry logic
  to handle network errors.

### Realtime Database

- [changed] Fixed an issue in the TypeScript typings of the Realtime Database API.

# v5.5.0

### Realtime Database

- [added] [`app.database()`](https://firebase.google.com/docs/reference/admin/node/admin.app.App#database)
  method now optionally accepts a database URL. This feature can be used to
  access multiple Realtime Database instances from the same app.
- [changed] Upgraded the Realtime Database client to the latest available
  version.

### Cloud Firestore

- [changed] Upgraded the Cloud Firestore client to the latest available
  version.

# v5.4.3

- [changed] Fixed a regression in module loading that prevented using
  the Admin SDK in environments like AWS Lambda. This regression was
  introduced in the 5.4.0 release, which added a new dependency to Firestore
  and gRPC. This fix lazily loads Firestore and gRPC, thus enabling
  Admin SDK usage in the affected environments as long as no explicit
  attempts are made to use the Firestore API.


# v5.4.2

- [changed] Upgraded the Cloud Firestore client dependency to 0.8.2, which
  resolves an issue with saving objects with nested document references.

# v5.4.1

- [changed] Upgraded the Firestore client dependency to 0.8.1, which resolves
  the installation issues reported in the Yarn environment.

# v5.4.0

- [added] A new [`admin.firestore()`](https://firebase.google.com/docs/reference/admin/node/admin.firestore)
  API that facilitates accessing [Google Cloud Firestore](https://firebase.google.com/docs/firestore)
  databases using the
  [`@google-cloud/firestore`](https://cloud.google.com/nodejshttps://firebase.google.com/docs/reference/firestore/latest/)
  library. See [Set Up Your Node.js App for Cloud Firestore](https://firebase.google.com/docs/firestore/server/setup-node)
  to get started.

# v5.3.0

- [changed] SDK now retries outbound HTTP calls on all low-level I/O errors.

### Authentication

- [added] A new [`setCustomUserClaims()`](https://firebase.google.com/docs/reference/admin/node/admin.auth.Auth#setCustomUserClaims)
  method for setting custom claims on user accounts. Custom claims set via this
  method become available on the ID tokens of the corresponding users when they
  sign in. To learn how to use this API for controlling access to Firebase
  resources, see
  [Control Access with Custom Claims and Security Rules](https://firebase.google.com/docs/auth/admin/custom-claims).
- [added] A new [`listUsers()`](https://firebase.google.com/docs/reference/admin/node/admin.auth.Auth#listUsers)
  method for listing all the users in a Firebase project in batches.

### Storage

- [changed] Declared a more concrete TypeScript return type (`Bucket`) for the
  [`bucket()`](https://firebase.google.com/docs/reference/admin/node/admin.storage.Storage#bucket) method
  in the Storage API.

# v5.2.1

- [changed] A bug in the TypeScript type declarations that come bundled with the
  SDK (`index.d.ts`) has been fixed.

# v5.2.0
- [added] A new [Cloud Storage API](https://firebase.google.com/docs/reference/admin/node/admin.storage)
  that facilitates accessing Google Cloud Storage buckets using the
  [`@google-cloud/storage`](https://googlecloudplatform.github.io/google-cloud-node/#https://firebase.google.com/docs/storage/latest/storage)
  library.

### Authentication

- [changed] New type definitions for the arguments of `createUser()` and
  `updateUser()` methods.

### Cloud Messaging

- [changed] Redefined the arguments of `sendToDevice()` using intersection
  instead of overloading.

# v5.1.0

### Authentication

- [added] Added the method
  [`getUserByPhoneNumber()`](https://firebase.google.com/docs/reference/admin/node/admin.auth.Auth#getUserByPhoneNumber)
  to the [`admin.auth`](https://firebase.google.com/docs/reference/admin/node/admin.auth) interface. This method
  enables retrieving user profile information by a phone number.
- [added] [`createUser()`](https://firebase.google.com/docs/reference/admin/node/admin.auth.Auth#createUser)
  and [`updateUser()`](https://firebase.google.com/docs/reference/admin/node/admin.auth.Auth#updateUser) methods
  now accept a `phoneNumber` property, which can be used to create users with a phone
  number field and/or update the phone number associated with a user.
- [added] Added the `phoneNumber` field to
  [`admin.auth.UserRecord`](https://firebase.google.com/docs/reference/admin/node/admin.auth.UserRecord),
  which exposes the phone number associated with a user account.
- [added] Added the `phoneNumber` field to
  [`admin.auth.UserInfo`](https://firebase.google.com/docs/reference/admin/node/admin.auth.UserInfo),
  which exposes the phone number associated with a user account by a linked
  identity provider.

# v5.0.1

- [changed] Improved the error messages thrown in the case of network and RPC
  errors. These errors now include outgoing HTTP request details that make
  it easier to localize and debug issues.

### Authentication

- [changed] Implemented support in the user management API for handling photo
  URLs with special characters.

# v5.0.0

### Initialization

- [changed] The deprecated `serviceAccount` property in the
  [`admin.App.Options`](https://firebase.google.com/docs/reference/admin/node/admin.app.AppOptions)
  type has been removed in favor of the `credential` property.
- [changed] Initializing the SDK without setting a credential
  results in an exception.
- [changed] Initializing the SDK with a malformed private key string
  results in an exception.

### Authentication

- [changed] `createdAt` and `lastSignedInAt` properties in
  [`admin.auth.UserMetadata`](https://firebase.google.com/docs/reference/admin/node/admin.auth.UserMetadata)
  have been renamed to `creationTime` and `lastSignInTime`. Also these
  properties now provide UTC formatted strings instead of `Date` values.

# v4.2.1

- [changed] Updated the SDK to periodically refresh the OAuth access token
  internally used by `FirebaseApp`. This reduces the number of authentication
  failures encountered at runtime by SDK components like Realtime Database.

# v4.2.0

### Cloud Messaging

- [added] Added the methods
  [`subscribeToTopic()`](https://firebase.google.com/docs/reference/admin/node/admin.messaging.Messaging#subscribeToTopic)
  and
  [`unsubscribeFromTopic()`](https://firebase.google.com/docs/reference/admin/node/admin.messaging.Messaging#unsubscribeFromTopic)
  to the [`admin.messaging()`](https://firebase.google.com/docs/reference/admin/node/admin.messaging)
  service. The new methods allow subscribing to and unsubscribing from {{messaging}}
  topics via registration tokens.

# v4.1.4

### Authentication

- [changed] Cleaned up a number of types to improve the log output, thereby
  making debugging easier.

### Realtime Database

- [changed] Fixed an issue which could cause infinite loops when using `push()`
  with no arguments.

# v4.1.3

- [changed] Fixed incorrect usage of `undefined` - as opposed to `void` - in
  several places in the TypeScript typings.
- [changed] Added missing properties to the TypeScript typings for
  [`DecodedIdToken`](https://firebase.google.com/docs/reference/admin/node/admin.auth.DecodedIdToken).
- [changed] Fixed issues when using some types with the TypeScript
  `strictNullChecks` option enabled.
- [changed] Removed incorrect `admin.Promise` type from the TypeScript typings
  in favor of the Node.js built-in `Promise` type, which the SDK actually uses.
- [changed] Added error codes to all app-level errors. All errors in the SDK
  now properly implement the
  [`FirebaseError`](https://firebase.google.com/docs/reference/admin/node/admin.FirebaseError) interface.
- [changed] Improved error handling when initializing the SDK with a credential
  that cannot generate valid access tokens.
- [added] Added new `admin.database.EventType` to the TypeScript typings.

### Realtime Database

- [changed] Improved how the Realtime Database reports errors when provided with
  various types of invalid credentials.

# v4.1.2

### Authentication

- [changed] Improved input validation and error messages for all user
  management methods.
- [changed]
  [`verifyIdToken()`](https://firebase.google.com/docs/reference/admin/node/admin.auth.Auth#verifyIdToken)
  now works with non-cert credentials, assuming the `GCLOUD_PROJECT` environment
  variable is set to your project ID, which is the case when running on Google
  infrastructure such as Google App Engine and Google Compute Engine.

### Realtime Database

- [changed] Added `toJSON()` methods to the `DataSnapshot` and `Query` objects
  to make them properly JSON-serializable.

### Cloud Messaging

- [changed] Improved response parsing when
  [`sendToDevice()`](https://firebase.google.com/docs/reference/admin/node/admin.messaging.Messaging#sendToDevice)
  and
  [`sendToDeviceGroup()`](https://firebase.google.com/docs/reference/admin/node/admin.messaging.Messaging#sendToDeviceGroup)
  are provided with unexpected inputs.


# v4.1.1

- [changed] Added in missing TypeScript typings for the `FirebaseError.toJSON()`
  method.

### Authentication

- [changed] Fixed issue with
  [`createUser()`](https://firebase.google.com/docs/reference/admin/node/admin.auth.Auth#createUser)
  which sometimes caused multiple users to share the same email.


# v4.1.0

- [changed] Added in missing TypeScript typings for the `toJSON()` method off
  of several objects.

### Cloud Messaging

- [added] A new
  [`admin.messaging()`](https://firebase.google.com/docs/reference/admin/node/admin.messaging) service
  allows you to send messages through
  [Firebase Cloud Messaging](https://firebase.google.com/docs/cloud-messaging/admin/). The new service
  includes the
  [`sendToDevice()`](https://firebase.google.com/docs/reference/admin/node/admin.messaging.Messaging#sendToDevice),
  [`sendToDeviceGroup()`](https://firebase.google.com/docs/reference/admin/node/admin.messaging.Messaging#sendToDeviceGroup),
  [`sendToTopic()`](https://firebase.google.com/docs/reference/admin/node/admin.messaging.Messaging#sendToTopic),
  and
  [`sendToCondition()`](https://firebase.google.com/docs/reference/admin/node/admin.messaging.Messaging#sendToCondition)
  methods.


# v4.0.6

### Initialization

- [changed] Fixed an issue which caused importing the library via the ES2015
  import syntax (`import * as admin from "firebase-admin"`) to not work
  properly.


# v4.0.5

- [changed] TypeScript support has been greatly improved. Typings for the
  Realtime Database are now available and all other known issues with incorrect or
  incomplete type information have been resolved.

### Initialization

- [changed] Fixed an issue which caused the SDK to appear to hang when provided
  with a credential that generated invalid access tokens. The most common cause
  of this was using a credential whose access had been revoked. Now, an error
  will be logged to the console in this scenario.

### Authentication

- [added] The error message for an `auth/internal-error` error now includes
  the raw server response to more easily debug and track down unhandled errors.
- [changed] Fixed an issue that caused an `auth/internal-error` error to be
  thrown when calling
  [`getUser()`](https://firebase.google.com/docs/reference/admin/node/admin.auth.Auth#getUser) or
  [`getUserByEmail()`](https://firebase.google.com/docs/reference/admin/node/admin.auth.Auth#getUserByEmail)
  for a user without a creation date.
- [changed] Fixed an issue which caused an `auth/internal-error` error to be
  thrown when calling
  [`createUser()`](https://firebase.google.com/docs/reference/admin/node/admin.auth.Auth#createUser) with
  an email that corresponds to an existing user.
- [changed] Fixed an issue which caused an `auth/internal-error` error to be
  thrown when calling Authentication methods with a credential with insufficient
  permission. Now, an `auth/insufficient-permission` error will be thrown
  instead.


# v4.0.4

### Authentication

- [changed] Fixed an issue that caused several Authentication methods to throw
  an error when provided with inputs containing Unicode characters.


# v4.0.3

### Initialization

- [changed] Fixed an issue that caused a `null` value for the
  `databaseAuthVariableOverride` property to be ignored when passed as part
  of the first argument to
  [`initializeApp()`](https://firebase.google.com/docs/reference/admin/node/admin#.initializeApp), which
  caused the app to still have full admin access. Now, passing this value has
  the expected behavior: the app has unauthenticated access to the
  Realtime Database, and behaves as if no user is logged into the app.

### Authentication

- [changed] Fixed an issue that caused an `auth/invalid-uid` error to
  be thrown for valid `uid` values passed to several Authentication methods.


# v4.0.2

- [added] Improved error messages throughout the Admin Node.js SDK.
- [changed] Upgraded dependencies so that the Admin Node.js SDK no longer
  throws warnings for using deprecated `Buffer` APIs in Node.js `7.x.x`.


# v4.0.1

- [changed] Fixed issue which caused the 4.0.0 release to not
  include the `README.md` and `npm-shrinkwrap.json` files.


# v4.0.0

- [added] The Admin Node.js SDK (available on npm as `firebase-admin`) is a
  new SDK which replaces and expands the admin capabilities of the standard
  `firebase` npm module. See
  [Add the Firebase Admin SDK to your Server](https://firebase.google.com/docs/admin/setup/) to get
  started.
- [issue] This version does not include the `README.md` and
  `npm-shrinkwrap.json` files. This was fixed in version 4.0.1.

### Initialization

- [deprecated] The `serviceAccount` property of the options passed as the
  first argument to
  [`initializeApp()`](https://firebase.google.com/docs/reference/admin/node/admin#.initializeApp) has been
  deprecated in favor of a new `credential` property. See
  [Initialize the SDK](https://firebase.google.com/docs/admin/setup/#initialize_the_sdk) for more details.
- [added] The new
  [`admin.credential.cert()`](https://firebase.google.com/docs/reference/admin/node/admin.credential#.cert)
  method allows you to authenticate the SDK with a service account key file.
- [added] The new
  [`admin.credential.refreshToken()`](https://firebase.google.com/docs/reference/admin/node/admin.credential#.refreshToken)
  method allows you to authenticate the SDK with a Google OAuth2 refresh token.
- [added] The new
  [`admin.credential.applicationDefault()`](https://firebase.google.com/docs/reference/admin/node/admin.credential#.applicationDefault)
  method allows you to authenticate the SDK with Google Application Default
  Credentials.

### Authentication

- [added] A new Admin API for managing your Firebase Authentication users is now
  available. This API lets you manage your users without using their existing
  credentials, and without worrying about client-side rate limiting. The new
  methods included in this API are
  [`getUser()`](https://firebase.google.com/docs/reference/admin/node/admin.auth.Auth#getUser),
  [`getUserByEmail()`](https://firebase.google.com/docs/reference/admin/node/admin.auth.Auth#getUserByEmail),
  [`createUser()`](https://firebase.google.com/docs/reference/admin/node/admin.auth.Auth#createUser),
  [`updateUser()`](https://firebase.google.com/docs/reference/admin/node/admin.auth.Auth#updateUser), and
  [`deleteUser()`](https://firebase.google.com/docs/reference/admin/node/admin.auth.Auth#deleteUser). See
  [Manage Users](https://firebase.google.com/docs/auth/admin/manage-users) for more details.
- [changed] The
  [`createCustomToken()`](https://firebase.google.com/docs/reference/admin/node/admin.auth.Auth#createCustomToken)
  method is now asynchronous, returning a `Promise<string>` instead of a
  `string`.<|MERGE_RESOLUTION|>--- conflicted
+++ resolved
@@ -1,12 +1,9 @@
 # Unreleased
 
 - [changed] Upgraded Cloud Firestore client to v0.16.0.
-<<<<<<< HEAD
 - [changed] Firestore and Storage client libraries are now defined as optional
   dependencies.
-=======
 - [changed] Dropped support for Node.js 4.
->>>>>>> c6a4e222
 
 # v5.13.1
 
