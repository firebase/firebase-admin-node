--- conflicted
+++ resolved
@@ -85,11 +85,8 @@
     'lib/**/*.js',
     'lib/credential/index.d.ts',
     'lib/firebase-namespace-api.d.ts',
-<<<<<<< HEAD
     'lib/database/index.d.ts',
-=======
     'lib/instance-id/index.d.ts',
->>>>>>> 84ae1b47
     'lib/messaging/index.d.ts',
     'lib/remote-config/index.d.ts',
   ];
