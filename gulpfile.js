--- conflicted
+++ resolved
@@ -52,16 +52,13 @@
 
   build: 'lib/',
 
-<<<<<<< HEAD
-  curatedTypings: ['src/**/*.d.ts', '!src/database.d.ts'],
-=======
   curatedTypings: [
     'src/*.d.ts',
+    '!src/database.d.ts',
     '!src/instance-id.d.ts',
     '!src/security-rules.d.ts',
     '!src/project-management.d.ts'
   ],
->>>>>>> 1984f1fd
 };
 
 const TEMPORARY_TYPING_EXCLUDES = [
@@ -81,13 +78,9 @@
 
 // Create a separate project for buildProject that overrides the rootDir.
 // This ensures that the generated production files are in their own root
-<<<<<<< HEAD
-// rather than including both src and test in the lib dir.
-=======
 // rather than including both src and test in the lib dir. Declaration
 // is used by TypeScript to determine if auto-generated typings should be
 // emitted.
->>>>>>> 1984f1fd
 const declaration = process.env.TYPE_GENERATION_MODE === 'auto';
 var buildProject = ts.createProject('tsconfig.json', { rootDir: 'src', declaration });
 
@@ -105,18 +98,6 @@
   ]);
 });
 
-<<<<<<< HEAD
-/**
- * Task used to compile the TypeScript project. If automatic typings
- * are set to be generated (determined by TYPE_GENERATION_MODE), declarations
- * for files terminating in -internal.d.ts are removed because we do not
- * want to expose internally used types to developers. As auto-generated
- * typings are a work-in-progress, we remove the *.d.ts files for modules
- * which we do not intend to auto-generate typings for yet.
- */
-gulp.task('compile', function() {
-  let workflow =  gulp.src(paths.src)
-=======
 // Task used to compile the TypeScript project. If automatic typings
 // are set to be generated (determined by TYPE_GENERATION_MODE), declarations
 // for files terminating in -internal.d.ts are removed because we do not
@@ -125,38 +106,11 @@
 // which we do not intend to auto-generate typings for yet.
 gulp.task('compile', function() {
   let workflow = gulp.src(paths.src)
->>>>>>> 1984f1fd
     // Compile Typescript into .js and .d.ts files
     .pipe(buildProject())
 
     // Add header
     .pipe(header(banner));
-<<<<<<< HEAD
-
-  // Exclude typings that are unintended (only database is expected to
-  // produce typings so far). Moreover, all *-internal.d.ts typings
-  // should not be exposed to developers as it denotes internally used
-  // types.
-  if (declaration) {
-    workflow = workflow.pipe(filter([
-      'lib/**/*.js',
-      'lib/**/*.d.ts',
-      '!lib/**/*-internal.d.ts',
-      '!lib/default-namespace.d.ts',
-      '!lib/firebase-namespace.d.ts',
-      '!lib/firebase-app.d.ts',
-      '!lib/firebase-service.d.ts',
-      '!lib/auth/*.d.ts',
-      '!lib/firestore/*.d.ts',
-      '!lib/instance-id/*.d.ts',
-      '!lib/machine-learning/*.d.ts',
-      '!lib/messaging/*.d.ts',
-      '!lib/project-management/*.d.ts',
-      '!lib/remote-config/*.d.ts',
-      '!lib/security-rules/*.d.ts',
-      '!lib/storage/*.d.ts',
-      '!lib/utils/*.d.ts']))
-=======
   
   // Exclude typings that are unintended (currently excludes all auto-generated
   // typings, but as services are refactored to auto-generate typings this will
@@ -170,7 +124,6 @@
     ].concat(TEMPORARY_TYPING_EXCLUDES);
 
     workflow = workflow.pipe(filter(configuration));
->>>>>>> 1984f1fd
   }
 
   // Write to build directory
@@ -201,15 +154,9 @@
   let workflow = gulp.src('src/*.d.ts')
     // Add header
     .pipe(header(banner));
-<<<<<<< HEAD
-
-  if (declaration) {
-    workflow = workflow.pipe(filter(paths.curatedTypings))
-=======
   
   if (declaration) {
     workflow = workflow.pipe(filter(paths.curatedTypings));
->>>>>>> 1984f1fd
   }
 
   // Write to build directory
