--- conflicted
+++ resolved
@@ -55,11 +55,8 @@
   curatedTypings: [
     'src/*.d.ts',
     '!src/instance-id.d.ts',
-<<<<<<< HEAD
-    '!src/security-rules.d.ts'
-=======
+    '!src/security-rules.d.ts',
     '!src/project-management.d.ts'
->>>>>>> aef6bc4e
   ],
 };
 
