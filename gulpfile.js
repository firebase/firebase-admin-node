--- conflicted
+++ resolved
@@ -69,11 +69,6 @@
   '!lib/firebase-app.d.ts',
   '!lib/firebase-service.d.ts',
   '!lib/auth/*.d.ts',
-<<<<<<< HEAD
-  '!lib/firestore/*.d.ts',
-=======
-  '!lib/database/*.d.ts',
->>>>>>> ef33c3c3
   '!lib/machine-learning/*.d.ts',
   '!lib/storage/*.d.ts',
   '!lib/utils/*.d.ts',
