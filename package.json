--- conflicted
+++ resolved
@@ -1,20 +1,12 @@
 {
   "name": "firebase-admin",
-<<<<<<< HEAD
   "version": "9.100.0-alpha.1",
-=======
-  "version": "9.11.0",
->>>>>>> cd7e384d
   "description": "Firebase admin SDK for Node.js",
   "author": "Firebase <firebase-support@google.com> (https://firebase.google.com/)",
   "license": "Apache-2.0",
   "homepage": "https://firebase.google.com/",
   "engines": {
-<<<<<<< HEAD
     "node": ">=12.7.0"
-=======
-    "node": ">=10.13.0"
->>>>>>> cd7e384d
   },
   "scripts": {
     "build": "gulp build",
@@ -85,6 +77,9 @@
       "firestore": [
         "lib/firestore"
       ],
+      "installations": [
+        "lib/installations"
+      ],
       "instance-id": [
         "lib/instance-id"
       ],
@@ -129,6 +124,10 @@
     "./firestore": {
       "require": "./lib/firestore/index.js",
       "import": "./lib/esm/firestore/index.js"
+    },
+    "./installations": {
+      "require": "./lib/installations/index.js",
+      "import": "./lib/esm/installations/index.js"
     },
     "./instance-id": {
       "require": "./lib/instance-id/index.js",
@@ -173,16 +172,10 @@
     "@google-cloud/storage": "^5.3.0"
   },
   "devDependencies": {
-<<<<<<< HEAD
     "@firebase/api-documenter": "^0.1.2",
-    "@firebase/app": "^0.6.13",
-    "@firebase/auth": "^0.16.2",
-    "@firebase/auth-types": "^0.10.1",
-=======
     "@firebase/app": "^0.6.21",
     "@firebase/auth": "^0.16.5",
     "@firebase/auth-types": "^0.10.3",
->>>>>>> cd7e384d
     "@microsoft/api-extractor": "^7.11.2",
     "@types/bcrypt": "^5.0.0",
     "@types/chai": "^4.0.0",
@@ -208,11 +201,7 @@
     "eslint": "^6.8.0",
     "firebase-token-generator": "^2.0.0",
     "gulp": "^4.0.2",
-<<<<<<< HEAD
-    "gulp-filter": "^6.0.0",
-=======
     "gulp-filter": "^7.0.0",
->>>>>>> cd7e384d
     "gulp-header": "^2.0.9",
     "gulp-typescript": "^5.0.1",
     "http-message-parser": "^0.0.34",
@@ -228,12 +217,7 @@
     "run-sequence": "^2.2.1",
     "sinon": "^9.0.0",
     "sinon-chai": "^3.0.0",
-<<<<<<< HEAD
-    "ts-node": "^9.0.0",
-=======
     "ts-node": "^10.2.0",
-    "typedoc": "^0.19.2",
->>>>>>> cd7e384d
     "typescript": "^3.7.3",
     "yargs": "^17.0.1"
   }
