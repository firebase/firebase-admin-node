--- conflicted
+++ resolved
@@ -65,14 +65,9 @@
     "@google-cloud/storage": "^4.1.2"
   },
   "devDependencies": {
-<<<<<<< HEAD
-    "@firebase/app": "^0.4.10",
-    "@firebase/auth": "^0.12.2",
-    "@firebase/auth-types": "^0.8.2",
-=======
     "@firebase/app": "^0.4.23",
     "@firebase/auth": "^0.12.4",
->>>>>>> 01a01a95
+    "@firebase/auth-types": "^0.8.2",
     "@types/bcrypt": "^2.0.0",
     "@types/chai": "^3.4.34",
     "@types/chai-as-promised": "0.0.29",
