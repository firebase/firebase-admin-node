/*!
 * Copyright 2017 Google Inc.
 *
 * Licensed under the Apache License, Version 2.0 (the "License");
 * you may not use this file except in compliance with the License.
 * You may obtain a copy of the License at
 *
 *   http://www.apache.org/licenses/LICENSE-2.0
 *
 * Unless required by applicable law or agreed to in writing, software
 * distributed under the License is distributed on an "AS IS" BASIS,
 * WITHOUT WARRANTIES OR CONDITIONS OF ANY KIND, either express or implied.
 * See the License for the specific language governing permissions and
 * limitations under the License.
 */

import * as validator from '../utils/validator';

import {deepCopy, deepExtend} from '../utils/deep-copy';
import {FirebaseApp} from '../firebase-app';
import {AuthClientErrorCode, FirebaseAuthError} from '../utils/error';
import {
  ApiSettings, AuthorizedHttpClient, HttpRequestConfig, HttpError,
} from '../utils/api-request';
import {CreateRequest, UpdateRequest} from './user-record';
import {
  UserImportBuilder, UserImportOptions, UserImportRecord,
  UserImportResult,
} from './user-import-builder';
import * as utils from '../utils/index';
import {ActionCodeSettings, ActionCodeSettingsBuilder} from './action-code-settings-builder';
import {
  SAMLConfig, OIDCConfig, OIDCConfigServerResponse, SAMLConfigServerResponse,
  OIDCConfigServerRequest, SAMLConfigServerRequest, AuthProviderConfig,
  OIDCUpdateAuthProviderRequest, SAMLUpdateAuthProviderRequest,
} from './auth-config';
import {Tenant, TenantOptions, TenantServerResponse} from './tenant';


/** Firebase Auth request header. */
const FIREBASE_AUTH_HEADER = {
  'X-Client-Version': 'Node/Admin/<XXX_SDK_VERSION_XXX>',
};
/** Firebase Auth request timeout duration in milliseconds. */
const FIREBASE_AUTH_TIMEOUT = 25000;


/** List of reserved claims which cannot be provided when creating a custom token. */
export const RESERVED_CLAIMS = [
  'acr', 'amr', 'at_hash', 'aud', 'auth_time', 'azp', 'cnf', 'c_hash', 'exp', 'iat',
  'iss', 'jti', 'nbf', 'nonce', 'sub', 'firebase',
];

/** List of supported email action request types. */
export const EMAIL_ACTION_REQUEST_TYPES = [
  'PASSWORD_RESET', 'VERIFY_EMAIL', 'EMAIL_SIGNIN',
];

/** Maximum allowed number of characters in the custom claims payload. */
const MAX_CLAIMS_PAYLOAD_SIZE = 1000;

/** Maximum allowed number of users to batch download at one time. */
const MAX_DOWNLOAD_ACCOUNT_PAGE_SIZE = 1000;

/** Maximum allowed number of users to batch upload at one time. */
const MAX_UPLOAD_ACCOUNT_BATCH_SIZE = 1000;

/** Minimum allowed session cookie duration in seconds (5 minutes). */
const MIN_SESSION_COOKIE_DURATION_SECS = 5 * 60;

/** Maximum allowed session cookie duration in seconds (2 weeks). */
const MAX_SESSION_COOKIE_DURATION_SECS = 14 * 24 * 60 * 60;

/** Maximum allowed number of provider configurations to batch download at one time. */
const MAX_LIST_PROVIDER_CONFIGURATION_PAGE_SIZE = 100;

/** The Firebase Auth backend base URL format. */
const FIREBASE_AUTH_BASE_URL_FORMAT =
    'https://identitytoolkit.googleapis.com/{version}/projects/{projectId}{api}';

/** The Firebase Auth backend multi-tenancy base URL format. */
const FIREBASE_AUTH_TENANT_URL_FORMAT = FIREBASE_AUTH_BASE_URL_FORMAT.replace(
  'projects/{projectId}', 'projects/{projectId}/tenants/{tenantId}');

/** Maximum allowed number of tenants to download at one time. */
const MAX_LIST_TENANT_PAGE_SIZE = 1000;


/** Defines a base utility to help with resource URL construction. */
class AuthResourceUrlBuilder {

  protected urlFormat: string;
  private projectId: string;

  /**
   * The resource URL builder constructor.
   *
   * @param {string} projectId The resource project ID.
   * @param {string} version The endpoint API version.
   * @constructor
   */
  constructor(protected app: FirebaseApp, protected version: string = 'v1') {
    this.urlFormat = FIREBASE_AUTH_BASE_URL_FORMAT;
  }

  /**
   * Returns the resource URL corresponding to the provided parameters.
   *
   * @param {string=} api The backend API name.
   * @param {object=} params The optional additional parameters to substitute in the
   *     URL path.
   * @return {Promise<string>} The corresponding resource URL.
   */
  public getUrl(api?: string, params?: object): Promise<string> {
    return this.getProjectId()
      .then((projectId) => {
        const baseParams = {
          version: this.version,
          projectId,
          api: api || '',
        };
        const baseUrl = utils.formatString(this.urlFormat, baseParams);
        // Substitute additional api related parameters.
        return utils.formatString(baseUrl, params || {});
      });
  }

  private getProjectId(): Promise<string> {
    if (this.projectId) {
      return Promise.resolve(this.projectId);
    }

    return utils.findProjectId(this.app)
      .then((projectId) => {
        if (!validator.isNonEmptyString(projectId)) {
          throw new FirebaseAuthError(
            AuthClientErrorCode.INVALID_CREDENTIAL,
              'Failed to determine project ID for Auth. Initialize the '
              + 'SDK with service account credentials or set project ID as an app option. '
              + 'Alternatively set the GOOGLE_CLOUD_PROJECT environment variable.',
          );
        }

        this.projectId = projectId;
        return projectId;
      });
  }
}


/** Tenant aware resource builder utility. */
class TenantAwareAuthResourceUrlBuilder extends AuthResourceUrlBuilder {
  /**
   * The tenant aware resource URL builder constructor.
   *
   * @param {string} projectId The resource project ID.
   * @param {string} version The endpoint API version.
   * @param {string} tenantId The tenant ID.
   * @constructor
   */
  constructor(protected app: FirebaseApp, protected version: string, protected tenantId: string) {
    super(app, version);
    this.urlFormat = FIREBASE_AUTH_TENANT_URL_FORMAT;
  }

  /**
   * Returns the resource URL corresponding to the provided parameters.
   *
   * @param {string=} api The backend API name.
   * @param {object=} params The optional additional parameters to substitute in the
   *     URL path.
   * @return {Promise<string>} The corresponding resource URL.
   */
  public getUrl(api?: string, params?: object): Promise<string> {
    return super.getUrl(api, params)
      .then((url) => {
        return utils.formatString(url, {tenantId: this.tenantId});
      });
  }
}


/**
 * Validates a providerUserInfo object. All unsupported parameters
 * are removed from the original request. If an invalid field is passed
 * an error is thrown.
 *
 * @param {any} request The providerUserInfo request object.
 */
function validateProviderUserInfo(request: any) {
  const validKeys = {
    rawId: true,
    providerId: true,
    email: true,
    displayName: true,
    photoUrl: true,
  };
  // Remove invalid keys from original request.
  for (const key in request) {
    if (!(key in validKeys)) {
      delete request[key];
    }
  }
  if (!validator.isNonEmptyString(request.providerId)) {
    throw new FirebaseAuthError(AuthClientErrorCode.INVALID_PROVIDER_ID);
  }
  if (typeof request.displayName !== 'undefined' &&
      typeof request.displayName !== 'string') {
    throw new FirebaseAuthError(
      AuthClientErrorCode.INVALID_DISPLAY_NAME,
      `The provider "displayName" for "${request.providerId}" must be a valid string.`,
    );
  }
  if (!validator.isNonEmptyString(request.rawId)) {
    // This is called localId on the backend but the developer specifies this as
    // uid externally. So the error message should use the client facing name.
    throw new FirebaseAuthError(
      AuthClientErrorCode.INVALID_UID,
      `The provider "uid" for "${request.providerId}" must be a valid non-empty string.`,
    );
  }
  // email should be a string and a valid email.
  if (typeof request.email !== 'undefined' && !validator.isEmail(request.email)) {
    throw new FirebaseAuthError(
      AuthClientErrorCode.INVALID_EMAIL,
      `The provider "email" for "${request.providerId}" must be a valid email string.`,
    );
  }
  // photoUrl should be a URL.
  if (typeof request.photoUrl !== 'undefined' &&
      !validator.isURL(request.photoUrl)) {
    // This is called photoUrl on the backend but the developer specifies this as
    // photoURL externally. So the error message should use the client facing name.
    throw new FirebaseAuthError(
      AuthClientErrorCode.INVALID_PHOTO_URL,
      `The provider "photoURL" for "${request.providerId}" must be a valid URL string.`,
    );
  }
}


/**
 * Validates a create/edit request object. All unsupported parameters
 * are removed from the original request. If an invalid field is passed
 * an error is thrown.
 *
 * @param {any} request The create/edit request object.
 * @param {boolean=} uploadAccountRequest Whether to validate as an uploadAccount request.
 */
function validateCreateEditRequest(request: any, uploadAccountRequest: boolean = false) {
  // Hash set of whitelisted parameters.
  const validKeys = {
    displayName: true,
    localId: true,
    email: true,
    password: true,
    rawPassword: true,
    emailVerified: true,
    photoUrl: true,
    disabled: true,
    disableUser: true,
    deleteAttribute: true,
    deleteProvider: true,
    sanityCheck: true,
    phoneNumber: true,
    customAttributes: true,
    validSince: true,
    // Pass tenantId only for uploadAccount requests.
    tenantId: uploadAccountRequest,
    passwordHash: uploadAccountRequest,
    salt: uploadAccountRequest,
    createdAt: uploadAccountRequest,
    lastLoginAt: uploadAccountRequest,
    providerUserInfo: uploadAccountRequest,
  };
  // Remove invalid keys from original request.
  for (const key in request) {
    if (!(key in validKeys)) {
      delete request[key];
    }
  }
  if (typeof request.tenantId !== 'undefined' &&
      !validator.isNonEmptyString(request.tenantId)) {
    throw new FirebaseAuthError(AuthClientErrorCode.INVALID_TENANT_ID);
  }
  // For any invalid parameter, use the external key name in the error description.
  // displayName should be a string.
  if (typeof request.displayName !== 'undefined' &&
      !validator.isString(request.displayName)) {
    throw new FirebaseAuthError(AuthClientErrorCode.INVALID_DISPLAY_NAME);
  }
  if ((typeof request.localId !== 'undefined' || uploadAccountRequest) &&
      !validator.isUid(request.localId)) {
    // This is called localId on the backend but the developer specifies this as
    // uid externally. So the error message should use the client facing name.
    throw new FirebaseAuthError(AuthClientErrorCode.INVALID_UID);
  }
  // email should be a string and a valid email.
  if (typeof request.email !== 'undefined' && !validator.isEmail(request.email)) {
    throw new FirebaseAuthError(AuthClientErrorCode.INVALID_EMAIL);
  }
  // phoneNumber should be a string and a valid phone number.
  if (typeof request.phoneNumber !== 'undefined' &&
      !validator.isPhoneNumber(request.phoneNumber)) {
    throw new FirebaseAuthError(AuthClientErrorCode.INVALID_PHONE_NUMBER);
  }
  // password should be a string and a minimum of 6 chars.
  if (typeof request.password !== 'undefined' &&
      !validator.isPassword(request.password)) {
    throw new FirebaseAuthError(AuthClientErrorCode.INVALID_PASSWORD);
  }
  // rawPassword should be a string and a minimum of 6 chars.
  if (typeof request.rawPassword !== 'undefined' &&
      !validator.isPassword(request.rawPassword)) {
    // This is called rawPassword on the backend but the developer specifies this as
    // password externally. So the error message should use the client facing name.
    throw new FirebaseAuthError(AuthClientErrorCode.INVALID_PASSWORD);
  }
  // emailVerified should be a boolean.
  if (typeof request.emailVerified !== 'undefined' &&
      typeof request.emailVerified !== 'boolean') {
    throw new FirebaseAuthError(AuthClientErrorCode.INVALID_EMAIL_VERIFIED);
  }
  // photoUrl should be a URL.
  if (typeof request.photoUrl !== 'undefined' &&
      !validator.isURL(request.photoUrl)) {
    // This is called photoUrl on the backend but the developer specifies this as
    // photoURL externally. So the error message should use the client facing name.
    throw new FirebaseAuthError(AuthClientErrorCode.INVALID_PHOTO_URL);
  }
  // disabled should be a boolean.
  if (typeof request.disabled !== 'undefined' &&
      typeof request.disabled !== 'boolean') {
    throw new FirebaseAuthError(AuthClientErrorCode.INVALID_DISABLED_FIELD);
  }
  // validSince should be a number.
  if (typeof request.validSince !== 'undefined' &&
      !validator.isNumber(request.validSince)) {
    throw new FirebaseAuthError(AuthClientErrorCode.INVALID_TOKENS_VALID_AFTER_TIME);
  }
  // createdAt should be a number.
  if (typeof request.createdAt !== 'undefined' &&
      !validator.isNumber(request.createdAt)) {
    throw new FirebaseAuthError(AuthClientErrorCode.INVALID_CREATION_TIME);
  }
  // lastSignInAt should be a number.
  if (typeof request.lastLoginAt !== 'undefined' &&
      !validator.isNumber(request.lastLoginAt)) {
    throw new FirebaseAuthError(AuthClientErrorCode.INVALID_LAST_SIGN_IN_TIME);
  }
  // disableUser should be a boolean.
  if (typeof request.disableUser !== 'undefined' &&
      typeof request.disableUser !== 'boolean') {
    // This is called disableUser on the backend but the developer specifies this as
    // disabled externally. So the error message should use the client facing name.
    throw new FirebaseAuthError(AuthClientErrorCode.INVALID_DISABLED_FIELD);
  }
  // customAttributes should be stringified JSON with no blacklisted claims.
  // The payload should not exceed 1KB.
  if (typeof request.customAttributes !== 'undefined') {
    let developerClaims: object;
    try {
      developerClaims = JSON.parse(request.customAttributes);
    } catch (error) {
      // JSON parsing error. This should never happen as we stringify the claims internally.
      // However, we still need to check since setAccountInfo via edit requests could pass
      // this field.
      throw new FirebaseAuthError(AuthClientErrorCode.INVALID_CLAIMS, error.message);
    }
    const invalidClaims: string[] = [];
    // Check for any invalid claims.
    RESERVED_CLAIMS.forEach((blacklistedClaim) => {
      if (developerClaims.hasOwnProperty(blacklistedClaim)) {
        invalidClaims.push(blacklistedClaim);
      }
    });
    // Throw an error if an invalid claim is detected.
    if (invalidClaims.length > 0) {
      throw new FirebaseAuthError(
        AuthClientErrorCode.FORBIDDEN_CLAIM,
        invalidClaims.length > 1 ?
        `Developer claims "${invalidClaims.join('", "')}" are reserved and cannot be specified.` :
        `Developer claim "${invalidClaims[0]}" is reserved and cannot be specified.`,
      );
    }
    // Check claims payload does not exceed maxmimum size.
    if (request.customAttributes.length > MAX_CLAIMS_PAYLOAD_SIZE) {
      throw new FirebaseAuthError(
        AuthClientErrorCode.CLAIMS_TOO_LARGE,
        `Developer claims payload should not exceed ${MAX_CLAIMS_PAYLOAD_SIZE} characters.`,
      );
    }
  }
  // passwordHash has to be a base64 encoded string.
  if (typeof request.passwordHash !== 'undefined' &&
      !validator.isString(request.passwordHash)) {
    throw new FirebaseAuthError(AuthClientErrorCode.INVALID_PASSWORD_HASH);
  }
  // salt has to be a base64 encoded string.
  if (typeof request.salt !== 'undefined' &&
      !validator.isString(request.salt)) {
    throw new FirebaseAuthError(AuthClientErrorCode.INVALID_PASSWORD_SALT);
  }
  // providerUserInfo has to be an array of valid UserInfo requests.
  if (typeof request.providerUserInfo !== 'undefined' &&
      !validator.isArray(request.providerUserInfo)) {
    throw new FirebaseAuthError(AuthClientErrorCode.INVALID_PROVIDER_DATA);
  } else if (validator.isArray(request.providerUserInfo)) {
    request.providerUserInfo.forEach((providerUserInfoEntry: any) => {
      validateProviderUserInfo(providerUserInfoEntry);
    });
  }
}


/** Instantiates the createSessionCookie endpoint settings. */
export const FIREBASE_AUTH_CREATE_SESSION_COOKIE =
    new ApiSettings(':createSessionCookie', 'POST')
        // Set request validator.
        .setRequestValidator((request: any) => {
          // Validate the ID token is a non-empty string.
          if (!validator.isNonEmptyString(request.idToken)) {
            throw new FirebaseAuthError(AuthClientErrorCode.INVALID_ID_TOKEN);
          }
          // Validate the custom session cookie duration.
          if (!validator.isNumber(request.validDuration) ||
              request.validDuration < MIN_SESSION_COOKIE_DURATION_SECS ||
              request.validDuration > MAX_SESSION_COOKIE_DURATION_SECS) {
            throw new FirebaseAuthError(AuthClientErrorCode.INVALID_SESSION_COOKIE_DURATION);
          }
        })
        // Set response validator.
        .setResponseValidator((response: any) => {
          // Response should always contain the session cookie.
          if (!validator.isNonEmptyString(response.sessionCookie)) {
            throw new FirebaseAuthError(AuthClientErrorCode.INTERNAL_ERROR);
          }
        });


/** Instantiates the uploadAccount endpoint settings. */
export const FIREBASE_AUTH_UPLOAD_ACCOUNT = new ApiSettings('/accounts:batchCreate', 'POST');


/** Instantiates the downloadAccount endpoint settings. */
export const FIREBASE_AUTH_DOWNLOAD_ACCOUNT = new ApiSettings('/accounts:batchGet', 'GET')
  // Set request validator.
  .setRequestValidator((request: any) => {
    // Validate next page token.
    if (typeof request.nextPageToken !== 'undefined' &&
        !validator.isNonEmptyString(request.nextPageToken)) {
      throw new FirebaseAuthError(AuthClientErrorCode.INVALID_PAGE_TOKEN);
    }
    // Validate max results.
    if (!validator.isNumber(request.maxResults) ||
        request.maxResults <= 0 ||
        request.maxResults > MAX_DOWNLOAD_ACCOUNT_PAGE_SIZE) {
      throw new FirebaseAuthError(
        AuthClientErrorCode.INVALID_ARGUMENT,
        `Required "maxResults" must be a positive integer that does not exceed ` +
        `${MAX_DOWNLOAD_ACCOUNT_PAGE_SIZE}.`,
      );
    }
  });


/** Instantiates the getAccountInfo endpoint settings. */
export const FIREBASE_AUTH_GET_ACCOUNT_INFO = new ApiSettings('/accounts:lookup', 'POST')
  // Set request validator.
  .setRequestValidator((request: any) => {
    if (!request.localId && !request.email && !request.phoneNumber) {
      throw new FirebaseAuthError(
        AuthClientErrorCode.INTERNAL_ERROR,
        'INTERNAL ASSERT FAILED: Server request is missing user identifier');
    }
  })
  // Set response validator.
  .setResponseValidator((response: any) => {
    if (!response.users) {
      throw new FirebaseAuthError(AuthClientErrorCode.USER_NOT_FOUND);
    }
  });

/** Instantiates the deleteAccount endpoint settings. */
export const FIREBASE_AUTH_DELETE_ACCOUNT = new ApiSettings('/accounts:delete', 'POST')
  // Set request validator.
  .setRequestValidator((request: any) => {
    if (!request.localId) {
      throw new FirebaseAuthError(
        AuthClientErrorCode.INTERNAL_ERROR,
        'INTERNAL ASSERT FAILED: Server request is missing user identifier');
    }
  });

/** Instantiates the setAccountInfo endpoint settings for updating existing accounts. */
export const FIREBASE_AUTH_SET_ACCOUNT_INFO = new ApiSettings('/accounts:update', 'POST')
  // Set request validator.
  .setRequestValidator((request: any) => {
    // localId is a required parameter.
    if (typeof request.localId === 'undefined') {
      throw new FirebaseAuthError(
        AuthClientErrorCode.INTERNAL_ERROR,
        'INTERNAL ASSERT FAILED: Server request is missing user identifier');
    }
    // Throw error when tenantId is passed in POST body.
    if (typeof request.tenantId !== 'undefined') {
      throw new FirebaseAuthError(
          AuthClientErrorCode.INVALID_ARGUMENT,
          '"tenantId" is an invalid "UpdateRequest" property.');
    }
    validateCreateEditRequest(request);
  })
  // Set response validator.
  .setResponseValidator((response: any) => {
    // If the localId is not returned, then the request failed.
    if (!response.localId) {
      throw new FirebaseAuthError(AuthClientErrorCode.USER_NOT_FOUND);
    }
  });

/**
 * Instantiates the signupNewUser endpoint settings for creating a new user with or without
 * uid being specified. The backend will create a new one if not provided and return it.
 */
export const FIREBASE_AUTH_SIGN_UP_NEW_USER = new ApiSettings('/accounts', 'POST')
  // Set request validator.
  .setRequestValidator((request: any) => {
    // signupNewUser does not support customAttributes.
    if (typeof request.customAttributes !== 'undefined') {
      throw new FirebaseAuthError(
        AuthClientErrorCode.INVALID_ARGUMENT,
        `"customAttributes" cannot be set when creating a new user.`,
      );
    }
    // signupNewUser does not support validSince.
    if (typeof request.validSince !== 'undefined') {
      throw new FirebaseAuthError(
        AuthClientErrorCode.INVALID_ARGUMENT,
        `"validSince" cannot be set when creating a new user.`,
      );
    }
    // Throw error when tenantId is passed in POST body.
    if (typeof request.tenantId !== 'undefined') {
      throw new FirebaseAuthError(
          AuthClientErrorCode.INVALID_ARGUMENT,
          '"tenantId" is an invalid "CreateRequest" property.');
    }
    validateCreateEditRequest(request);
  })
  // Set response validator.
  .setResponseValidator((response: any) => {
    // If the localId is not returned, then the request failed.
    if (!response.localId) {
      throw new FirebaseAuthError(
        AuthClientErrorCode.INTERNAL_ERROR,
        'INTERNAL ASSERT FAILED: Unable to create new user');
    }
  });

const FIREBASE_AUTH_GET_OOB_CODE = new ApiSettings('/accounts:sendOobCode', 'POST')
  // Set request validator.
  .setRequestValidator((request: any) => {
    if (!validator.isEmail(request.email)) {
      throw new FirebaseAuthError(
        AuthClientErrorCode.INVALID_EMAIL,
      );
    }
    if (EMAIL_ACTION_REQUEST_TYPES.indexOf(request.requestType) === -1) {
      throw new FirebaseAuthError(
        AuthClientErrorCode.INVALID_ARGUMENT,
        `"${request.requestType}" is not a supported email action request type.`,
      );
    }
  })
  // Set response validator.
  .setResponseValidator((response: any) => {
    // If the oobLink is not returned, then the request failed.
    if (!response.oobLink) {
      throw new FirebaseAuthError(
        AuthClientErrorCode.INTERNAL_ERROR,
        'INTERNAL ASSERT FAILED: Unable to create the email action link');
    }
  });

/** Instantiates the retrieve OIDC configuration endpoint settings. */
const GET_OAUTH_IDP_CONFIG = new ApiSettings('/oauthIdpConfigs/{providerId}', 'GET')
  // Set response validator.
  .setResponseValidator((response: any) => {
    // Response should always contain the OIDC provider resource name.
    if (!validator.isNonEmptyString(response.name)) {
      throw new FirebaseAuthError(
        AuthClientErrorCode.INTERNAL_ERROR,
        'INTERNAL ASSERT FAILED: Unable to get OIDC configuration',
      );
    }
  });

/** Instantiates the delete OIDC configuration endpoint settings. */
const DELETE_OAUTH_IDP_CONFIG = new ApiSettings('/oauthIdpConfigs/{providerId}', 'DELETE');

/** Instantiates the create OIDC configuration endpoint settings. */
const CREATE_OAUTH_IDP_CONFIG = new ApiSettings('/oauthIdpConfigs?oauthIdpConfigId={providerId}', 'POST')
  // Set response validator.
  .setResponseValidator((response: any) => {
    // Response should always contain the OIDC provider resource name.
    if (!validator.isNonEmptyString(response.name)) {
      throw new FirebaseAuthError(
        AuthClientErrorCode.INTERNAL_ERROR,
        'INTERNAL ASSERT FAILED: Unable to create new OIDC configuration',
      );
    }
  });

/** Instantiates the update OIDC configuration endpoint settings. */
const UPDATE_OAUTH_IDP_CONFIG = new ApiSettings('/oauthIdpConfigs/{providerId}?updateMask={updateMask}', 'PATCH')
  // Set response validator.
  .setResponseValidator((response: any) => {
    // Response should always contain the configuration resource name.
    if (!validator.isNonEmptyString(response.name)) {
      throw new FirebaseAuthError(
        AuthClientErrorCode.INTERNAL_ERROR,
        'INTERNAL ASSERT FAILED: Unable to update OIDC configuration',
      );
    }
  });

/** Instantiates the list OIDC configuration endpoint settings. */
const LIST_OAUTH_IDP_CONFIGS = new ApiSettings('/oauthIdpConfigs', 'GET')
  // Set request validator.
  .setRequestValidator((request: any) => {
    // Validate next page token.
    if (typeof request.pageToken !== 'undefined' &&
        !validator.isNonEmptyString(request.pageToken)) {
      throw new FirebaseAuthError(AuthClientErrorCode.INVALID_PAGE_TOKEN);
    }
    // Validate max results.
    if (!validator.isNumber(request.pageSize) ||
        request.pageSize <= 0 ||
        request.pageSize > MAX_LIST_PROVIDER_CONFIGURATION_PAGE_SIZE) {
      throw new FirebaseAuthError(
        AuthClientErrorCode.INVALID_ARGUMENT,
        `Required "maxResults" must be a positive integer that does not exceed ` +
        `${MAX_LIST_PROVIDER_CONFIGURATION_PAGE_SIZE}.`,
      );
    }
  });

/** Instantiates the retrieve SAML configuration endpoint settings. */
const GET_INBOUND_SAML_CONFIG = new ApiSettings('/inboundSamlConfigs/{providerId}', 'GET')
  // Set response validator.
  .setResponseValidator((response: any) => {
    // Response should always contain the SAML provider resource name.
    if (!validator.isNonEmptyString(response.name)) {
      throw new FirebaseAuthError(
        AuthClientErrorCode.INTERNAL_ERROR,
        'INTERNAL ASSERT FAILED: Unable to get SAML configuration',
      );
    }
  });

/** Instantiates the delete SAML configuration endpoint settings. */
const DELETE_INBOUND_SAML_CONFIG = new ApiSettings('/inboundSamlConfigs/{providerId}', 'DELETE');

/** Instantiates the create SAML configuration endpoint settings. */
const CREATE_INBOUND_SAML_CONFIG = new ApiSettings('/inboundSamlConfigs?inboundSamlConfigId={providerId}', 'POST')
  // Set response validator.
  .setResponseValidator((response: any) => {
    // Response should always contain the SAML provider resource name.
    if (!validator.isNonEmptyString(response.name)) {
      throw new FirebaseAuthError(
        AuthClientErrorCode.INTERNAL_ERROR,
        'INTERNAL ASSERT FAILED: Unable to create new SAML configuration',
      );
    }
  });

/** Instantiates the update SAML configuration endpoint settings. */
const UPDATE_INBOUND_SAML_CONFIG = new ApiSettings('/inboundSamlConfigs/{providerId}?updateMask={updateMask}', 'PATCH')
  // Set response validator.
  .setResponseValidator((response: any) => {
    // Response should always contain the configuration resource name.
    if (!validator.isNonEmptyString(response.name)) {
      throw new FirebaseAuthError(
        AuthClientErrorCode.INTERNAL_ERROR,
        'INTERNAL ASSERT FAILED: Unable to update SAML configuration',
      );
    }
  });

/** Instantiates the list SAML configuration endpoint settings. */
const LIST_INBOUND_SAML_CONFIGS = new ApiSettings('/inboundSamlConfigs', 'GET')
  // Set request validator.
  .setRequestValidator((request: any) => {
    // Validate next page token.
    if (typeof request.pageToken !== 'undefined' &&
        !validator.isNonEmptyString(request.pageToken)) {
      throw new FirebaseAuthError(AuthClientErrorCode.INVALID_PAGE_TOKEN);
    }
    // Validate max results.
    if (!validator.isNumber(request.pageSize) ||
        request.pageSize <= 0 ||
        request.pageSize > MAX_LIST_PROVIDER_CONFIGURATION_PAGE_SIZE) {
      throw new FirebaseAuthError(
        AuthClientErrorCode.INVALID_ARGUMENT,
        `Required "maxResults" must be a positive integer that does not exceed ` +
        `${MAX_LIST_PROVIDER_CONFIGURATION_PAGE_SIZE}.`,
      );
    }
  });

/**
 * Class that provides the mechanism to send requests to the Firebase Auth backend endpoints.
 */
export abstract class AbstractAuthRequestHandler {

  protected readonly httpClient: AuthorizedHttpClient;
  private authUrlBuilder: AuthResourceUrlBuilder;
  private projectConfigUrlBuilder: AuthResourceUrlBuilder;

  /**
   * @param {any} response The response to check for errors.
   * @return {string|null} The error code if present; null otherwise.
   */
  private static getErrorCode(response: any): string | null {
    return (validator.isNonNullObject(response) && response.error && response.error.message) || null;
  }

  /**
   * @param {FirebaseApp} app The app used to fetch access tokens to sign API requests.
   * @constructor
   */
  constructor(protected readonly app: FirebaseApp) {
    if (typeof app !== 'object' || app === null || !('options' in app)) {
      throw new FirebaseAuthError(
        AuthClientErrorCode.INVALID_ARGUMENT,
        'First argument passed to admin.auth() must be a valid Firebase app instance.',
      );
    }

    this.httpClient = new AuthorizedHttpClient(app);
  }

  /**
   * Creates a new Firebase session cookie with the specified duration that can be used for
   * session management (set as a server side session cookie with custom cookie policy).
   * The session cookie JWT will have the same payload claims as the provided ID token.
   *
   * @param {string} idToken The Firebase ID token to exchange for a session cookie.
   * @param {number} expiresIn The session cookie duration in milliseconds.
   *
   * @return {Promise<string>} A promise that resolves on success with the created session cookie.
   */
  public createSessionCookie(idToken: string, expiresIn: number): Promise<string> {
    const request = {
      idToken,
      // Convert to seconds.
      validDuration: expiresIn / 1000,
    };
    return this.invokeRequestHandler(this.getAuthUrlBuilder(), FIREBASE_AUTH_CREATE_SESSION_COOKIE, request)
        .then((response: any) => response.sessionCookie);
  }

  /**
   * Looks up a user by uid.
   *
   * @param {string} uid The uid of the user to lookup.
   * @return {Promise<object>} A promise that resolves with the user information.
   */
  public getAccountInfoByUid(uid: string): Promise<object> {
    if (!validator.isUid(uid)) {
      return Promise.reject(new FirebaseAuthError(AuthClientErrorCode.INVALID_UID));
    }

    const request = {
      localId: [uid],
    };
    return this.invokeRequestHandler(this.getAuthUrlBuilder(), FIREBASE_AUTH_GET_ACCOUNT_INFO, request);
  }

  /**
   * Looks up a user by email.
   *
   * @param {string} email The email of the user to lookup.
   * @return {Promise<object>} A promise that resolves with the user information.
   */
  public getAccountInfoByEmail(email: string): Promise<object> {
    if (!validator.isEmail(email)) {
      return Promise.reject(new FirebaseAuthError(AuthClientErrorCode.INVALID_EMAIL));
    }

    const request = {
      email: [email],
    };
    return this.invokeRequestHandler(this.getAuthUrlBuilder(), FIREBASE_AUTH_GET_ACCOUNT_INFO, request);
  }

  /**
   * Looks up a user by phone number.
   *
   * @param {string} phoneNumber The phone number of the user to lookup.
   * @return {Promise<object>} A promise that resolves with the user information.
   */
  public getAccountInfoByPhoneNumber(phoneNumber: string): Promise<object> {
    if (!validator.isPhoneNumber(phoneNumber)) {
      return Promise.reject(new FirebaseAuthError(AuthClientErrorCode.INVALID_PHONE_NUMBER));
    }

    const request = {
      phoneNumber: [phoneNumber],
    };
    return this.invokeRequestHandler(this.getAuthUrlBuilder(), FIREBASE_AUTH_GET_ACCOUNT_INFO, request);
  }

  /**
   * Exports the users (single batch only) with a size of maxResults and starting from
   * the offset as specified by pageToken.
   *
   * @param {number=} maxResults The page size, 1000 if undefined. This is also the maximum
   *     allowed limit.
   * @param {string=} pageToken The next page token. If not specified, returns users starting
   *     without any offset. Users are returned in the order they were created from oldest to
   *     newest, relative to the page token offset.
   * @return {Promise<object>} A promise that resolves with the current batch of downloaded
   *     users and the next page token if available. For the last page, an empty list of users
   *     and no page token are returned.
   */
  public downloadAccount(
      maxResults: number = MAX_DOWNLOAD_ACCOUNT_PAGE_SIZE,
      pageToken?: string): Promise<{users: object[], nextPageToken?: string}> {
    // Construct request.
    const request = {
      maxResults,
      nextPageToken: pageToken,
    };
    // Remove next page token if not provided.
    if (typeof request.nextPageToken === 'undefined') {
      delete request.nextPageToken;
    }
    return this.invokeRequestHandler(this.getAuthUrlBuilder(), FIREBASE_AUTH_DOWNLOAD_ACCOUNT, request)
        .then((response: any) => {
          // No more users available.
          if (!response.users) {
            response.users = [];
          }
          return response as {users: object[], nextPageToken?: string};
        });
  }

  /**
   * Imports the list of users provided to Firebase Auth. This is useful when
   * migrating from an external authentication system without having to use the Firebase CLI SDK.
   * At most, 1000 users are allowed to be imported one at a time.
   * When importing a list of password users, UserImportOptions are required to be specified.
   *
   * @param {UserImportRecord[]} users The list of user records to import to Firebase Auth.
   * @param {UserImportOptions=} options The user import options, required when the users provided
   *     include password credentials.
   * @return {Promise<UserImportResult>} A promise that resolves when the operation completes
   *     with the result of the import. This includes the number of successful imports, the number
   *     of failed uploads and their corresponding errors.
   */
  public uploadAccount(
      users: UserImportRecord[], options?: UserImportOptions): Promise<UserImportResult> {
    // This will throw if any error is detected in the hash options.
    // For errors in the list of users, this will not throw and will report the errors and the
    // corresponding user index in the user import generated response below.
    // No need to validate raw request or raw response as this is done in UserImportBuilder.
    const userImportBuilder = new UserImportBuilder(users, options, (userRequest: any) => {
      // Pass true to validate the uploadAccount specific fields.
      validateCreateEditRequest(userRequest, true);
    });
    const request = userImportBuilder.buildRequest();
    // Fail quickly if more users than allowed are to be imported.
    if (validator.isArray(users) && users.length > MAX_UPLOAD_ACCOUNT_BATCH_SIZE) {
      throw new FirebaseAuthError(
        AuthClientErrorCode.MAXIMUM_USER_COUNT_EXCEEDED,
        `A maximum of ${MAX_UPLOAD_ACCOUNT_BATCH_SIZE} users can be imported at once.`,
      );
    }
    // If no remaining user in request after client side processing, there is no need
    // to send the request to the server.
    if (!request.users || request.users.length === 0) {
      return Promise.resolve(userImportBuilder.buildResponse([]));
    }
    return this.invokeRequestHandler(this.getAuthUrlBuilder(), FIREBASE_AUTH_UPLOAD_ACCOUNT, request)
      .then((response: any) => {
        // No error object is returned if no error encountered.
        const failedUploads = (response.error || []) as Array<{index: number, message: string}>;
        // Rewrite response as UserImportResult and re-insert client previously detected errors.
        return userImportBuilder.buildResponse(failedUploads);
      });
  }

  /**
   * Deletes an account identified by a uid.
   *
   * @param {string} uid The uid of the user to delete.
   * @return {Promise<object>} A promise that resolves when the user is deleted.
   */
  public deleteAccount(uid: string): Promise<object> {
    if (!validator.isUid(uid)) {
      return Promise.reject(new FirebaseAuthError(AuthClientErrorCode.INVALID_UID));
    }

    const request = {
      localId: uid,
    };
    return this.invokeRequestHandler(this.getAuthUrlBuilder(), FIREBASE_AUTH_DELETE_ACCOUNT, request);
  }

  /**
   * Sets additional developer claims on an existing user identified by provided UID.
   *
   * @param {string} uid The user to edit.
   * @param {object} customUserClaims The developer claims to set.
   * @return {Promise<string>} A promise that resolves when the operation completes
   *     with the user id that was edited.
   */
  public setCustomUserClaims(uid: string, customUserClaims: object | null): Promise<string> {
    // Validate user UID.
    if (!validator.isUid(uid)) {
      return Promise.reject(new FirebaseAuthError(AuthClientErrorCode.INVALID_UID));
    } else if (!validator.isObject(customUserClaims)) {
      return Promise.reject(
        new FirebaseAuthError(
          AuthClientErrorCode.INVALID_ARGUMENT,
          'CustomUserClaims argument must be an object or null.',
        ),
      );
    }
    // Delete operation. Replace null with an empty object.
    if (customUserClaims === null) {
      customUserClaims = {};
    }
    // Construct custom user attribute editting request.
    const request: any = {
      localId: uid,
      customAttributes: JSON.stringify(customUserClaims),
    };
    return this.invokeRequestHandler(this.getAuthUrlBuilder(), FIREBASE_AUTH_SET_ACCOUNT_INFO, request)
        .then((response: any) => {
          return response.localId as string;
        });
  }

  /**
   * Edits an existing user.
   *
   * @param {string} uid The user to edit.
   * @param {object} properties The properties to set on the user.
   * @return {Promise<string>} A promise that resolves when the operation completes
   *     with the user id that was edited.
   */
  public updateExistingAccount(uid: string, properties: UpdateRequest): Promise<string> {
    if (!validator.isUid(uid)) {
      return Promise.reject(new FirebaseAuthError(AuthClientErrorCode.INVALID_UID));
    } else if (!validator.isNonNullObject(properties)) {
      return Promise.reject(
        new FirebaseAuthError(
          AuthClientErrorCode.INVALID_ARGUMENT,
          'Properties argument must be a non-null object.',
        ),
      );
    }

    // Build the setAccountInfo request.
    const request: any = deepCopy(properties);
    request.localId = uid;
    // For deleting displayName or photoURL, these values must be passed as null.
    // They will be removed from the backend request and an additional parameter
    // deleteAttribute: ['PHOTO_URL', 'DISPLAY_NAME']
    // with an array of the parameter names to delete will be passed.

    // Parameters that are deletable and their deleteAttribute names.
    // Use client facing names, photoURL instead of photoUrl.
    const deletableParams: {[key: string]: string} = {
      displayName: 'DISPLAY_NAME',
      photoURL: 'PHOTO_URL',
    };
    // Properties to delete if available.
    request.deleteAttribute = [];
    for (const key in deletableParams) {
      if (request[key] === null) {
        // Add property identifier to list of attributes to delete.
        request.deleteAttribute.push(deletableParams[key]);
        // Remove property from request.
        delete request[key];
      }
    }
    if (request.deleteAttribute.length === 0) {
      delete request.deleteAttribute;
    }

    // For deleting phoneNumber, this value must be passed as null.
    // It will be removed from the backend request and an additional parameter
    // deleteProvider: ['phone'] with an array of providerIds (phone in this case),
    // will be passed.
    // Currently this applies to phone provider only.
    if (request.phoneNumber === null) {
      request.deleteProvider = ['phone'];
      delete request.phoneNumber;
    } else {
      // Doesn't apply to other providers in admin SDK.
      delete request.deleteProvider;
    }

    // Rewrite photoURL to photoUrl.
    if (typeof request.photoURL !== 'undefined') {
      request.photoUrl = request.photoURL;
      delete request.photoURL;
    }
    // Rewrite disabled to disableUser.
    if (typeof request.disabled !== 'undefined') {
      request.disableUser = request.disabled;
      delete request.disabled;
    }
    return this.invokeRequestHandler(this.getAuthUrlBuilder(), FIREBASE_AUTH_SET_ACCOUNT_INFO, request)
        .then((response: any) => {
          return response.localId as string;
        });
  }

  /**
   * Revokes all refresh tokens for the specified user identified by the uid provided.
   * In addition to revoking all refresh tokens for a user, all ID tokens issued
   * before revocation will also be revoked on the Auth backend. Any request with an
   * ID token generated before revocation will be rejected with a token expired error.
   * Note that due to the fact that the timestamp is stored in seconds, any tokens minted in
   * the same second as the revocation will still be valid. If there is a chance that a token
   * was minted in the last second, delay for 1 second before revoking.
   *
   * @param {string} uid The user whose tokens are to be revoked.
   * @return {Promise<string>} A promise that resolves when the operation completes
   *     successfully with the user id of the corresponding user.
   */
  public revokeRefreshTokens(uid: string): Promise<string> {
    // Validate user UID.
    if (!validator.isUid(uid)) {
      return Promise.reject(new FirebaseAuthError(AuthClientErrorCode.INVALID_UID));
    }
    const request: any = {
      localId: uid,
      // validSince is in UTC seconds.
      validSince: Math.ceil(new Date().getTime() / 1000),
    };
    return this.invokeRequestHandler(this.getAuthUrlBuilder(), FIREBASE_AUTH_SET_ACCOUNT_INFO, request)
        .then((response: any) => {
          return response.localId as string;
        });
  }

  /**
   * Create a new user with the properties supplied.
   *
   * @param {object} properties The properties to set on the user.
   * @return {Promise<string>} A promise that resolves when the operation completes
   *     with the user id that was created.
   */
  public createNewAccount(properties: CreateRequest): Promise<string> {
    if (!validator.isNonNullObject(properties)) {
      return Promise.reject(
        new FirebaseAuthError(
          AuthClientErrorCode.INVALID_ARGUMENT,
          'Properties argument must be a non-null object.',
        ),
      );
    }

    // Build the signupNewUser request.
    const request: any = deepCopy(properties);
    // Rewrite photoURL to photoUrl.
    if (typeof request.photoURL !== 'undefined') {
      request.photoUrl = request.photoURL;
      delete request.photoURL;
    }
    // Rewrite uid to localId if it exists.
    if (typeof request.uid !== 'undefined') {
      request.localId = request.uid;
      delete request.uid;
    }
    return this.invokeRequestHandler(this.getAuthUrlBuilder(), FIREBASE_AUTH_SIGN_UP_NEW_USER, request)
      .then((response: any) => {
        // Return the user id.
        return response.localId as string;
      });
  }

  /**
   * Generates the out of band email action link for the email specified using the action code settings provided.
   * Returns a promise that resolves with the generated link.
   *
   * @param {string} requestType The request type. This could be either used for password reset,
   *     email verification, email link sign-in.
   * @param {string} email The email of the user the link is being sent to.
   * @param {ActionCodeSettings=} actionCodeSettings The optional action code setings which defines whether
   *     the link is to be handled by a mobile app and the additional state information to be passed in the
   *     deep link, etc. Required when requestType == 'EMAIL_SIGNIN'
   * @return {Promise<string>} A promise that resolves with the email action link.
   */
  public getEmailActionLink(
      requestType: string, email: string,
      actionCodeSettings?: ActionCodeSettings): Promise<string> {
    let request = {requestType, email, returnOobLink: true};
    // ActionCodeSettings required for email link sign-in to determine the url where the sign-in will
    // be completed.
    if (typeof actionCodeSettings === 'undefined' && requestType === 'EMAIL_SIGNIN') {
      return Promise.reject(
        new FirebaseAuthError(
          AuthClientErrorCode.INVALID_ARGUMENT,
          "`actionCodeSettings` is required when `requestType` === 'EMAIL_SIGNIN'",
        ),
      );
    }
    if (typeof actionCodeSettings !== 'undefined' || requestType === 'EMAIL_SIGNIN') {
      try {
        const builder = new ActionCodeSettingsBuilder(actionCodeSettings!);
        request = deepExtend(request, builder.buildRequest());
      } catch (e) {
        return Promise.reject(e);
      }
    }
    return this.invokeRequestHandler(this.getAuthUrlBuilder(), FIREBASE_AUTH_GET_OOB_CODE, request)
      .then((response: any) => {
        // Return the link.
        return response.oobLink as string;
      });
  }

  /**
   * Looks up an OIDC provider configuration by provider ID.
   *
   * @param {string} providerId The provider identifier of the configuration to lookup.
   * @return {Promise<OIDCConfigServerResponse>} A promise that resolves with the provider configuration information.
   */
  public getOAuthIdpConfig(providerId: string): Promise<OIDCConfigServerResponse> {
    if (!OIDCConfig.isProviderId(providerId)) {
      return Promise.reject(new FirebaseAuthError(AuthClientErrorCode.INVALID_PROVIDER_ID));
    }
    return this.invokeRequestHandler(this.getProjectConfigUrlBuilder(), GET_OAUTH_IDP_CONFIG, {}, {providerId});
  }

  /**
   * Lists the OIDC configurations (single batch only) with a size of maxResults and starting from
   * the offset as specified by pageToken.
   *
   * @param {number=} maxResults The page size, 100 if undefined. This is also the maximum
   *     allowed limit.
   * @param {string=} pageToken The next page token. If not specified, returns OIDC configurations
   *     without any offset. Configurations are returned in the order they were created from oldest to
   *     newest, relative to the page token offset.
   * @return {Promise<object>} A promise that resolves with the current batch of downloaded
   *     OIDC configurations and the next page token if available. For the last page, an empty list of provider
   *     configuration and no page token are returned.
   */
  public listOAuthIdpConfigs(
      maxResults: number = MAX_LIST_PROVIDER_CONFIGURATION_PAGE_SIZE,
      pageToken?: string): Promise<object> {
    const request: {pageSize: number, pageToken?: string} = {
      pageSize: maxResults,
    };
    // Add next page token if provided.
    if (typeof pageToken !== 'undefined') {
      request.pageToken = pageToken;
    }
    return this.invokeRequestHandler(this.getProjectConfigUrlBuilder(), LIST_OAUTH_IDP_CONFIGS, request)
        .then((response: any) => {
          if (!response.oauthIdpConfigs) {
            response.oauthIdpConfigs = [];
            delete response.nextPageToken;
          }
          return response as {oauthIdpConfigs: object[], nextPageToken?: string};
        });
  }

  /**
   * Deletes an OIDC configuration identified by a providerId.
   *
   * @param {string} providerId The identifier of the OIDC configuration to delete.
   * @return {Promise<void>} A promise that resolves when the OIDC provider is deleted.
   */
  public deleteOAuthIdpConfig(providerId: string): Promise<void> {
    if (!OIDCConfig.isProviderId(providerId)) {
      return Promise.reject(new FirebaseAuthError(AuthClientErrorCode.INVALID_PROVIDER_ID));
    }
    return this.invokeRequestHandler(this.getProjectConfigUrlBuilder(), DELETE_OAUTH_IDP_CONFIG, {}, {providerId})
      .then((response: any) => {
        // Return nothing.
      });
  }

  /**
   * Creates a new OIDC provider configuration with the properties provided.
   *
   * @param {AuthProviderConfig} options The properties to set on the new OIDC provider configuration to be created.
   * @return {Promise<OIDCConfigServerResponse>} A promise that resolves with the newly created OIDC
   *     configuration.
   */
  public createOAuthIdpConfig(options: AuthProviderConfig): Promise<OIDCConfigServerResponse> {
    // Construct backend request.
    let request;
    try {
      request = OIDCConfig.buildServerRequest(options) || {};
    } catch (e) {
      return Promise.reject(e);
    }
    const providerId = options.providerId;
    return this.invokeRequestHandler(this.getProjectConfigUrlBuilder(), CREATE_OAUTH_IDP_CONFIG, request, {providerId})
      .then((response: any) => {
        if (!OIDCConfig.getProviderIdFromResourceName(response.name)) {
          throw new FirebaseAuthError(
            AuthClientErrorCode.INTERNAL_ERROR,
            'INTERNAL ASSERT FAILED: Unable to create new OIDC provider configuration');
        }
        return response as OIDCConfigServerResponse;
      });
  }

  /**
   * Updates an existing OIDC provider configuration with the properties provided.
   *
   * @param {string} providerId The provider identifier of the OIDC configuration to update.
   * @param {OIDCUpdateAuthProviderRequest} options The properties to update on the existing configuration.
   * @return {Promise<OIDCConfigServerResponse>} A promise that resolves with the modified provider
   *     configuration.
   */
  public updateOAuthIdpConfig(
      providerId: string, options: OIDCUpdateAuthProviderRequest): Promise<OIDCConfigServerResponse> {
    if (!OIDCConfig.isProviderId(providerId)) {
      return Promise.reject(new FirebaseAuthError(AuthClientErrorCode.INVALID_PROVIDER_ID));
    }
    // Construct backend request.
    let request: OIDCConfigServerRequest;
    try {
      request = OIDCConfig.buildServerRequest(options, true) || {};
    } catch (e) {
      return Promise.reject(e);
    }
    const updateMask = utils.generateUpdateMask(request);
    return this.invokeRequestHandler(this.getProjectConfigUrlBuilder(), UPDATE_OAUTH_IDP_CONFIG, request,
      {providerId, updateMask: updateMask.join(',')})
      .then((response: any) => {
        if (!OIDCConfig.getProviderIdFromResourceName(response.name)) {
          throw new FirebaseAuthError(
            AuthClientErrorCode.INTERNAL_ERROR,
            'INTERNAL ASSERT FAILED: Unable to update OIDC provider configuration');
        }
        return response as OIDCConfigServerResponse;
      });
  }

  /**
   * Looks up an SAML provider configuration by provider ID.
   *
   * @param {string} providerId The provider identifier of the configuration to lookup.
   * @return {Promise<SAMLConfigServerResponse>} A promise that resolves with the provider configuration information.
   */
  public getInboundSamlConfig(providerId: string): Promise<SAMLConfigServerResponse> {
    if (!SAMLConfig.isProviderId(providerId)) {
      return Promise.reject(new FirebaseAuthError(AuthClientErrorCode.INVALID_PROVIDER_ID));
    }
    return this.invokeRequestHandler(this.getProjectConfigUrlBuilder(), GET_INBOUND_SAML_CONFIG, {}, {providerId});
  }

  /**
   * Lists the SAML configurations (single batch only) with a size of maxResults and starting from
   * the offset as specified by pageToken.
   *
   * @param {number=} maxResults The page size, 100 if undefined. This is also the maximum
   *     allowed limit.
   * @param {string=} pageToken The next page token. If not specified, returns SAML configurations starting
   *     without any offset. Configurations are returned in the order they were created from oldest to
   *     newest, relative to the page token offset.
   * @return {Promise<object>} A promise that resolves with the current batch of downloaded
   *     SAML configurations and the next page token if available. For the last page, an empty list of provider
   *     configuration and no page token are returned.
   */
  public listInboundSamlConfigs(
      maxResults: number = MAX_LIST_PROVIDER_CONFIGURATION_PAGE_SIZE,
      pageToken?: string): Promise<object> {
    const request: {pageSize: number, pageToken?: string} = {
      pageSize: maxResults,
    };
    // Add next page token if provided.
    if (typeof pageToken !== 'undefined') {
      request.pageToken = pageToken;
    }
    return this.invokeRequestHandler(this.getProjectConfigUrlBuilder(), LIST_INBOUND_SAML_CONFIGS, request)
        .then((response: any) => {
          if (!response.inboundSamlConfigs) {
            response.inboundSamlConfigs = [];
            delete response.nextPageToken;
          }
          return response as {inboundSamlConfigs: object[], nextPageToken?: string};
        });
  }

  /**
   * Deletes a SAML configuration identified by a providerId.
   *
   * @param {string} providerId The identifier of the SAML configuration to delete.
   * @return {Promise<void>} A promise that resolves when the SAML provider is deleted.
   */
  public deleteInboundSamlConfig(providerId: string): Promise<void> {
    if (!SAMLConfig.isProviderId(providerId)) {
      return Promise.reject(new FirebaseAuthError(AuthClientErrorCode.INVALID_PROVIDER_ID));
    }
    return this.invokeRequestHandler(this.getProjectConfigUrlBuilder(), DELETE_INBOUND_SAML_CONFIG, {}, {providerId})
      .then((response: any) => {
        // Return nothing.
      });
  }

  /**
   * Creates a new SAML provider configuration with the properties provided.
   *
   * @param {AuthProviderConfig} options The properties to set on the new SAML provider configuration to be created.
   * @return {Promise<SAMLConfigServerResponse>} A promise that resolves with the newly created SAML
   *     configuration.
   */
  public createInboundSamlConfig(options: AuthProviderConfig): Promise<SAMLConfigServerResponse> {
    // Construct backend request.
    let request;
    try {
      request = SAMLConfig.buildServerRequest(options) || {};
    } catch (e) {
      return Promise.reject(e);
    }
    const providerId = options.providerId;
    return this.invokeRequestHandler(
      this.getProjectConfigUrlBuilder(), CREATE_INBOUND_SAML_CONFIG, request, {providerId})
      .then((response: any) => {
        if (!SAMLConfig.getProviderIdFromResourceName(response.name)) {
          throw new FirebaseAuthError(
            AuthClientErrorCode.INTERNAL_ERROR,
            'INTERNAL ASSERT FAILED: Unable to create new SAML provider configuration');
        }
        return response as SAMLConfigServerResponse;
      });
  }

  /**
   * Updates an existing SAML provider configuration with the properties provided.
   *
   * @param {string} providerId The provider identifier of the SAML configuration to update.
   * @param {SAMLUpdateAuthProviderRequest} options The properties to update on the existing configuration.
   * @return {Promise<SAMLConfigServerResponse>} A promise that resolves with the modified provider
   *     configuration.
   */
  public updateInboundSamlConfig(
      providerId: string, options: SAMLUpdateAuthProviderRequest): Promise<SAMLConfigServerResponse> {
    if (!SAMLConfig.isProviderId(providerId)) {
      return Promise.reject(new FirebaseAuthError(AuthClientErrorCode.INVALID_PROVIDER_ID));
    }
    // Construct backend request.
    let request: SAMLConfigServerRequest;
    try {
      request = SAMLConfig.buildServerRequest(options, true) || {};
    } catch (e) {
      return Promise.reject(e);
    }
    const updateMask = utils.generateUpdateMask(request);
    return this.invokeRequestHandler(this.getProjectConfigUrlBuilder(), UPDATE_INBOUND_SAML_CONFIG, request,
      {providerId, updateMask: updateMask.join(',')})
      .then((response: any) => {
        if (!SAMLConfig.getProviderIdFromResourceName(response.name)) {
          throw new FirebaseAuthError(
            AuthClientErrorCode.INTERNAL_ERROR,
            'INTERNAL ASSERT FAILED: Unable to update SAML provider configuration');
        }
        return response as SAMLConfigServerResponse;
      });
  }

  /**
   * Invokes the request handler based on the API settings object passed.
   *
   * @param {AuthResourceUrlBuilder} urlBuilder The URL builder for Auth endpoints.
   * @param {ApiSettings} apiSettings The API endpoint settings to apply to request and response.
   * @param {object} requestData The request data.
   * @param {object=} additionalResourceParams Additional resource related params if needed.
   * @return {Promise<object>} A promise that resolves with the response.
   */
  protected invokeRequestHandler(
      urlBuilder: AuthResourceUrlBuilder, apiSettings: ApiSettings,
      requestData: object, additionalResourceParams?: object): Promise<object> {
    return urlBuilder.getUrl(apiSettings.getEndpoint(), additionalResourceParams)
      .then((url) => {
        // Validate request.
        const requestValidator = apiSettings.getRequestValidator();
        requestValidator(requestData);
        // Process request.
        const req: HttpRequestConfig = {
          method: apiSettings.getHttpMethod(),
          url,
          headers: FIREBASE_AUTH_HEADER,
          data: requestData,
          timeout: FIREBASE_AUTH_TIMEOUT,
        };
        return this.httpClient.send(req);
      })
      .then((response) => {
        // Validate response.
        const responseValidator = apiSettings.getResponseValidator();
        responseValidator(response.data);
        // Return entire response.
        return response.data;
      })
      .catch((err) => {
        if (err instanceof HttpError) {
          const error = err.response.data;
          const errorCode = AbstractAuthRequestHandler.getErrorCode(error);
          if (!errorCode) {
            throw new FirebaseAuthError(
              AuthClientErrorCode.INTERNAL_ERROR,
              'Error returned from server: ' + error + '. Additionally, an ' +
              'internal error occurred while attempting to extract the ' +
              'errorcode from the error.',
            );
          }
          throw FirebaseAuthError.fromServerError(errorCode, /* message */ undefined, error);
        }
        throw err;
      });
  }

  /**
   * @return {AuthResourceUrlBuilder} A new Auth user management resource URL builder instance.
   */
  protected abstract newAuthUrlBuilder(): AuthResourceUrlBuilder;

  /**
   * @return {AuthResourceUrlBuilder} A new project config resource URL builder instance.
   */
  protected abstract newProjectConfigUrlBuilder(): AuthResourceUrlBuilder;

  /**
   * @return {AuthResourceUrlBuilder} The current Auth user management resource URL builder.
   */
  private getAuthUrlBuilder(): AuthResourceUrlBuilder {
    if (!this.authUrlBuilder) {
      this.authUrlBuilder = this.newAuthUrlBuilder();
    }
    return this.authUrlBuilder;
  }

  /**
   * @return {AuthResourceUrlBuilder} The current project config resource URL builder.
   */
  private getProjectConfigUrlBuilder(): AuthResourceUrlBuilder {
    if (!this.projectConfigUrlBuilder) {
      this.projectConfigUrlBuilder = this.newProjectConfigUrlBuilder();
    }
    return this.projectConfigUrlBuilder;
  }
}


/** Instantiates the getTenant endpoint settings. */
const GET_TENANT = new ApiSettings('/tenants/{tenantId}', 'GET')
    // Set response validator.
    .setResponseValidator((response: any) => {
      // Response should always contain at least the tenant name.
      if (!validator.isNonEmptyString(response.name)) {
        throw new FirebaseAuthError(
          AuthClientErrorCode.INTERNAL_ERROR,
          'INTERNAL ASSERT FAILED: Unable to get tenant',
        );
      }
    });

/** Instantiates the deleteTenant endpoint settings. */
const DELETE_TENANT = new ApiSettings('/tenants/{tenantId}', 'DELETE');

/** Instantiates the updateTenant endpoint settings. */
const UPDATE_TENANT = new ApiSettings('/tenants/{tenantId}?updateMask={updateMask}', 'PATCH')
    // Set response validator.
    .setResponseValidator((response: any) => {
      // Response should always contain at least the tenant name.
      if (!validator.isNonEmptyString(response.name) ||
          !Tenant.getTenantIdFromResourceName(response.name)) {
        throw new FirebaseAuthError(
          AuthClientErrorCode.INTERNAL_ERROR,
          'INTERNAL ASSERT FAILED: Unable to update tenant',
        );
      }
    });

/** Instantiates the listTenants endpoint settings. */
const LIST_TENANTS = new ApiSettings('/tenants', 'GET')
  // Set request validator.
  .setRequestValidator((request: any) => {
    // Validate next page token.
    if (typeof request.pageToken !== 'undefined' &&
        !validator.isNonEmptyString(request.pageToken)) {
      throw new FirebaseAuthError(AuthClientErrorCode.INVALID_PAGE_TOKEN);
    }
    // Validate max results.
    if (!validator.isNumber(request.pageSize) ||
        request.pageSize <= 0 ||
        request.pageSize > MAX_LIST_TENANT_PAGE_SIZE) {
      throw new FirebaseAuthError(
        AuthClientErrorCode.INVALID_ARGUMENT,
        `Required "maxResults" must be a positive non-zero number that does not exceed ` +
        `the allowed ${MAX_LIST_TENANT_PAGE_SIZE}.`,
      );
    }
  });

/** Instantiates the createTenant endpoint settings. */
const CREATE_TENANT = new ApiSettings('/tenants', 'POST')
    // Set response validator.
    .setResponseValidator((response: any) => {
      // Response should always contain at least the tenant name.
      if (!validator.isNonEmptyString(response.name) ||
          !Tenant.getTenantIdFromResourceName(response.name)) {
        throw new FirebaseAuthError(
          AuthClientErrorCode.INTERNAL_ERROR,
          'INTERNAL ASSERT FAILED: Unable to create new tenant',
        );
      }
    });


/**
 * Utility for sending requests to Auth server that are Auth instance related. This includes user and
 * tenant management related APIs. This extends the BaseFirebaseAuthRequestHandler class and defines
 * additional tenant management related APIs.
 */
export class AuthRequestHandler extends AbstractAuthRequestHandler {

  protected readonly tenantMgmtResourceBuilder: AuthResourceUrlBuilder;

  /**
   * The FirebaseAuthRequestHandler constructor used to initialize an instance using a FirebaseApp.
   *
   * @param {FirebaseApp} app The app used to fetch access tokens to sign API requests.
   * @constructor.
   */
  constructor(app: FirebaseApp) {
    super(app);
    this.tenantMgmtResourceBuilder =  new AuthResourceUrlBuilder(app, 'v2');
  }

  /**
   * @return {AuthResourceUrlBuilder} A new Auth user management resource URL builder instance.
   */
  protected newAuthUrlBuilder(): AuthResourceUrlBuilder {
    return new AuthResourceUrlBuilder(this.app, 'v1');
  }

  /**
   * @return {AuthResourceUrlBuilder} A new project config resource URL builder instance.
   */
  protected newProjectConfigUrlBuilder(): AuthResourceUrlBuilder {
<<<<<<< HEAD
    return new AuthResourceUrlBuilder(this.app, 'v2beta1');
=======
    return new AuthResourceUrlBuilder(this.projectId, 'v2');
>>>>>>> a9249a6b
  }

  /**
   * Looks up a tenant by tenant ID.
   *
   * @param {string} tenantId The tenant identifier of the tenant to lookup.
   * @return {Promise<TenantServerResponse>} A promise that resolves with the tenant information.
   */
  public getTenant(tenantId: string): Promise<TenantServerResponse> {
    if (!validator.isNonEmptyString(tenantId)) {
      return Promise.reject(new FirebaseAuthError(AuthClientErrorCode.INVALID_TENANT_ID));
    }
    return this.invokeRequestHandler(this.tenantMgmtResourceBuilder, GET_TENANT, {}, {tenantId})
      .then((response: any) => {
        return response as TenantServerResponse;
      });
  }

  /**
   * Exports the tenants (single batch only) with a size of maxResults and starting from
   * the offset as specified by pageToken.
   *
   * @param {number=} maxResults The page size, 1000 if undefined. This is also the maximum
   *     allowed limit.
   * @param {string=} pageToken The next page token. If not specified, returns tenants starting
   *     without any offset. Tenants are returned in the order they were created from oldest to
   *     newest, relative to the page token offset.
   * @return {Promise<object>} A promise that resolves with the current batch of downloaded
   *     tenants and the next page token if available. For the last page, an empty list of tenants
   *     and no page token are returned.
   */
  public listTenants(
      maxResults: number = MAX_LIST_TENANT_PAGE_SIZE,
      pageToken?: string): Promise<{tenants: TenantServerResponse[], nextPageToken?: string}> {
    const request = {
      pageSize: maxResults,
      pageToken,
    };
    // Remove next page token if not provided.
    if (typeof request.pageToken === 'undefined') {
      delete request.pageToken;
    }
    return this.invokeRequestHandler(this.tenantMgmtResourceBuilder, LIST_TENANTS, request)
        .then((response: any) => {
          if (!response.tenants) {
            response.tenants = [];
            delete response.nextPageToken;
          }
          return response as {tenants: TenantServerResponse[], nextPageToken?: string};
        });
  }

  /**
   * Deletes a tenant identified by a tenantId.
   *
   * @param {string} tenantId The identifier of the tenant to delete.
   * @return {Promise<void>} A promise that resolves when the tenant is deleted.
   */
  public deleteTenant(tenantId: string): Promise<void> {
    if (!validator.isNonEmptyString(tenantId)) {
      return Promise.reject(new FirebaseAuthError(AuthClientErrorCode.INVALID_TENANT_ID));
    }
    return this.invokeRequestHandler(this.tenantMgmtResourceBuilder, DELETE_TENANT, {}, {tenantId})
      .then((response: any) => {
        // Return nothing.
      });
  }

  /**
   * Creates a new tenant with the properties provided.
   *
   * @param {TenantOptions} tenantOptions The properties to set on the new tenant to be created.
   * @return {Promise<TenantServerResponse>} A promise that resolves with the newly created tenant object.
   */
  public createTenant(tenantOptions: TenantOptions): Promise<TenantServerResponse> {
    try {
      // Construct backend request.
      const request = Tenant.buildServerRequest(tenantOptions, true);
      return this.invokeRequestHandler(this.tenantMgmtResourceBuilder, CREATE_TENANT, request)
        .then((response: any) => {
          return response as TenantServerResponse;
        });
    } catch (e) {
      return Promise.reject(e);
    }
  }

  /**
   * Updates an existing tenant with the properties provided.
   *
   * @param {string} tenantId The tenant identifier of the tenant to update.
   * @param {TenantOptions} tenantOptions The properties to update on the existing tenant.
   * @return {Promise<TenantServerResponse>} A promise that resolves with the modified tenant object.
   */
  public updateTenant(tenantId: string, tenantOptions: TenantOptions): Promise<TenantServerResponse> {
    if (!validator.isNonEmptyString(tenantId)) {
      return Promise.reject(new FirebaseAuthError(AuthClientErrorCode.INVALID_TENANT_ID));
    }
    try {
      // Construct backend request.
      const request = Tenant.buildServerRequest(tenantOptions, false);
      const updateMask = utils.generateUpdateMask(request);
      return this.invokeRequestHandler(this.tenantMgmtResourceBuilder, UPDATE_TENANT, request,
        {tenantId, updateMask: updateMask.join(',')})
        .then((response: any) => {
          return response as TenantServerResponse;
        });
    } catch (e) {
      return Promise.reject(e);
    }
  }
}

/**
 * Utility for sending requests to Auth server that are tenant Auth instance related. This includes user
 * management related APIs for specified tenants.
 * This extends the BaseFirebaseAuthRequestHandler class.
 */
export class TenantAwareAuthRequestHandler extends AbstractAuthRequestHandler {
  /**
   * The FirebaseTenantRequestHandler constructor used to initialize an instance using a
   * FirebaseApp and a tenant ID.
   *
   * @param {FirebaseApp} app The app used to fetch access tokens to sign API requests.
   * @param {string} tenantId The request handler's tenant ID.
   * @constructor
   */
  constructor(app: FirebaseApp, private readonly tenantId: string) {
    super(app);
  }

  /**
   * @return {AuthResourceUrlBuilder} A new Auth user management resource URL builder instance.
   */
  protected newAuthUrlBuilder(): AuthResourceUrlBuilder {
    return new TenantAwareAuthResourceUrlBuilder(this.app, 'v1', this.tenantId);
  }

  /**
   * @return {AuthResourceUrlBuilder} A new project config resource URL builder instance.
   */
  protected newProjectConfigUrlBuilder(): AuthResourceUrlBuilder {
<<<<<<< HEAD
    return new TenantAwareAuthResourceUrlBuilder(this.app, 'v2beta1', this.tenantId);
=======
    return new TenantAwareAuthResourceUrlBuilder(this.projectId, 'v2', this.tenantId);
>>>>>>> a9249a6b
  }

  /**
   * Imports the list of users provided to Firebase Auth. This is useful when
   * migrating from an external authentication system without having to use the Firebase CLI SDK.
   * At most, 1000 users are allowed to be imported one at a time.
   * When importing a list of password users, UserImportOptions are required to be specified.
   *
   * Overrides the superclass methods by adding an additional check to match tenant IDs of
   * imported user records if present.
   *
   * @param {UserImportRecord[]} users The list of user records to import to Firebase Auth.
   * @param {UserImportOptions=} options The user import options, required when the users provided
   *     include password credentials.
   * @return {Promise<UserImportResult>} A promise that resolves when the operation completes
   *     with the result of the import. This includes the number of successful imports, the number
   *     of failed uploads and their corresponding errors.
   */
  public uploadAccount(
      users: UserImportRecord[], options?: UserImportOptions): Promise<UserImportResult> {
    // Add additional check to match tenant ID of imported user records.
    users.forEach((user: UserImportRecord, index: number) => {
      if (validator.isNonEmptyString(user.tenantId) &&
          user.tenantId !== this.tenantId) {
        throw new FirebaseAuthError(
            AuthClientErrorCode.MISMATCHING_TENANT_ID,
            `UserRecord of index "${index}" has mismatching tenant ID "${user.tenantId}"`);
      }
    });
    return super.uploadAccount(users, options);
  }
}<|MERGE_RESOLUTION|>--- conflicted
+++ resolved
@@ -1552,11 +1552,7 @@
    * @return {AuthResourceUrlBuilder} A new project config resource URL builder instance.
    */
   protected newProjectConfigUrlBuilder(): AuthResourceUrlBuilder {
-<<<<<<< HEAD
-    return new AuthResourceUrlBuilder(this.app, 'v2beta1');
-=======
-    return new AuthResourceUrlBuilder(this.projectId, 'v2');
->>>>>>> a9249a6b
+    return new AuthResourceUrlBuilder(this.app, 'v2');
   }
 
   /**
@@ -1699,11 +1695,7 @@
    * @return {AuthResourceUrlBuilder} A new project config resource URL builder instance.
    */
   protected newProjectConfigUrlBuilder(): AuthResourceUrlBuilder {
-<<<<<<< HEAD
-    return new TenantAwareAuthResourceUrlBuilder(this.app, 'v2beta1', this.tenantId);
-=======
-    return new TenantAwareAuthResourceUrlBuilder(this.projectId, 'v2', this.tenantId);
->>>>>>> a9249a6b
+    return new TenantAwareAuthResourceUrlBuilder(this.app, 'v2', this.tenantId);
   }
 
   /**
