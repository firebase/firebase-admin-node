--- conflicted
+++ resolved
@@ -24,12 +24,7 @@
 } from '../utils/api-request';
 import {CreateRequest, UpdateRequest} from './user-record';
 import {
-<<<<<<< HEAD
   UserImportBuilder, UserImportOptions, UserImportRecord, UserImportResult,
-=======
-  UserImportBuilder, UserImportOptions, UserImportRecord,
-  UserImportResult,
->>>>>>> 245f31c7
 } from './user-import-builder';
 import * as utils from '../utils/index';
 import {ActionCodeSettings, ActionCodeSettingsBuilder} from './action-code-settings-builder';
@@ -502,14 +497,10 @@
  * Class that provides the mechanism to send requests to the Firebase Auth backend endpoints.
  */
 export class FirebaseAuthRequestHandler {
-<<<<<<< HEAD
-  private readonly baseUrl: string = `https://${FIREBASE_AUTH_HOST}${FIREBASE_AUTH_PATH}`;
+
   private readonly app: FirebaseApp;
   private readonly httpClient: AuthorizedHttpClient;
-=======
-  private httpClient: AuthorizedHttpClient;
   private authUrlBuilder: AuthResourceUrlBuilder;
->>>>>>> 245f31c7
 
   /**
    * @param {any} response The response to check for errors.
