/*!
 * Copyright 2017 Google Inc.
 *
 * Licensed under the Apache License, Version 2.0 (the "License");
 * you may not use this file except in compliance with the License.
 * You may obtain a copy of the License at
 *
 *   http://www.apache.org/licenses/LICENSE-2.0
 *
 * Unless required by applicable law or agreed to in writing, software
 * distributed under the License is distributed on an "AS IS" BASIS,
 * WITHOUT WARRANTIES OR CONDITIONS OF ANY KIND, either express or implied.
 * See the License for the specific language governing permissions and
 * limitations under the License.
 */

import {UserRecord, CreateRequest, UpdateRequest} from './user-record';
import {FirebaseApp} from '../firebase-app';
import {FirebaseTokenGenerator, cryptoSignerFromApp} from './token-generator';
import {
  AbstractAuthRequestHandler, AuthRequestHandler, TenantAwareAuthRequestHandler,
} from './auth-api-request';
import {AuthClientErrorCode, FirebaseAuthError, ErrorInfo} from '../utils/error';
import {FirebaseServiceInterface, FirebaseServiceInternalsInterface} from '../firebase-service';
import {
  UserImportOptions, UserImportRecord, UserImportResult,
} from './user-import-builder';

import * as utils from '../utils/index';
import * as validator from '../utils/validator';
import { FirebaseTokenVerifier, createSessionCookieVerifier, createIdTokenVerifier } from './token-verifier';
import {ActionCodeSettings} from './action-code-settings-builder';
import {
  AuthProviderConfig, AuthProviderConfigFilter, ListProviderConfigResults, UpdateAuthProviderRequest,
  SAMLConfig, OIDCConfig, OIDCConfigServerResponse, SAMLConfigServerResponse,
} from './auth-config';
import {TenantManager} from './tenant-manager';


/**
 * Internals of an Auth instance.
 */
class AuthInternals implements FirebaseServiceInternalsInterface {
  /**
   * Deletes the service and its associated resources.
   *
   * @return {Promise<()>} An empty Promise that will be fulfilled when the service is deleted.
   */
  public delete(): Promise<void> {
    // There are no resources to clean up
    return Promise.resolve(undefined);
  }
}


/** Response object for a listUsers operation. */
export interface ListUsersResult {
  users: UserRecord[];
  pageToken?: string;
}


/** Interface representing a decoded ID token. */
export interface DecodedIdToken {
  aud: string;
  auth_time: number;
  exp: number;
  firebase: {
    identities: {
      [key: string]: any;
    };
    sign_in_provider: string;
    [key: string]: any;
  };
  iat: number;
  iss: string;
  sub: string;
  tenant?: string;
  [key: string]: any;
}


/** Interface representing the session cookie options. */
export interface SessionCookieOptions {
  expiresIn: number;
}


/**
 * Base Auth class. Mainly used for user management APIs.
 */
export class BaseAuth<T extends AbstractAuthRequestHandler> {

  protected readonly tokenGenerator: FirebaseTokenGenerator;
  protected readonly idTokenVerifier: FirebaseTokenVerifier;
  protected readonly sessionCookieVerifier: FirebaseTokenVerifier;

  /**
   * The BaseAuth class constructor.
   *
   * @param {string} projectId The corresponding project ID.
   * @param {T} authRequestHandler The RPC request handler
   *     for this instance.
   * @param {CryptoSigner} cryptoSigner The instance crypto signer used for custom token
   *     minting.
   * @constructor
   */
<<<<<<< HEAD
  constructor(protected readonly projectId: string | null,
              protected readonly authRequestHandler: T,
              cryptoSigner: CryptoSigner) {
=======
  constructor(app: FirebaseApp, protected readonly authRequestHandler: T) {
    const cryptoSigner = cryptoSignerFromApp(app);
>>>>>>> 01a01a95
    this.tokenGenerator = new FirebaseTokenGenerator(cryptoSigner);

    const projectId = utils.getProjectId(app);
    const httpAgent = app.options.httpAgent;
    this.sessionCookieVerifier = createSessionCookieVerifier(projectId, httpAgent);
    this.idTokenVerifier = createIdTokenVerifier(projectId, httpAgent);
  }

  /**
   * Creates a new custom token that can be sent back to a client to use with
   * signInWithCustomToken().
   *
   * @param {string} uid The uid to use as the JWT subject.
   * @param {object=} developerClaims Optional additional claims to include in the JWT payload.
   *
   * @return {Promise<string>} A JWT for the provided payload.
   */
  public createCustomToken(uid: string, developerClaims?: object): Promise<string> {
    return this.tokenGenerator.createCustomToken(uid, developerClaims);
  }

  /**
   * Verifies a JWT auth token. Returns a Promise with the tokens claims. Rejects
   * the promise if the token could not be verified. If checkRevoked is set to true,
   * verifies if the session corresponding to the ID token was revoked. If the corresponding
   * user's session was invalidated, an auth/id-token-revoked error is thrown. If not specified
   * the check is not applied.
   *
   * @param {string} idToken The JWT to verify.
   * @param {boolean=} checkRevoked Whether to check if the ID token is revoked.
   * @return {Promise<DecodedIdToken>} A Promise that will be fulfilled after a successful
   *     verification.
   */
  public verifyIdToken(idToken: string, checkRevoked: boolean = false): Promise<DecodedIdToken> {
    return this.idTokenVerifier.verifyJWT(idToken)
      .then((decodedIdToken: DecodedIdToken) => {
        // Whether to check if the token was revoked.
        if (!checkRevoked) {
          return decodedIdToken;
        }
        return this.verifyDecodedJWTNotRevoked(
          decodedIdToken,
          AuthClientErrorCode.ID_TOKEN_REVOKED);
      });
  }

  /**
   * Looks up the user identified by the provided user id and returns a promise that is
   * fulfilled with a user record for the given user if that user is found.
   *
   * @param {string} uid The uid of the user to look up.
   * @return {Promise<UserRecord>} A promise that resolves with the corresponding user record.
   */
  public getUser(uid: string): Promise<UserRecord> {
    return this.authRequestHandler.getAccountInfoByUid(uid)
      .then((response: any) => {
        // Returns the user record populated with server response.
        return new UserRecord(response.users[0]);
      });
  }

  /**
   * Looks up the user identified by the provided email and returns a promise that is
   * fulfilled with a user record for the given user if that user is found.
   *
   * @param {string} email The email of the user to look up.
   * @return {Promise<UserRecord>} A promise that resolves with the corresponding user record.
   */
  public getUserByEmail(email: string): Promise<UserRecord> {
    return this.authRequestHandler.getAccountInfoByEmail(email)
      .then((response: any) => {
        // Returns the user record populated with server response.
        return new UserRecord(response.users[0]);
      });
  }

  /**
   * Looks up the user identified by the provided phone number and returns a promise that is
   * fulfilled with a user record for the given user if that user is found.
   *
   * @param {string} phoneNumber The phone number of the user to look up.
   * @return {Promise<UserRecord>} A promise that resolves with the corresponding user record.
   */
  public getUserByPhoneNumber(phoneNumber: string): Promise<UserRecord> {
    return this.authRequestHandler.getAccountInfoByPhoneNumber(phoneNumber)
      .then((response: any) => {
        // Returns the user record populated with server response.
        return new UserRecord(response.users[0]);
      });
  }

  /**
   * Exports a batch of user accounts. Batch size is determined by the maxResults argument.
   * Starting point of the batch is determined by the pageToken argument.
   *
   * @param {number=} maxResults The page size, 1000 if undefined. This is also the maximum
   *     allowed limit.
   * @param {string=} pageToken The next page token. If not specified, returns users starting
   *     without any offset.
   * @return {Promise<{users: UserRecord[], pageToken?: string}>} A promise that resolves with
   *     the current batch of downloaded users and the next page token. For the last page, an
   *     empty list of users and no page token are returned.
   */
  public listUsers(maxResults?: number, pageToken?: string): Promise<ListUsersResult> {
    return this.authRequestHandler.downloadAccount(maxResults, pageToken)
      .then((response: any) => {
        // List of users to return.
        const users: UserRecord[] = [];
        // Convert each user response to a UserRecord.
        response.users.forEach((userResponse: any) => {
          users.push(new UserRecord(userResponse));
        });
        // Return list of user records and the next page token if available.
        const result = {
          users,
          pageToken: response.nextPageToken,
        };
        // Delete result.pageToken if undefined.
        if (typeof result.pageToken === 'undefined') {
          delete result.pageToken;
        }
        return result;
      });
  }

  /**
   * Creates a new user with the properties provided.
   *
   * @param {CreateRequest} properties The properties to set on the new user record to be created.
   * @return {Promise<UserRecord>} A promise that resolves with the newly created user record.
   */
  public createUser(properties: CreateRequest): Promise<UserRecord> {
    return this.authRequestHandler.createNewAccount(properties)
      .then((uid) => {
        // Return the corresponding user record.
        return this.getUser(uid);
      })
      .catch((error) => {
        if (error.code === 'auth/user-not-found') {
          // Something must have happened after creating the user and then retrieving it.
          throw new FirebaseAuthError(
            AuthClientErrorCode.INTERNAL_ERROR,
            'Unable to create the user record provided.');
        }
        throw error;
      });
  }

  /**
   * Deletes the user identified by the provided user id and returns a promise that is
   * fulfilled when the user is found and successfully deleted.
   *
   * @param {string} uid The uid of the user to delete.
   * @return {Promise<void>} A promise that resolves when the user is successfully deleted.
   */
  public deleteUser(uid: string): Promise<void> {
    return this.authRequestHandler.deleteAccount(uid)
      .then((response) => {
        // Return nothing on success.
      });
  }

  /**
   * Updates an existing user with the properties provided.
   *
   * @param {string} uid The uid identifier of the user to update.
   * @param {UpdateRequest} properties The properties to update on the existing user.
   * @return {Promise<UserRecord>} A promise that resolves with the modified user record.
   */
  public updateUser(uid: string, properties: UpdateRequest): Promise<UserRecord> {
    return this.authRequestHandler.updateExistingAccount(uid, properties)
      .then((existingUid) => {
        // Return the corresponding user record.
        return this.getUser(existingUid);
      });
  }

  /**
   * Sets additional developer claims on an existing user identified by the provided UID.
   *
   * @param {string} uid The user to edit.
   * @param {object} customUserClaims The developer claims to set.
   * @return {Promise<void>} A promise that resolves when the operation completes
   *     successfully.
   */
  public setCustomUserClaims(uid: string, customUserClaims: object): Promise<void> {
    return this.authRequestHandler.setCustomUserClaims(uid, customUserClaims)
      .then((existingUid) => {
        // Return nothing on success.
      });
  }

  /**
   * Revokes all refresh tokens for the specified user identified by the provided UID.
   * In addition to revoking all refresh tokens for a user, all ID tokens issued before
   * revocation will also be revoked on the Auth backend. Any request with an ID token
   * generated before revocation will be rejected with a token expired error.
   *
   * @param {string} uid The user whose tokens are to be revoked.
   * @return {Promise<void>} A promise that resolves when the operation completes
   *     successfully.
   */
  public revokeRefreshTokens(uid: string): Promise<void> {
    return this.authRequestHandler.revokeRefreshTokens(uid)
      .then((existingUid) => {
        // Return nothing on success.
      });
  }

  /**
   * Imports the list of users provided to Firebase Auth. This is useful when
   * migrating from an external authentication system without having to use the Firebase CLI SDK.
   * At most, 1000 users are allowed to be imported one at a time.
   * When importing a list of password users, UserImportOptions are required to be specified.
   *
   * @param {UserImportRecord[]} users The list of user records to import to Firebase Auth.
   * @param {UserImportOptions=} options The user import options, required when the users provided
   *     include password credentials.
   * @return {Promise<UserImportResult>} A promise that resolves when the operation completes
   *     with the result of the import. This includes the number of successful imports, the number
   *     of failed uploads and their corresponding errors.
   */
  public importUsers(
      users: UserImportRecord[], options?: UserImportOptions): Promise<UserImportResult> {
    return this.authRequestHandler.uploadAccount(users, options);
  }

  /**
   * Creates a new Firebase session cookie with the specified options that can be used for
   * session management (set as a server side session cookie with custom cookie policy).
   * The session cookie JWT will have the same payload claims as the provided ID token.
   *
   * @param {string} idToken The Firebase ID token to exchange for a session cookie.
   * @param {SessionCookieOptions} sessionCookieOptions The session cookie options which includes
   *     custom session duration.
   *
   * @return {Promise<string>} A promise that resolves on success with the created session cookie.
   */
  public createSessionCookie(
      idToken: string, sessionCookieOptions: SessionCookieOptions): Promise<string> {
    // Return rejected promise if expiresIn is not available.
    if (!validator.isNonNullObject(sessionCookieOptions) ||
        !validator.isNumber(sessionCookieOptions.expiresIn)) {
      return Promise.reject(new FirebaseAuthError(AuthClientErrorCode.INVALID_SESSION_COOKIE_DURATION));
    }
    return this.authRequestHandler.createSessionCookie(
      idToken, sessionCookieOptions.expiresIn);
  }

  /**
   * Verifies a Firebase session cookie. Returns a Promise with the tokens claims. Rejects
   * the promise if the token could not be verified. If checkRevoked is set to true,
   * verifies if the session corresponding to the session cookie was revoked. If the corresponding
   * user's session was invalidated, an auth/session-cookie-revoked error is thrown. If not
   * specified the check is not performed.
   *
   * @param {string} sessionCookie The session cookie to verify.
   * @param {boolean=} checkRevoked Whether to check if the session cookie is revoked.
   * @return {Promise<DecodedIdToken>} A Promise that will be fulfilled after a successful
   *     verification.
   */
  public verifySessionCookie(
      sessionCookie: string, checkRevoked: boolean = false): Promise<DecodedIdToken> {
    return this.sessionCookieVerifier.verifyJWT(sessionCookie)
      .then((decodedIdToken: DecodedIdToken) => {
        // Whether to check if the token was revoked.
        if (!checkRevoked) {
          return decodedIdToken;
        }
        return this.verifyDecodedJWTNotRevoked(
          decodedIdToken,
          AuthClientErrorCode.SESSION_COOKIE_REVOKED);
      });
  }

  /**
   * Generates the out of band email action link for password reset flows for the
   * email specified using the action code settings provided.
   * Returns a promise that resolves with the generated link.
   *
   * @param {string} email The email of the user whose password is to be reset.
   * @param {ActionCodeSettings=} actionCodeSettings The optional action code setings which defines whether
   *     the link is to be handled by a mobile app and the additional state information to be passed in the
   *     deep link, etc.
   * @return {Promise<string>} A promise that resolves with the password reset link.
   */
  public generatePasswordResetLink(email: string, actionCodeSettings?: ActionCodeSettings): Promise<string> {
    return this.authRequestHandler.getEmailActionLink('PASSWORD_RESET', email, actionCodeSettings);
  }

  /**
   * Generates the out of band email action link for email verification flows for the
   * email specified using the action code settings provided.
   * Returns a promise that resolves with the generated link.
   *
   * @param {string} email The email of the user to be verified.
   * @param {ActionCodeSettings=} actionCodeSettings The optional action code setings which defines whether
   *     the link is to be handled by a mobile app and the additional state information to be passed in the
   *     deep link, etc.
   * @return {Promise<string>} A promise that resolves with the email verification link.
   */
  public generateEmailVerificationLink(email: string, actionCodeSettings?: ActionCodeSettings): Promise<string> {
    return this.authRequestHandler.getEmailActionLink('VERIFY_EMAIL', email, actionCodeSettings);
  }

  /**
   * Generates the out of band email action link for email link sign-in flows for the
   * email specified using the action code settings provided.
   * Returns a promise that resolves with the generated link.
   *
   * @param {string} email The email of the user signing in.
   * @param {ActionCodeSettings} actionCodeSettings The required action code setings which defines whether
   *     the link is to be handled by a mobile app and the additional state information to be passed in the
   *     deep link, etc.
   * @return {Promise<string>} A promise that resolves with the email sign-in link.
   */
  public generateSignInWithEmailLink(email: string, actionCodeSettings: ActionCodeSettings): Promise<string> {
    return this.authRequestHandler.getEmailActionLink('EMAIL_SIGNIN', email, actionCodeSettings);
  }

  /**
   * Returns the list of existing provider configuation matching the filter provided.
   * At most, 100 provider configs are allowed to be imported at a time.
   *
   * @param {AuthProviderConfigFilter} options The provider config filter to apply.
   * @return {Promise<ListProviderConfigResults>} A promise that resolves with the list of provider configs
   *     meeting the filter requirements.
   */
  public listProviderConfigs(options: AuthProviderConfigFilter): Promise<ListProviderConfigResults> {
    const processResponse = (response: any, providerConfigs: AuthProviderConfig[]): ListProviderConfigResults => {
      // Return list of provider configuration and the next page token if available.
      const result: ListProviderConfigResults = {
        providerConfigs,
      };
      // Delete result.pageToken if undefined.
      if (response.hasOwnProperty('nextPageToken')) {
        result.pageToken = response.nextPageToken;
      }
      return result;
    };
    if (options && options.type === 'oidc') {
      return this.authRequestHandler.listOAuthIdpConfigs(options.maxResults, options.pageToken)
        .then((response: any) => {
          // List of provider configurations to return.
          const providerConfigs: OIDCConfig[] = [];
          // Convert each provider config response to a OIDCConfig.
          response.oauthIdpConfigs.forEach((configResponse: any) => {
            providerConfigs.push(new OIDCConfig(configResponse));
          });
          // Return list of provider configuration and the next page token if available.
          return processResponse(response, providerConfigs);
        });
    } else if (options && options.type === 'saml') {
      return this.authRequestHandler.listInboundSamlConfigs(options.maxResults, options.pageToken)
        .then((response: any) => {
          // List of provider configurations to return.
          const providerConfigs: SAMLConfig[] = [];
          // Convert each provider config response to a SAMLConfig.
          response.inboundSamlConfigs.forEach((configResponse: any) => {
            providerConfigs.push(new SAMLConfig(configResponse));
          });
          // Return list of provider configuration and the next page token if available.
          return processResponse(response, providerConfigs);
        });
    }
    return Promise.reject(
        new FirebaseAuthError(
          AuthClientErrorCode.INVALID_ARGUMENT,
          `"AuthProviderConfigFilter.type" must be either "saml' or "oidc"`));
  }

  /**
   * Looks up an Auth provider configuration by ID.
   * Returns a promise that resolves with the provider configuration corresponding to the provider ID specified.
   *
   * @param {string} providerId  The provider ID corresponding to the provider config to return.
   * @return {Promise<AuthProviderConfig>}
   */
  public getProviderConfig(providerId: string): Promise<AuthProviderConfig> {
    if (OIDCConfig.isProviderId(providerId)) {
      return this.authRequestHandler.getOAuthIdpConfig(providerId)
        .then((response: OIDCConfigServerResponse) => {
          return new OIDCConfig(response);
        });
    } else if (SAMLConfig.isProviderId(providerId)) {
      return this.authRequestHandler.getInboundSamlConfig(providerId)
        .then((response: SAMLConfigServerResponse) => {
          return new SAMLConfig(response);
        });
    }
    return Promise.reject(new FirebaseAuthError(AuthClientErrorCode.INVALID_PROVIDER_ID));
  }

  /**
   * Deletes the provider configuration corresponding to the provider ID passed.
   *
   * @param {string} providerId The provider ID corresponding to the provider config to delete.
   * @return {Promise<void>} A promise that resolves on completion.
   */
  public deleteProviderConfig(providerId: string): Promise<void> {
    if (OIDCConfig.isProviderId(providerId)) {
      return this.authRequestHandler.deleteOAuthIdpConfig(providerId);
    } else if (SAMLConfig.isProviderId(providerId)) {
      return this.authRequestHandler.deleteInboundSamlConfig(providerId);
    }
    return Promise.reject(new FirebaseAuthError(AuthClientErrorCode.INVALID_PROVIDER_ID));
  }

  /**
   * Returns a promise that resolves with the updated AuthProviderConfig when the provider configuration corresponding
   * to the provider ID specified is updated with the specified configuration.
   *
   * @param {string} providerId The provider ID corresponding to the provider config to update.
   * @param {UpdateAuthProviderRequest} updatedConfig The updated configuration.
   * @return {Promise<AuthProviderConfig>} A promise that resolves with the updated provider configuration.
   */
  public updateProviderConfig(
      providerId: string, updatedConfig: UpdateAuthProviderRequest): Promise<AuthProviderConfig> {
    if (!validator.isNonNullObject(updatedConfig)) {
      return Promise.reject(new FirebaseAuthError(
        AuthClientErrorCode.INVALID_CONFIG,
        'Request is missing "UpdateAuthProviderRequest" configuration.',
      ));
    }
    if (OIDCConfig.isProviderId(providerId)) {
      return this.authRequestHandler.updateOAuthIdpConfig(providerId, updatedConfig)
        .then((response) => {
          return new OIDCConfig(response);
        });
    } else if (SAMLConfig.isProviderId(providerId)) {
      return this.authRequestHandler.updateInboundSamlConfig(providerId, updatedConfig)
        .then((response) => {
          return new SAMLConfig(response);
        });
    }
    return Promise.reject(new FirebaseAuthError(AuthClientErrorCode.INVALID_PROVIDER_ID));
  }

  /**
   * Returns a promise that resolves with the newly created AuthProviderConfig when the new provider configuration is
   * created.
   * @param {AuthProviderConfig} config The provider configuration to create.
   * @return {Promise<AuthProviderConfig>} A promise that resolves with the created provider configuration.
   */
  public createProviderConfig(config: AuthProviderConfig): Promise<AuthProviderConfig> {
    if (!validator.isNonNullObject(config)) {
      return Promise.reject(new FirebaseAuthError(
        AuthClientErrorCode.INVALID_CONFIG,
        'Request is missing "AuthProviderConfig" configuration.',
      ));
    }
    if (OIDCConfig.isProviderId(config.providerId)) {
      return this.authRequestHandler.createOAuthIdpConfig(config)
        .then((response) => {
          return new OIDCConfig(response);
        });
    } else if (SAMLConfig.isProviderId(config.providerId)) {
      return this.authRequestHandler.createInboundSamlConfig(config)
        .then((response) => {
          return new SAMLConfig(response);
        });
    }
    return Promise.reject(new FirebaseAuthError(AuthClientErrorCode.INVALID_PROVIDER_ID));
  }

  /**
   * Verifies the decoded Firebase issued JWT is not revoked. Returns a promise that resolves
   * with the decoded claims on success. Rejects the promise with revocation error if revoked.
   *
   * @param {DecodedIdToken} decodedIdToken The JWT's decoded claims.
   * @param {ErrorInfo} revocationErrorInfo The revocation error info to throw on revocation
   *     detection.
   * @return {Promise<DecodedIdToken>} A Promise that will be fulfilled after a successful
   *     verification.
   */
  private verifyDecodedJWTNotRevoked(
      decodedIdToken: DecodedIdToken, revocationErrorInfo: ErrorInfo): Promise<DecodedIdToken> {
    // Get tokens valid after time for the corresponding user.
    return this.getUser(decodedIdToken.sub)
      .then((user: UserRecord) => {
        // If no tokens valid after time available, token is not revoked.
        if (user.tokensValidAfterTime) {
          // Get the ID token authentication time and convert to milliseconds UTC.
          const authTimeUtc = decodedIdToken.auth_time * 1000;
          // Get user tokens valid after time in milliseconds UTC.
          const validSinceUtc = new Date(user.tokensValidAfterTime).getTime();
          // Check if authentication time is older than valid since time.
          if (authTimeUtc < validSinceUtc) {
            throw new FirebaseAuthError(revocationErrorInfo);
          }
        }
        // All checks above passed. Return the decoded token.
        return decodedIdToken;
      });
  }
}


/**
 * The tenant aware Auth class.
 */
export class TenantAwareAuth extends BaseAuth<TenantAwareAuthRequestHandler> {
  public readonly tenantId: string;

  /**
   * The TenantAwareAuth class constructor.
   *
   * @param {object} app The app that created this tenant.
   * @param tenantId The corresponding tenant ID.
   * @constructor
   */
  constructor(app: FirebaseApp, tenantId: string) {
    super(app, new TenantAwareAuthRequestHandler(app, tenantId));
    utils.addReadonlyGetter(this, 'tenantId', tenantId);
  }

  /**
   * Creates a new custom token that can be sent back to a client to use with
   * signInWithCustomToken().
   *
   * @param {string} uid The uid to use as the JWT subject.
   * @param {object=} developerClaims Optional additional claims to include in the JWT payload.
   *
   * @return {Promise<string>} A JWT for the provided payload.
   */
  public createCustomToken(uid: string, developerClaims?: object): Promise<string> {
    // This is not yet supported by the Auth server. It is also not yet determined how this will be
    // supported.
    return Promise.reject(
        new FirebaseAuthError(AuthClientErrorCode.UNSUPPORTED_TENANT_OPERATION));
  }

  /**
   * Verifies a JWT auth token. Returns a Promise with the tokens claims. Rejects
   * the promise if the token could not be verified. If checkRevoked is set to true,
   * verifies if the session corresponding to the ID token was revoked. If the corresponding
   * user's session was invalidated, an auth/id-token-revoked error is thrown. If not specified
   * the check is not applied.
   *
   * @param {string} idToken The JWT to verify.
   * @param {boolean=} checkRevoked Whether to check if the ID token is revoked.
   * @return {Promise<DecodedIdToken>} A Promise that will be fulfilled after a successful
   *     verification.
   */
  public verifyIdToken(idToken: string, checkRevoked: boolean = false): Promise<DecodedIdToken> {
    return super.verifyIdToken(idToken, checkRevoked)
      .then((decodedClaims) => {
        // Validate tenant ID.
        if (decodedClaims.firebase.tenant !== this.tenantId) {
          throw new FirebaseAuthError(AuthClientErrorCode.MISMATCHING_TENANT_ID);
        }
        return decodedClaims;
      });
  }

  /**
   * Creates a new Firebase session cookie with the specified options that can be used for
   * session management (set as a server side session cookie with custom cookie policy).
   * The session cookie JWT will have the same payload claims as the provided ID token.
   *
   * @param {string} idToken The Firebase ID token to exchange for a session cookie.
   * @param {SessionCookieOptions} sessionCookieOptions The session cookie options which includes
   *     custom session duration.
   *
   * @return {Promise<string>} A promise that resolves on success with the created session cookie.
   */
  public createSessionCookie(
      idToken: string, sessionCookieOptions: SessionCookieOptions): Promise<string> {
    // Validate arguments before processing.
    if (!validator.isNonEmptyString(idToken)) {
      return Promise.reject(new FirebaseAuthError(AuthClientErrorCode.INVALID_ID_TOKEN));
    }
    if (!validator.isNonNullObject(sessionCookieOptions) ||
        !validator.isNumber(sessionCookieOptions.expiresIn)) {
      return Promise.reject(new FirebaseAuthError(AuthClientErrorCode.INVALID_SESSION_COOKIE_DURATION));
    }
    // This will verify the ID token and then match the tenant ID before creating the session cookie.
    return this.verifyIdToken(idToken)
      .then((decodedIdTokenClaims) => {
        return super.createSessionCookie(idToken, sessionCookieOptions);
      });
  }

  /**
   * Verifies a Firebase session cookie. Returns a Promise with the tokens claims. Rejects
   * the promise if the token could not be verified. If checkRevoked is set to true,
   * verifies if the session corresponding to the session cookie was revoked. If the corresponding
   * user's session was invalidated, an auth/session-cookie-revoked error is thrown. If not
   * specified the check is not performed.
   *
   * @param {string} sessionCookie The session cookie to verify.
   * @param {boolean=} checkRevoked Whether to check if the session cookie is revoked.
   * @return {Promise<DecodedIdToken>} A Promise that will be fulfilled after a successful
   *     verification.
   */
  public verifySessionCookie(
      sessionCookie: string, checkRevoked: boolean = false): Promise<DecodedIdToken> {
    return super.verifySessionCookie(sessionCookie, checkRevoked)
      .then((decodedClaims) => {
        if (decodedClaims.firebase.tenant !== this.tenantId) {
          throw new FirebaseAuthError(AuthClientErrorCode.MISMATCHING_TENANT_ID);
        }
        return decodedClaims;
      });
  }
}


/**
 * Auth service bound to the provided app.
 * An Auth instance can have multiple tenants.
 */
export class Auth extends BaseAuth<AuthRequestHandler> implements FirebaseServiceInterface {

  public INTERNAL: AuthInternals = new AuthInternals();
  private readonly tenantManager_: TenantManager;
  private readonly app_: FirebaseApp;

  /**
<<<<<<< HEAD
   * Returns the FirebaseApp's project ID.
   *
   * @param {FirebaseApp} app The project ID for an app.
   * @return {string} The FirebaseApp's project ID.
   */
  private static getProjectId(app: FirebaseApp): string | null {
    if (typeof app !== 'object' || app === null || !('options' in app)) {
      throw new FirebaseAuthError(
        AuthClientErrorCode.INVALID_ARGUMENT,
        'First argument passed to admin.auth() must be a valid Firebase app instance.',
      );
    }
    return utils.getProjectId(app);
  }

  /**
=======
>>>>>>> 01a01a95
   * @param {object} app The app for this Auth service.
   * @constructor
   */
  constructor(app: FirebaseApp) {
    super(app, new AuthRequestHandler(app));
    this.app_ = app;
    this.tenantManager_ = new TenantManager(app);
  }

  /**
   * Returns the app associated with this Auth instance.
   *
   * @return {FirebaseApp} The app associated with this Auth instance.
   */
  get app(): FirebaseApp {
    return this.app_;
  }

  /** @return The current Auth instance's tenant manager. */
  public tenantManager(): TenantManager {
    return this.tenantManager_;
  }
}<|MERGE_RESOLUTION|>--- conflicted
+++ resolved
@@ -98,21 +98,12 @@
   /**
    * The BaseAuth class constructor.
    *
-   * @param {string} projectId The corresponding project ID.
    * @param {T} authRequestHandler The RPC request handler
    *     for this instance.
-   * @param {CryptoSigner} cryptoSigner The instance crypto signer used for custom token
-   *     minting.
    * @constructor
    */
-<<<<<<< HEAD
-  constructor(protected readonly projectId: string | null,
-              protected readonly authRequestHandler: T,
-              cryptoSigner: CryptoSigner) {
-=======
   constructor(app: FirebaseApp, protected readonly authRequestHandler: T) {
     const cryptoSigner = cryptoSignerFromApp(app);
->>>>>>> 01a01a95
     this.tokenGenerator = new FirebaseTokenGenerator(cryptoSigner);
 
     const projectId = utils.getProjectId(app);
@@ -732,25 +723,6 @@
   private readonly app_: FirebaseApp;
 
   /**
-<<<<<<< HEAD
-   * Returns the FirebaseApp's project ID.
-   *
-   * @param {FirebaseApp} app The project ID for an app.
-   * @return {string} The FirebaseApp's project ID.
-   */
-  private static getProjectId(app: FirebaseApp): string | null {
-    if (typeof app !== 'object' || app === null || !('options' in app)) {
-      throw new FirebaseAuthError(
-        AuthClientErrorCode.INVALID_ARGUMENT,
-        'First argument passed to admin.auth() must be a valid Firebase app instance.',
-      );
-    }
-    return utils.getProjectId(app);
-  }
-
-  /**
-=======
->>>>>>> 01a01a95
    * @param {object} app The app for this Auth service.
    * @constructor
    */
