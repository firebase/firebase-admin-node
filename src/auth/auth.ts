--- conflicted
+++ resolved
@@ -15,850 +15,11 @@
  * limitations under the License.
  */
 
-<<<<<<< HEAD
 import { App } from '../app/index';
+import { FirebaseApp } from '../app/firebase-app';
 import { AuthRequestHandler } from './auth-api-request';
 import { TenantManager } from './tenant-manager';
 import { BaseAuth } from './base-auth';
-=======
-import { deepCopy } from '../utils/deep-copy';
-import { UserRecord } from './user-record';
-import {
-  isUidIdentifier, isEmailIdentifier, isPhoneIdentifier, isProviderIdentifier,
-} from './identifier';
-import { FirebaseApp } from '../firebase-app';
-import { FirebaseTokenGenerator, EmulatedSigner, handleCryptoSignerError } from './token-generator';
-import {
-  AbstractAuthRequestHandler, AuthRequestHandler, TenantAwareAuthRequestHandler, useEmulator,
-} from './auth-api-request';
-import { AuthClientErrorCode, FirebaseAuthError, ErrorInfo } from '../utils/error';
-import * as utils from '../utils/index';
-import * as validator from '../utils/validator';
-import { auth } from './index';
-import {
-  FirebaseTokenVerifier, createSessionCookieVerifier, createIdTokenVerifier
-} from './token-verifier';
-import {
-  SAMLConfig, OIDCConfig, OIDCConfigServerResponse, SAMLConfigServerResponse,
-} from './auth-config';
-import { TenantManager } from './tenant-manager';
-import { cryptoSignerFromApp } from '../utils/crypto-signer';
-
-import UserIdentifier = auth.UserIdentifier;
-import CreateRequest = auth.CreateRequest;
-import UpdateRequest = auth.UpdateRequest;
-import ActionCodeSettings = auth.ActionCodeSettings;
-import UserImportOptions = auth.UserImportOptions;
-import UserImportRecord = auth.UserImportRecord;
-import UserImportResult = auth.UserImportResult;
-import AuthProviderConfig = auth.AuthProviderConfig;
-import AuthProviderConfigFilter = auth.AuthProviderConfigFilter;
-import ListProviderConfigResults = auth.ListProviderConfigResults;
-import UpdateAuthProviderRequest = auth.UpdateAuthProviderRequest;
-import GetUsersResult = auth.GetUsersResult;
-import ListUsersResult = auth.ListUsersResult;
-import DeleteUsersResult = auth.DeleteUsersResult;
-import DecodedIdToken = auth.DecodedIdToken;
-import SessionCookieOptions = auth.SessionCookieOptions;
-import OIDCAuthProviderConfig = auth.OIDCAuthProviderConfig;
-import SAMLAuthProviderConfig = auth.SAMLAuthProviderConfig;
-import BaseAuthInterface = auth.BaseAuth;
-import AuthInterface = auth.Auth;
-import TenantAwareAuthInterface = auth.TenantAwareAuth;
-
-/**
- * Base Auth class. Mainly used for user management APIs.
- */
-export class BaseAuth<T extends AbstractAuthRequestHandler> implements BaseAuthInterface {
-
-  protected readonly tokenGenerator: FirebaseTokenGenerator;
-  protected readonly idTokenVerifier: FirebaseTokenVerifier;
-  protected readonly sessionCookieVerifier: FirebaseTokenVerifier;
-
-  /**
-   * The BaseAuth class constructor.
-   *
-   * @param app The FirebaseApp to associate with this Auth instance.
-   * @param authRequestHandler The RPC request handler for this instance.
-   * @param tokenGenerator Optional token generator. If not specified, a
-   *     (non-tenant-aware) instance will be created. Use this paramter to
-   *     specify a tenant-aware tokenGenerator.
-   * @constructor
-   */
-  constructor(app: FirebaseApp, protected readonly authRequestHandler: T, tokenGenerator?: FirebaseTokenGenerator) {
-    if (tokenGenerator) {
-      this.tokenGenerator = tokenGenerator;
-    } else {
-      this.tokenGenerator = createFirebaseTokenGenerator(app);
-    }
-
-    this.sessionCookieVerifier = createSessionCookieVerifier(app);
-    this.idTokenVerifier = createIdTokenVerifier(app);
-  }
-
-  /**
-   * Creates a new custom token that can be sent back to a client to use with
-   * signInWithCustomToken().
-   *
-   * @param {string} uid The uid to use as the JWT subject.
-   * @param {object=} developerClaims Optional additional claims to include in the JWT payload.
-   *
-   * @return {Promise<string>} A JWT for the provided payload.
-   */
-  public createCustomToken(uid: string, developerClaims?: object): Promise<string> {
-    return this.tokenGenerator.createCustomToken(uid, developerClaims);
-  }
-
-  /**
-   * Verifies a JWT auth token. Returns a Promise with the tokens claims. Rejects
-   * the promise if the token could not be verified. If checkRevoked is set to true,
-   * verifies if the session corresponding to the ID token was revoked. If the corresponding
-   * user's session was invalidated, an auth/id-token-revoked error is thrown. If not specified
-   * the check is not applied.
-   *
-   * @param {string} idToken The JWT to verify.
-   * @param {boolean=} checkRevoked Whether to check if the ID token is revoked.
-   * @return {Promise<DecodedIdToken>} A Promise that will be fulfilled after a successful
-   *     verification.
-   */
-  public verifyIdToken(idToken: string, checkRevoked = false): Promise<DecodedIdToken> {
-    const isEmulator = useEmulator();
-    return this.idTokenVerifier.verifyJWT(idToken, isEmulator)
-      .then((decodedIdToken: DecodedIdToken) => {
-        // Whether to check if the token was revoked.
-        if (checkRevoked || isEmulator) {
-          return this.verifyDecodedJWTNotRevoked(
-            decodedIdToken,
-            AuthClientErrorCode.ID_TOKEN_REVOKED);
-        }
-        return decodedIdToken;
-      });
-  }
-
-  /**
-   * Looks up the user identified by the provided user id and returns a promise that is
-   * fulfilled with a user record for the given user if that user is found.
-   *
-   * @param {string} uid The uid of the user to look up.
-   * @return {Promise<UserRecord>} A promise that resolves with the corresponding user record.
-   */
-  public getUser(uid: string): Promise<UserRecord> {
-    return this.authRequestHandler.getAccountInfoByUid(uid)
-      .then((response: any) => {
-        // Returns the user record populated with server response.
-        return new UserRecord(response.users[0]);
-      });
-  }
-
-  /**
-   * Looks up the user identified by the provided email and returns a promise that is
-   * fulfilled with a user record for the given user if that user is found.
-   *
-   * @param {string} email The email of the user to look up.
-   * @return {Promise<UserRecord>} A promise that resolves with the corresponding user record.
-   */
-  public getUserByEmail(email: string): Promise<UserRecord> {
-    return this.authRequestHandler.getAccountInfoByEmail(email)
-      .then((response: any) => {
-        // Returns the user record populated with server response.
-        return new UserRecord(response.users[0]);
-      });
-  }
-
-  /**
-   * Looks up the user identified by the provided phone number and returns a promise that is
-   * fulfilled with a user record for the given user if that user is found.
-   *
-   * @param {string} phoneNumber The phone number of the user to look up.
-   * @return {Promise<UserRecord>} A promise that resolves with the corresponding user record.
-   */
-  public getUserByPhoneNumber(phoneNumber: string): Promise<UserRecord> {
-    return this.authRequestHandler.getAccountInfoByPhoneNumber(phoneNumber)
-      .then((response: any) => {
-        // Returns the user record populated with server response.
-        return new UserRecord(response.users[0]);
-      });
-  }
-
-  /**
-   * Gets the user data for the user corresponding to a given provider id.
-   *
-   * See [Retrieve user data](/docs/auth/admin/manage-users#retrieve_user_data)
-   * for code samples and detailed documentation.
-   *
-   * @param providerId The provider ID, for example, "google.com" for the
-   *   Google provider.
-   * @param uid The user identifier for the given provider.
-   *
-   * @return A promise fulfilled with the user data corresponding to the
-   *   given provider id.
-   */
-  public getUserByProviderUid(providerId: string, uid: string): Promise<UserRecord> {
-    // Although we don't really advertise it, we want to also handle
-    // non-federated idps with this call. So if we detect one of them, we'll
-    // reroute this request appropriately.
-    if (providerId === 'phone') {
-      return this.getUserByPhoneNumber(uid);
-    } else if (providerId === 'email') {
-      return this.getUserByEmail(uid);
-    }
-
-    return this.authRequestHandler.getAccountInfoByFederatedUid(providerId, uid)
-      .then((response: any) => {
-        // Returns the user record populated with server response.
-        return new UserRecord(response.users[0]);
-      });
-  }
-
-  /**
-   * Gets the user data corresponding to the specified identifiers.
-   *
-   * There are no ordering guarantees; in particular, the nth entry in the result list is not
-   * guaranteed to correspond to the nth entry in the input parameters list.
-   *
-   * Only a maximum of 100 identifiers may be supplied. If more than 100 identifiers are supplied,
-   * this method will immediately throw a FirebaseAuthError.
-   *
-   * @param identifiers The identifiers used to indicate which user records should be returned. Must
-   *     have <= 100 entries.
-   * @return {Promise<GetUsersResult>} A promise that resolves to the corresponding user records.
-   * @throws FirebaseAuthError If any of the identifiers are invalid or if more than 100
-   *     identifiers are specified.
-   */
-  public getUsers(identifiers: UserIdentifier[]): Promise<GetUsersResult> {
-    if (!validator.isArray(identifiers)) {
-      throw new FirebaseAuthError(
-        AuthClientErrorCode.INVALID_ARGUMENT, '`identifiers` parameter must be an array');
-    }
-    return this.authRequestHandler
-      .getAccountInfoByIdentifiers(identifiers)
-      .then((response: any) => {
-        /**
-         * Checks if the specified identifier is within the list of
-         * UserRecords.
-         */
-        const isUserFound = ((id: UserIdentifier, userRecords: UserRecord[]): boolean => {
-          return !!userRecords.find((userRecord) => {
-            if (isUidIdentifier(id)) {
-              return id.uid === userRecord.uid;
-            } else if (isEmailIdentifier(id)) {
-              return id.email === userRecord.email;
-            } else if (isPhoneIdentifier(id)) {
-              return id.phoneNumber === userRecord.phoneNumber;
-            } else if (isProviderIdentifier(id)) {
-              const matchingUserInfo = userRecord.providerData.find((userInfo) => {
-                return id.providerId === userInfo.providerId;
-              });
-              return !!matchingUserInfo && id.providerUid === matchingUserInfo.uid;
-            } else {
-              throw new FirebaseAuthError(
-                AuthClientErrorCode.INTERNAL_ERROR,
-                'Unhandled identifier type');
-            }
-          });
-        });
-
-        const users = response.users ? response.users.map((user: any) => new UserRecord(user)) : [];
-        const notFound = identifiers.filter((id) => !isUserFound(id, users));
-
-        return { users, notFound };
-      });
-  }
-
-  /**
-   * Exports a batch of user accounts. Batch size is determined by the maxResults argument.
-   * Starting point of the batch is determined by the pageToken argument.
-   *
-   * @param {number=} maxResults The page size, 1000 if undefined. This is also the maximum
-   *     allowed limit.
-   * @param {string=} pageToken The next page token. If not specified, returns users starting
-   *     without any offset.
-   * @return {Promise<{users: UserRecord[], pageToken?: string}>} A promise that resolves with
-   *     the current batch of downloaded users and the next page token. For the last page, an
-   *     empty list of users and no page token are returned.
-   */
-  public listUsers(maxResults?: number, pageToken?: string): Promise<ListUsersResult> {
-    return this.authRequestHandler.downloadAccount(maxResults, pageToken)
-      .then((response: any) => {
-        // List of users to return.
-        const users: UserRecord[] = [];
-        // Convert each user response to a UserRecord.
-        response.users.forEach((userResponse: any) => {
-          users.push(new UserRecord(userResponse));
-        });
-        // Return list of user records and the next page token if available.
-        const result = {
-          users,
-          pageToken: response.nextPageToken,
-        };
-        // Delete result.pageToken if undefined.
-        if (typeof result.pageToken === 'undefined') {
-          delete result.pageToken;
-        }
-        return result;
-      });
-  }
-
-  /**
-   * Creates a new user with the properties provided.
-   *
-   * @param {CreateRequest} properties The properties to set on the new user record to be created.
-   * @return {Promise<UserRecord>} A promise that resolves with the newly created user record.
-   */
-  public createUser(properties: CreateRequest): Promise<UserRecord> {
-    return this.authRequestHandler.createNewAccount(properties)
-      .then((uid) => {
-        // Return the corresponding user record.
-        return this.getUser(uid);
-      })
-      .catch((error) => {
-        if (error.code === 'auth/user-not-found') {
-          // Something must have happened after creating the user and then retrieving it.
-          throw new FirebaseAuthError(
-            AuthClientErrorCode.INTERNAL_ERROR,
-            'Unable to create the user record provided.');
-        }
-        throw error;
-      });
-  }
-
-  /**
-   * Deletes the user identified by the provided user id and returns a promise that is
-   * fulfilled when the user is found and successfully deleted.
-   *
-   * @param {string} uid The uid of the user to delete.
-   * @return {Promise<void>} A promise that resolves when the user is successfully deleted.
-   */
-  public deleteUser(uid: string): Promise<void> {
-    return this.authRequestHandler.deleteAccount(uid)
-      .then(() => {
-        // Return nothing on success.
-      });
-  }
-
-  public deleteUsers(uids: string[]): Promise<DeleteUsersResult> {
-    if (!validator.isArray(uids)) {
-      throw new FirebaseAuthError(
-        AuthClientErrorCode.INVALID_ARGUMENT, '`uids` parameter must be an array');
-    }
-    return this.authRequestHandler.deleteAccounts(uids, /*force=*/true)
-      .then((batchDeleteAccountsResponse) => {
-        const result: DeleteUsersResult = {
-          failureCount: 0,
-          successCount: uids.length,
-          errors: [],
-        };
-
-        if (!validator.isNonEmptyArray(batchDeleteAccountsResponse.errors)) {
-          return result;
-        }
-
-        result.failureCount = batchDeleteAccountsResponse.errors.length;
-        result.successCount = uids.length - batchDeleteAccountsResponse.errors.length;
-        result.errors = batchDeleteAccountsResponse.errors.map((batchDeleteErrorInfo) => {
-          if (batchDeleteErrorInfo.index === undefined) {
-            throw new FirebaseAuthError(
-              AuthClientErrorCode.INTERNAL_ERROR,
-              'Corrupt BatchDeleteAccountsResponse detected');
-          }
-
-          const errMsgToError = (msg?: string): FirebaseAuthError => {
-            // We unconditionally set force=true, so the 'NOT_DISABLED' error
-            // should not be possible.
-            const code = msg && msg.startsWith('NOT_DISABLED') ?
-              AuthClientErrorCode.USER_NOT_DISABLED : AuthClientErrorCode.INTERNAL_ERROR;
-            return new FirebaseAuthError(code, batchDeleteErrorInfo.message);
-          };
-
-          return {
-            index: batchDeleteErrorInfo.index,
-            error: errMsgToError(batchDeleteErrorInfo.message),
-          };
-        });
-
-        return result;
-      });
-  }
-
-  /**
-   * Updates an existing user with the properties provided.
-   *
-   * @param {string} uid The uid identifier of the user to update.
-   * @param {UpdateRequest} properties The properties to update on the existing user.
-   * @return {Promise<UserRecord>} A promise that resolves with the modified user record.
-   */
-  public updateUser(uid: string, properties: UpdateRequest): Promise<UserRecord> {
-    // Although we don't really advertise it, we want to also handle linking of
-    // non-federated idps with this call. So if we detect one of them, we'll
-    // adjust the properties parameter appropriately. This *does* imply that a
-    // conflict could arise, e.g. if the user provides a phoneNumber property,
-    // but also provides a providerToLink with a 'phone' provider id. In that
-    // case, we'll throw an error.
-    properties = deepCopy(properties);
-
-    if (properties?.providerToLink) {
-      if (properties.providerToLink.providerId === 'email') {
-        if (typeof properties.email !== 'undefined') {
-          throw new FirebaseAuthError(
-            AuthClientErrorCode.INVALID_ARGUMENT,
-            "Both UpdateRequest.email and UpdateRequest.providerToLink.providerId='email' were set. To "
-            + 'link to the email/password provider, only specify the UpdateRequest.email field.');
-        }
-        properties.email = properties.providerToLink.uid;
-        delete properties.providerToLink;
-      } else if (properties.providerToLink.providerId === 'phone') {
-        if (typeof properties.phoneNumber !== 'undefined') {
-          throw new FirebaseAuthError(
-            AuthClientErrorCode.INVALID_ARGUMENT,
-            "Both UpdateRequest.phoneNumber and UpdateRequest.providerToLink.providerId='phone' were set. To "
-            + 'link to a phone provider, only specify the UpdateRequest.phoneNumber field.');
-        }
-        properties.phoneNumber = properties.providerToLink.uid;
-        delete properties.providerToLink;
-      }
-    }
-    if (properties?.providersToUnlink) {
-      if (properties.providersToUnlink.indexOf('phone') !== -1) {
-        // If we've been told to unlink the phone provider both via setting
-        // phoneNumber to null *and* by setting providersToUnlink to include
-        // 'phone', then we'll reject that. Though it might also be reasonable
-        // to relax this restriction and just unlink it.
-        if (properties.phoneNumber === null) {
-          throw new FirebaseAuthError(
-            AuthClientErrorCode.INVALID_ARGUMENT,
-            "Both UpdateRequest.phoneNumber=null and UpdateRequest.providersToUnlink=['phone'] were set. To "
-            + 'unlink from a phone provider, only specify the UpdateRequest.phoneNumber=null field.');
-        }
-      }
-    }
-
-    return this.authRequestHandler.updateExistingAccount(uid, properties)
-      .then((existingUid) => {
-        // Return the corresponding user record.
-        return this.getUser(existingUid);
-      });
-  }
-
-  /**
-   * Sets additional developer claims on an existing user identified by the provided UID.
-   *
-   * @param {string} uid The user to edit.
-   * @param {object} customUserClaims The developer claims to set.
-   * @return {Promise<void>} A promise that resolves when the operation completes
-   *     successfully.
-   */
-  public setCustomUserClaims(uid: string, customUserClaims: object | null): Promise<void> {
-    return this.authRequestHandler.setCustomUserClaims(uid, customUserClaims)
-      .then(() => {
-        // Return nothing on success.
-      });
-  }
-
-  /**
-   * Revokes all refresh tokens for the specified user identified by the provided UID.
-   * In addition to revoking all refresh tokens for a user, all ID tokens issued before
-   * revocation will also be revoked on the Auth backend. Any request with an ID token
-   * generated before revocation will be rejected with a token expired error.
-   *
-   * @param {string} uid The user whose tokens are to be revoked.
-   * @return {Promise<void>} A promise that resolves when the operation completes
-   *     successfully.
-   */
-  public revokeRefreshTokens(uid: string): Promise<void> {
-    return this.authRequestHandler.revokeRefreshTokens(uid)
-      .then(() => {
-        // Return nothing on success.
-      });
-  }
-
-  /**
-   * Imports the list of users provided to Firebase Auth. This is useful when
-   * migrating from an external authentication system without having to use the Firebase CLI SDK.
-   * At most, 1000 users are allowed to be imported one at a time.
-   * When importing a list of password users, UserImportOptions are required to be specified.
-   *
-   * @param {UserImportRecord[]} users The list of user records to import to Firebase Auth.
-   * @param {UserImportOptions=} options The user import options, required when the users provided
-   *     include password credentials.
-   * @return {Promise<UserImportResult>} A promise that resolves when the operation completes
-   *     with the result of the import. This includes the number of successful imports, the number
-   *     of failed uploads and their corresponding errors.
-   */
-  public importUsers(
-    users: UserImportRecord[], options?: UserImportOptions): Promise<UserImportResult> {
-    return this.authRequestHandler.uploadAccount(users, options);
-  }
-
-  /**
-   * Creates a new Firebase session cookie with the specified options that can be used for
-   * session management (set as a server side session cookie with custom cookie policy).
-   * The session cookie JWT will have the same payload claims as the provided ID token.
-   *
-   * @param {string} idToken The Firebase ID token to exchange for a session cookie.
-   * @param {SessionCookieOptions} sessionCookieOptions The session cookie options which includes
-   *     custom session duration.
-   *
-   * @return {Promise<string>} A promise that resolves on success with the created session cookie.
-   */
-  public createSessionCookie(
-    idToken: string, sessionCookieOptions: SessionCookieOptions): Promise<string> {
-    // Return rejected promise if expiresIn is not available.
-    if (!validator.isNonNullObject(sessionCookieOptions) ||
-        !validator.isNumber(sessionCookieOptions.expiresIn)) {
-      return Promise.reject(new FirebaseAuthError(AuthClientErrorCode.INVALID_SESSION_COOKIE_DURATION));
-    }
-    return this.authRequestHandler.createSessionCookie(
-      idToken, sessionCookieOptions.expiresIn);
-  }
-
-  /**
-   * Verifies a Firebase session cookie. Returns a Promise with the tokens claims. Rejects
-   * the promise if the token could not be verified. If checkRevoked is set to true,
-   * verifies if the session corresponding to the session cookie was revoked. If the corresponding
-   * user's session was invalidated, an auth/session-cookie-revoked error is thrown. If not
-   * specified the check is not performed.
-   *
-   * @param {string} sessionCookie The session cookie to verify.
-   * @param {boolean=} checkRevoked Whether to check if the session cookie is revoked.
-   * @return {Promise<DecodedIdToken>} A Promise that will be fulfilled after a successful
-   *     verification.
-   */
-  public verifySessionCookie(
-    sessionCookie: string, checkRevoked = false): Promise<DecodedIdToken> {
-    const isEmulator = useEmulator();
-    return this.sessionCookieVerifier.verifyJWT(sessionCookie, isEmulator)
-      .then((decodedIdToken: DecodedIdToken) => {
-        // Whether to check if the token was revoked.
-        if (checkRevoked || isEmulator) {
-          return this.verifyDecodedJWTNotRevoked(
-            decodedIdToken,
-            AuthClientErrorCode.SESSION_COOKIE_REVOKED);
-        }
-        return decodedIdToken;
-      });
-  }
-
-  /**
-   * Generates the out of band email action link for password reset flows for the
-   * email specified using the action code settings provided.
-   * Returns a promise that resolves with the generated link.
-   *
-   * @param {string} email The email of the user whose password is to be reset.
-   * @param {ActionCodeSettings=} actionCodeSettings The optional action code setings which defines whether
-   *     the link is to be handled by a mobile app and the additional state information to be passed in the
-   *     deep link, etc.
-   * @return {Promise<string>} A promise that resolves with the password reset link.
-   */
-  public generatePasswordResetLink(email: string, actionCodeSettings?: ActionCodeSettings): Promise<string> {
-    return this.authRequestHandler.getEmailActionLink('PASSWORD_RESET', email, actionCodeSettings);
-  }
-
-  /**
-   * Generates the out of band email action link for email verification flows for the
-   * email specified using the action code settings provided.
-   * Returns a promise that resolves with the generated link.
-   *
-   * @param {string} email The email of the user to be verified.
-   * @param {ActionCodeSettings=} actionCodeSettings The optional action code setings which defines whether
-   *     the link is to be handled by a mobile app and the additional state information to be passed in the
-   *     deep link, etc.
-   * @return {Promise<string>} A promise that resolves with the email verification link.
-   */
-  public generateEmailVerificationLink(email: string, actionCodeSettings?: ActionCodeSettings): Promise<string> {
-    return this.authRequestHandler.getEmailActionLink('VERIFY_EMAIL', email, actionCodeSettings);
-  }
-
-  /**
-   * Generates the out of band email action link for email link sign-in flows for the
-   * email specified using the action code settings provided.
-   * Returns a promise that resolves with the generated link.
-   *
-   * @param {string} email The email of the user signing in.
-   * @param {ActionCodeSettings} actionCodeSettings The required action code setings which defines whether
-   *     the link is to be handled by a mobile app and the additional state information to be passed in the
-   *     deep link, etc.
-   * @return {Promise<string>} A promise that resolves with the email sign-in link.
-   */
-  public generateSignInWithEmailLink(email: string, actionCodeSettings: ActionCodeSettings): Promise<string> {
-    return this.authRequestHandler.getEmailActionLink('EMAIL_SIGNIN', email, actionCodeSettings);
-  }
-
-  /**
-   * Returns the list of existing provider configuation matching the filter provided.
-   * At most, 100 provider configs are allowed to be imported at a time.
-   *
-   * @param {AuthProviderConfigFilter} options The provider config filter to apply.
-   * @return {Promise<ListProviderConfigResults>} A promise that resolves with the list of provider configs
-   *     meeting the filter requirements.
-   */
-  public listProviderConfigs(options: AuthProviderConfigFilter): Promise<ListProviderConfigResults> {
-    const processResponse = (response: any, providerConfigs: AuthProviderConfig[]): ListProviderConfigResults => {
-      // Return list of provider configuration and the next page token if available.
-      const result: ListProviderConfigResults = {
-        providerConfigs,
-      };
-      // Delete result.pageToken if undefined.
-      if (Object.prototype.hasOwnProperty.call(response, 'nextPageToken')) {
-        result.pageToken = response.nextPageToken;
-      }
-      return result;
-    };
-    if (options && options.type === 'oidc') {
-      return this.authRequestHandler.listOAuthIdpConfigs(options.maxResults, options.pageToken)
-        .then((response: any) => {
-          // List of provider configurations to return.
-          const providerConfigs: OIDCConfig[] = [];
-          // Convert each provider config response to a OIDCConfig.
-          response.oauthIdpConfigs.forEach((configResponse: any) => {
-            providerConfigs.push(new OIDCConfig(configResponse));
-          });
-          // Return list of provider configuration and the next page token if available.
-          return processResponse(response, providerConfigs);
-        });
-    } else if (options && options.type === 'saml') {
-      return this.authRequestHandler.listInboundSamlConfigs(options.maxResults, options.pageToken)
-        .then((response: any) => {
-          // List of provider configurations to return.
-          const providerConfigs: SAMLConfig[] = [];
-          // Convert each provider config response to a SAMLConfig.
-          response.inboundSamlConfigs.forEach((configResponse: any) => {
-            providerConfigs.push(new SAMLConfig(configResponse));
-          });
-          // Return list of provider configuration and the next page token if available.
-          return processResponse(response, providerConfigs);
-        });
-    }
-    return Promise.reject(
-      new FirebaseAuthError(
-        AuthClientErrorCode.INVALID_ARGUMENT,
-        '"AuthProviderConfigFilter.type" must be either "saml" or "oidc"'));
-  }
-
-  /**
-   * Looks up an Auth provider configuration by ID.
-   * Returns a promise that resolves with the provider configuration corresponding to the provider ID specified.
-   *
-   * @param {string} providerId  The provider ID corresponding to the provider config to return.
-   * @return {Promise<AuthProviderConfig>}
-   */
-  public getProviderConfig(providerId: string): Promise<AuthProviderConfig> {
-    if (OIDCConfig.isProviderId(providerId)) {
-      return this.authRequestHandler.getOAuthIdpConfig(providerId)
-        .then((response: OIDCConfigServerResponse) => {
-          return new OIDCConfig(response);
-        });
-    } else if (SAMLConfig.isProviderId(providerId)) {
-      return this.authRequestHandler.getInboundSamlConfig(providerId)
-        .then((response: SAMLConfigServerResponse) => {
-          return new SAMLConfig(response);
-        });
-    }
-    return Promise.reject(new FirebaseAuthError(AuthClientErrorCode.INVALID_PROVIDER_ID));
-  }
-
-  /**
-   * Deletes the provider configuration corresponding to the provider ID passed.
-   *
-   * @param {string} providerId The provider ID corresponding to the provider config to delete.
-   * @return {Promise<void>} A promise that resolves on completion.
-   */
-  public deleteProviderConfig(providerId: string): Promise<void> {
-    if (OIDCConfig.isProviderId(providerId)) {
-      return this.authRequestHandler.deleteOAuthIdpConfig(providerId);
-    } else if (SAMLConfig.isProviderId(providerId)) {
-      return this.authRequestHandler.deleteInboundSamlConfig(providerId);
-    }
-    return Promise.reject(new FirebaseAuthError(AuthClientErrorCode.INVALID_PROVIDER_ID));
-  }
-
-  /**
-   * Returns a promise that resolves with the updated AuthProviderConfig when the provider configuration corresponding
-   * to the provider ID specified is updated with the specified configuration.
-   *
-   * @param {string} providerId The provider ID corresponding to the provider config to update.
-   * @param {UpdateAuthProviderRequest} updatedConfig The updated configuration.
-   * @return {Promise<AuthProviderConfig>} A promise that resolves with the updated provider configuration.
-   */
-  public updateProviderConfig(
-    providerId: string, updatedConfig: UpdateAuthProviderRequest): Promise<AuthProviderConfig> {
-    if (!validator.isNonNullObject(updatedConfig)) {
-      return Promise.reject(new FirebaseAuthError(
-        AuthClientErrorCode.INVALID_CONFIG,
-        'Request is missing "UpdateAuthProviderRequest" configuration.',
-      ));
-    }
-    if (OIDCConfig.isProviderId(providerId)) {
-      return this.authRequestHandler.updateOAuthIdpConfig(providerId, updatedConfig)
-        .then((response) => {
-          return new OIDCConfig(response);
-        });
-    } else if (SAMLConfig.isProviderId(providerId)) {
-      return this.authRequestHandler.updateInboundSamlConfig(providerId, updatedConfig)
-        .then((response) => {
-          return new SAMLConfig(response);
-        });
-    }
-    return Promise.reject(new FirebaseAuthError(AuthClientErrorCode.INVALID_PROVIDER_ID));
-  }
-
-  /**
-   * Returns a promise that resolves with the newly created AuthProviderConfig when the new provider configuration is
-   * created.
-   * @param {AuthProviderConfig} config The provider configuration to create.
-   * @return {Promise<AuthProviderConfig>} A promise that resolves with the created provider configuration.
-   */
-  public createProviderConfig(config: AuthProviderConfig): Promise<AuthProviderConfig> {
-    if (!validator.isNonNullObject(config)) {
-      return Promise.reject(new FirebaseAuthError(
-        AuthClientErrorCode.INVALID_CONFIG,
-        'Request is missing "AuthProviderConfig" configuration.',
-      ));
-    }
-    if (OIDCConfig.isProviderId(config.providerId)) {
-      return this.authRequestHandler.createOAuthIdpConfig(config as OIDCAuthProviderConfig)
-        .then((response) => {
-          return new OIDCConfig(response);
-        });
-    } else if (SAMLConfig.isProviderId(config.providerId)) {
-      return this.authRequestHandler.createInboundSamlConfig(config as SAMLAuthProviderConfig)
-        .then((response) => {
-          return new SAMLConfig(response);
-        });
-    }
-    return Promise.reject(new FirebaseAuthError(AuthClientErrorCode.INVALID_PROVIDER_ID));
-  }
-
-  /**
-   * Verifies the decoded Firebase issued JWT is not revoked. Returns a promise that resolves
-   * with the decoded claims on success. Rejects the promise with revocation error if revoked.
-   *
-   * @param {DecodedIdToken} decodedIdToken The JWT's decoded claims.
-   * @param {ErrorInfo} revocationErrorInfo The revocation error info to throw on revocation
-   *     detection.
-   * @return {Promise<DecodedIdToken>} A Promise that will be fulfilled after a successful
-   *     verification.
-   */
-  private verifyDecodedJWTNotRevoked(
-    decodedIdToken: DecodedIdToken, revocationErrorInfo: ErrorInfo): Promise<DecodedIdToken> {
-    // Get tokens valid after time for the corresponding user.
-    return this.getUser(decodedIdToken.sub)
-      .then((user: UserRecord) => {
-        // If no tokens valid after time available, token is not revoked.
-        if (user.tokensValidAfterTime) {
-          // Get the ID token authentication time and convert to milliseconds UTC.
-          const authTimeUtc = decodedIdToken.auth_time * 1000;
-          // Get user tokens valid after time in milliseconds UTC.
-          const validSinceUtc = new Date(user.tokensValidAfterTime).getTime();
-          // Check if authentication time is older than valid since time.
-          if (authTimeUtc < validSinceUtc) {
-            throw new FirebaseAuthError(revocationErrorInfo);
-          }
-        }
-        // All checks above passed. Return the decoded token.
-        return decodedIdToken;
-      });
-  }
-}
-
-
-/**
- * The tenant aware Auth class.
- */
-export class TenantAwareAuth
-  extends BaseAuth<TenantAwareAuthRequestHandler>
-  implements TenantAwareAuthInterface {
-
-  public readonly tenantId: string;
-
-  /**
-   * The TenantAwareAuth class constructor.
-   *
-   * @param {object} app The app that created this tenant.
-   * @param tenantId The corresponding tenant ID.
-   * @constructor
-   */
-  constructor(app: FirebaseApp, tenantId: string) {
-    super(app, new TenantAwareAuthRequestHandler(app, tenantId),
-      createFirebaseTokenGenerator(app, tenantId));
-    utils.addReadonlyGetter(this, 'tenantId', tenantId);
-  }
-
-  /**
-   * Verifies a JWT auth token. Returns a Promise with the tokens claims. Rejects
-   * the promise if the token could not be verified. If checkRevoked is set to true,
-   * verifies if the session corresponding to the ID token was revoked. If the corresponding
-   * user's session was invalidated, an auth/id-token-revoked error is thrown. If not specified
-   * the check is not applied.
-   *
-   * @param {string} idToken The JWT to verify.
-   * @param {boolean=} checkRevoked Whether to check if the ID token is revoked.
-   * @return {Promise<DecodedIdToken>} A Promise that will be fulfilled after a successful
-   *     verification.
-   */
-  public verifyIdToken(idToken: string, checkRevoked = false): Promise<DecodedIdToken> {
-    return super.verifyIdToken(idToken, checkRevoked)
-      .then((decodedClaims) => {
-        // Validate tenant ID.
-        if (decodedClaims.firebase.tenant !== this.tenantId) {
-          throw new FirebaseAuthError(AuthClientErrorCode.MISMATCHING_TENANT_ID);
-        }
-        return decodedClaims;
-      });
-  }
-
-  /**
-   * Creates a new Firebase session cookie with the specified options that can be used for
-   * session management (set as a server side session cookie with custom cookie policy).
-   * The session cookie JWT will have the same payload claims as the provided ID token.
-   *
-   * @param {string} idToken The Firebase ID token to exchange for a session cookie.
-   * @param {SessionCookieOptions} sessionCookieOptions The session cookie options which includes
-   *     custom session duration.
-   *
-   * @return {Promise<string>} A promise that resolves on success with the created session cookie.
-   */
-  public createSessionCookie(
-    idToken: string, sessionCookieOptions: SessionCookieOptions): Promise<string> {
-    // Validate arguments before processing.
-    if (!validator.isNonEmptyString(idToken)) {
-      return Promise.reject(new FirebaseAuthError(AuthClientErrorCode.INVALID_ID_TOKEN));
-    }
-    if (!validator.isNonNullObject(sessionCookieOptions) ||
-        !validator.isNumber(sessionCookieOptions.expiresIn)) {
-      return Promise.reject(new FirebaseAuthError(AuthClientErrorCode.INVALID_SESSION_COOKIE_DURATION));
-    }
-    // This will verify the ID token and then match the tenant ID before creating the session cookie.
-    return this.verifyIdToken(idToken)
-      .then(() => {
-        return super.createSessionCookie(idToken, sessionCookieOptions);
-      });
-  }
-
-  /**
-   * Verifies a Firebase session cookie. Returns a Promise with the tokens claims. Rejects
-   * the promise if the token could not be verified. If checkRevoked is set to true,
-   * verifies if the session corresponding to the session cookie was revoked. If the corresponding
-   * user's session was invalidated, an auth/session-cookie-revoked error is thrown. If not
-   * specified the check is not performed.
-   *
-   * @param {string} sessionCookie The session cookie to verify.
-   * @param {boolean=} checkRevoked Whether to check if the session cookie is revoked.
-   * @return {Promise<DecodedIdToken>} A Promise that will be fulfilled after a successful
-   *     verification.
-   */
-  public verifySessionCookie(
-    sessionCookie: string, checkRevoked = false): Promise<DecodedIdToken> {
-    return super.verifySessionCookie(sessionCookie, checkRevoked)
-      .then((decodedClaims) => {
-        if (decodedClaims.firebase.tenant !== this.tenantId) {
-          throw new FirebaseAuthError(AuthClientErrorCode.MISMATCHING_TENANT_ID);
-        }
-        return decodedClaims;
-      });
-  }
-}
-
->>>>>>> cd7e384d
 
 /**
  * Auth service bound to the provided app.
@@ -875,7 +36,7 @@
    * @internal
    */
   constructor(app: App) {
-    super(app, new AuthRequestHandler(app));
+    super(app, new AuthRequestHandler(app as FirebaseApp));
     this.app_ = app;
     this.tenantManager_ = new TenantManager(app);
   }
@@ -897,14 +58,4 @@
   public tenantManager(): TenantManager {
     return this.tenantManager_;
   }
-}
-
-function createFirebaseTokenGenerator(app: FirebaseApp,
-  tenantId?: string): FirebaseTokenGenerator {
-  try {
-    const signer = useEmulator() ? new EmulatedSigner() : cryptoSignerFromApp(app);
-    return new FirebaseTokenGenerator(signer, tenantId);
-  } catch (err) {
-    throw handleCryptoSignerError(err);
-  }
 }