/*!
 * Copyright 2017 Google Inc.
 *
 * Licensed under the Apache License, Version 2.0 (the "License");
 * you may not use this file except in compliance with the License.
 * You may obtain a copy of the License at
 *
 *   http://www.apache.org/licenses/LICENSE-2.0
 *
 * Unless required by applicable law or agreed to in writing, software
 * distributed under the License is distributed on an "AS IS" BASIS,
 * WITHOUT WARRANTIES OR CONDITIONS OF ANY KIND, either express or implied.
 * See the License for the specific language governing permissions and
 * limitations under the License.
 */

import * as jwt from 'jsonwebtoken';
import * as forge from 'node-forge';

// Use untyped import syntax for Node built-ins
import fs = require('fs');
import os = require('os');
import http = require('http');
import path = require('path');
import https = require('https');

import {AppErrorCodes, FirebaseAppError} from '../utils/error';


const GOOGLE_TOKEN_AUDIENCE = 'https://accounts.google.com/o/oauth2/token';
const GOOGLE_AUTH_TOKEN_HOST = 'accounts.google.com';
const GOOGLE_AUTH_TOKEN_PATH = '/o/oauth2/token';
const GOOGLE_AUTH_TOKEN_PORT = 443;

// NOTE: the Google Metadata Service uses HTTP over a vlan
const GOOGLE_METADATA_SERVICE_HOST = 'metadata.google.internal';
const GOOGLE_METADATA_SERVICE_PATH = '/computeMetadata/v1beta1/instance/service-accounts/default/token';

const configDir = (() => {
  // Windows has a dedicated low-rights location for apps at ~/Application Data
  const sys = os.platform();
  if (sys && sys.length >= 3 && sys.substring(0, 3).toLowerCase() === 'win') {
    return process.env.APPDATA;
  }

  // On *nix the gcloud cli creates a . dir.
  return process.env.HOME && path.resolve(process.env.HOME, '.config');
})();

const GCLOUD_CREDENTIAL_SUFFIX = 'gcloud/application_default_credentials.json';
const GCLOUD_CREDENTIAL_PATH = configDir && path.resolve(configDir, GCLOUD_CREDENTIAL_SUFFIX);

const REFRESH_TOKEN_HOST = 'www.googleapis.com';
const REFRESH_TOKEN_PORT = 443;
const REFRESH_TOKEN_PATH = '/oauth2/v4/token';

const ONE_HOUR_IN_SECONDS = 60 * 60;
const JWT_ALGORITHM = 'RS256';


function copyAttr(to: object, from: object, key: string, alt: string) {
  const tmp = from[key] || from[alt];
  if (typeof tmp !== 'undefined') {
    to[key] = tmp;
  }
}

export class RefreshToken {
  public clientId: string;
  public clientSecret: string;
  public refreshToken: string;
  public type: string;

  /*
   * Tries to load a RefreshToken from a path. If the path is not present, returns null.
   * Throws if data at the path is invalid.
   */
  public static fromPath(filePath: string): RefreshToken {
    let jsonString: string;

    try {
      jsonString = fs.readFileSync(filePath, 'utf8');
    } catch (ignored) {
      // Ignore errors if the file is not present, as this is sometimes an expected condition
      return null;
    }

    try {
      return new RefreshToken(JSON.parse(jsonString));
    } catch (error) {
      // Throw a nicely formed error message if the file contents cannot be parsed
      throw new FirebaseAppError(
        AppErrorCodes.INVALID_CREDENTIAL,
        'Failed to parse refresh token file: ' + error,
      );
    }
  }

  constructor(json: object) {
    copyAttr(this, json, 'clientId', 'client_id');
    copyAttr(this, json, 'clientSecret', 'client_secret');
    copyAttr(this, json, 'refreshToken', 'refresh_token');
    copyAttr(this, json, 'type', 'type');

    let errorMessage;
    if (typeof this.clientId !== 'string' || !this.clientId) {
      errorMessage = 'Refresh token must contain a "client_id" property.';
    } else if (typeof this.clientSecret !== 'string' || !this.clientSecret) {
      errorMessage = 'Refresh token must contain a "client_secret" property.';
    } else if (typeof this.refreshToken !== 'string' || !this.refreshToken) {
      errorMessage = 'Refresh token must contain a "refresh_token" property.';
    } else if (typeof this.type !== 'string' || !this.type) {
      errorMessage = 'Refresh token must contain a "type" property.';
    }

    if (typeof errorMessage !== 'undefined') {
      throw new FirebaseAppError(AppErrorCodes.INVALID_CREDENTIAL, errorMessage);
    }
  }
}

/**
 * A struct containing the properties necessary to use service-account JSON credentials.
 */
export class Certificate {
  public projectId: string;
  public privateKey: string;
  public clientEmail: string;

  public static fromPath(filePath: string): Certificate {
    // Node bug encountered in v6.x. fs.readFileSync hangs when path is a 0 or 1.
    if (typeof filePath !== 'string') {
      throw new FirebaseAppError(
        AppErrorCodes.INVALID_CREDENTIAL,
        'Failed to parse certificate key file: TypeError: path must be a string',
      );
    }
    try {
      return new Certificate(JSON.parse(fs.readFileSync(filePath, 'utf8')));
    } catch (error) {
      // Throw a nicely formed error message if the file contents cannot be parsed
      throw new FirebaseAppError(
        AppErrorCodes.INVALID_CREDENTIAL,
        'Failed to parse certificate key file: ' + error,
      );
    }
  }

  constructor(json: object) {
    if (typeof json !== 'object' || json === null) {
      throw new FirebaseAppError(
        AppErrorCodes.INVALID_CREDENTIAL,
        'Certificate object must be an object.',
      );
    }

    copyAttr(this, json, 'projectId', 'project_id');
    copyAttr(this, json, 'privateKey', 'private_key');
    copyAttr(this, json, 'clientEmail', 'client_email');

    let errorMessage;
    if (typeof this.privateKey !== 'string' || !this.privateKey) {
      errorMessage = 'Certificate object must contain a string "private_key" property.';
    } else if (typeof this.clientEmail !== 'string' || !this.clientEmail) {
      errorMessage = 'Certificate object must contain a string "client_email" property.';
    }

    if (typeof errorMessage !== 'undefined') {
      throw new FirebaseAppError(AppErrorCodes.INVALID_CREDENTIAL, errorMessage);
    }

    try {
      forge.pki.privateKeyFromPem(this.privateKey);
    } catch (error) {
      throw new FirebaseAppError(
        AppErrorCodes.INVALID_CREDENTIAL,
        'Failed to parse private key: ' + error);
    }
  }
}

/**
 * Interface for Google OAuth 2.0 access tokens.
 */
export interface GoogleOAuthAccessToken {
  /* tslint:disable:variable-name */
  access_token: string;
  expires_in: number;
  /* tslint:enable:variable-name */
}

/**
 * A wrapper around the http and https request libraries to simplify & promisify JSON requests.
 * TODO(inlined): Create a type for "transit".
 */
function requestAccessToken(transit, options: object, data?: any): Promise<GoogleOAuthAccessToken> {
  return new Promise((resolve, reject) => {
    const req = transit.request(options, (res) => {
      const buffers: Buffer[] = [];
      res.on('data', (buffer) => buffers.push(buffer));
      res.on('end', () => {
        try {
          const json = JSON.parse(Buffer.concat(buffers).toString());
          if (json.error) {
            let errorMessage = 'Error fetching access token: ' + json.error;
            if (json.error_description) {
              errorMessage += ' (' + json.error_description + ')';
            }
            reject(new FirebaseAppError(AppErrorCodes.INVALID_CREDENTIAL, errorMessage));
          } else if (!json.access_token || !json.expires_in) {
            reject(new FirebaseAppError(
              AppErrorCodes.INVALID_CREDENTIAL,
              `Unexpected response while fetching access token: ${ JSON.stringify(json) }`,
            ));
          } else {
            resolve(json);
          }
        } catch (err) {
          reject(new FirebaseAppError(
            AppErrorCodes.INVALID_CREDENTIAL,
            `Failed to parse access token response: ${err.toString()}`,
          ));
        }
      });
    });
    req.on('error', reject);
    if (data) {
      req.write(data);
    }
    req.end();
  });
}

/**
 * Implementation of Credential that uses a service account certificate.
 */
export class CertCredential implements Credential {
  private certificate_: Certificate;

  constructor(serviceAccountPathOrObject: string | object) {
<<<<<<< HEAD
    this.certificate_ = (typeof serviceAccountPathOrObject === 'string')
      ? Certificate.fromPath(serviceAccountPathOrObject) : new Certificate(serviceAccountPathOrObject);
=======
    this.certificate_ = (typeof serviceAccountPathOrObject === 'string') ?
      Certificate.fromPath(serviceAccountPathOrObject) : new Certificate(serviceAccountPathOrObject);
>>>>>>> c8f2ae7b
  }

  public getAccessToken(): Promise<GoogleOAuthAccessToken> {
    const token = this.createAuthJwt_();
    const postData = 'grant_type=urn%3Aietf%3Aparams%3Aoauth%3A' +
      'grant-type%3Ajwt-bearer&assertion=' +
      token;
    const options = {
      method: 'POST',
      host: GOOGLE_AUTH_TOKEN_HOST,
      port: GOOGLE_AUTH_TOKEN_PORT,
      path: GOOGLE_AUTH_TOKEN_PATH,
      headers: {
        'Content-Type': 'application/x-www-form-urlencoded',
        'Content-Length': postData.length,
      },
    };
    return requestAccessToken(https, options, postData);
  }

  public getCertificate(): Certificate {
    return this.certificate_;
  }

  private createAuthJwt_(): string {
    const claims = {
      scope: [
        'https://www.googleapis.com/auth/cloud-platform',
        'https://www.googleapis.com/auth/firebase.database',
        'https://www.googleapis.com/auth/firebase.messaging',
        'https://www.googleapis.com/auth/identitytoolkit',
        'https://www.googleapis.com/auth/userinfo.email',
      ].join(' '),
    };

    // This method is actually synchronous so we can capture and return the buffer.
    return jwt.sign(claims, this.certificate_.privateKey, {
      audience: GOOGLE_TOKEN_AUDIENCE,
      expiresIn: ONE_HOUR_IN_SECONDS,
      issuer: this.certificate_.clientEmail,
      algorithm: JWT_ALGORITHM,
    });
  }
}

/**
 * Interface for things that generate access tokens.
 */
export interface Credential {
  getAccessToken(): Promise<GoogleOAuthAccessToken>;
  getCertificate(): Certificate;
}

/**
 * Implementation of Credential that gets access tokens from refresh tokens.
 */
export class RefreshTokenCredential implements Credential {
  private refreshToken_: RefreshToken;

  constructor(refreshTokenPathOrObject: string | object) {
<<<<<<< HEAD
    this.refreshToken_ = (typeof refreshTokenPathOrObject === 'string')
      ? RefreshToken.fromPath(refreshTokenPathOrObject) : new RefreshToken(refreshTokenPathOrObject);
=======
    this.refreshToken_ = (typeof refreshTokenPathOrObject === 'string') ?
      RefreshToken.fromPath(refreshTokenPathOrObject) : new RefreshToken(refreshTokenPathOrObject);
>>>>>>> c8f2ae7b
  }

  public getAccessToken(): Promise<GoogleOAuthAccessToken> {
    const postData =
      'client_id=' + this.refreshToken_.clientId + '&' +
      'client_secret=' + this.refreshToken_.clientSecret + '&' +
      'refresh_token=' + this.refreshToken_.refreshToken + '&' +
      'grant_type=refresh_token';

    const options = {
      method: 'POST',
      host: REFRESH_TOKEN_HOST,
      port: REFRESH_TOKEN_PORT,
      path: REFRESH_TOKEN_PATH,
      headers: {
        'Content-Type': 'application/x-www-form-urlencoded',
        'Content-Length': postData.length,
      },
    };
    return requestAccessToken(https, options, postData);
  }

  public getCertificate(): Certificate {
    return null;
  }
}


/**
 * Implementation of Credential that gets access tokens from the metadata service available
 * in the Google Cloud Platform. This authenticates the process as the default service account
 * of an App Engine instance or Google Compute Engine machine.
 */
export class MetadataServiceCredential implements Credential {
  public getAccessToken(): Promise<GoogleOAuthAccessToken> {
    const options = {
      method: 'GET',
      host: GOOGLE_METADATA_SERVICE_HOST,
      path: GOOGLE_METADATA_SERVICE_PATH,
      headers: {
        'Content-Length': 0,
      },
    };
    return requestAccessToken(http, options);
  }

  public getCertificate(): Certificate {
    return null;
  }
}


/**
 * ApplicationDefaultCredential implements the process for loading credentials as
 * described in https://developers.google.com/identity/protocols/application-default-credentials
 */
export class ApplicationDefaultCredential implements Credential {
  private credential_: Credential;

  constructor() {
    if (process.env.GOOGLE_APPLICATION_CREDENTIALS) {
      const serviceAccount = Certificate.fromPath(process.env.GOOGLE_APPLICATION_CREDENTIALS);
      this.credential_ = new CertCredential(serviceAccount);
      return;
    }

    // It is OK to not have this file. If it is present, it must be valid.
    const refreshToken = RefreshToken.fromPath(GCLOUD_CREDENTIAL_PATH);
    if (refreshToken) {
      this.credential_ = new RefreshTokenCredential(refreshToken);
      return;
    }

    this.credential_ = new MetadataServiceCredential();
  }

  public getAccessToken(): Promise<GoogleOAuthAccessToken> {
    return this.credential_.getAccessToken();
  }

  public getCertificate(): Certificate {
    return this.credential_.getCertificate();
  }

  // Used in testing to verify we are delegating to the correct implementation.
  public getCredential(): Credential {
    return this.credential_;
  }
}<|MERGE_RESOLUTION|>--- conflicted
+++ resolved
@@ -238,13 +238,8 @@
   private certificate_: Certificate;
 
   constructor(serviceAccountPathOrObject: string | object) {
-<<<<<<< HEAD
-    this.certificate_ = (typeof serviceAccountPathOrObject === 'string')
-      ? Certificate.fromPath(serviceAccountPathOrObject) : new Certificate(serviceAccountPathOrObject);
-=======
     this.certificate_ = (typeof serviceAccountPathOrObject === 'string') ?
       Certificate.fromPath(serviceAccountPathOrObject) : new Certificate(serviceAccountPathOrObject);
->>>>>>> c8f2ae7b
   }
 
   public getAccessToken(): Promise<GoogleOAuthAccessToken> {
@@ -305,13 +300,8 @@
   private refreshToken_: RefreshToken;
 
   constructor(refreshTokenPathOrObject: string | object) {
-<<<<<<< HEAD
-    this.refreshToken_ = (typeof refreshTokenPathOrObject === 'string')
-      ? RefreshToken.fromPath(refreshTokenPathOrObject) : new RefreshToken(refreshTokenPathOrObject);
-=======
     this.refreshToken_ = (typeof refreshTokenPathOrObject === 'string') ?
       RefreshToken.fromPath(refreshTokenPathOrObject) : new RefreshToken(refreshTokenPathOrObject);
->>>>>>> c8f2ae7b
   }
 
   public getAccessToken(): Promise<GoogleOAuthAccessToken> {
