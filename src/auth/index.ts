--- conflicted
+++ resolved
@@ -92,14 +92,11 @@
   UpdateMultiFactorInfoRequest,
   UpdatePhoneMultiFactorInfoRequest,
   UpdateRequest,
-<<<<<<< HEAD
-  EmailPrivacyConfig,
-=======
   TotpMultiFactorProviderConfig,
   PasswordPolicyConfig,
   PasswordPolicyEnforcementState, 
   CustomStrengthOptionsConfig,
->>>>>>> f01df33f
+  EmailPrivacyConfig,
 } from './auth-config';
 
 export {
