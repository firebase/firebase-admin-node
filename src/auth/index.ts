--- conflicted
+++ resolved
@@ -122,7 +122,6 @@
 } from './tenant-manager';
 
 export {
-<<<<<<< HEAD
   UpdateProjectConfigRequest,
   ProjectConfig,
 } from './project-config';
@@ -131,12 +130,10 @@
   ProjectConfigManager,
 } from './project-config-manager';
 
-export { DecodedIdToken } from './token-verifier';
-=======
+export {
   DecodedIdToken,
   DecodedAuthBlockingToken
 } from './token-verifier';
->>>>>>> 75407f40
 
 export {
   HashAlgorithmType,
