/*!
 * Copyright 2023 Google Inc.
 *
 * Licensed under the Apache License, Version 2.0 (the "License");
 * you may not use this file except in compliance with the License.
 * You may obtain a copy of the License at
 *
 *   http://www.apache.org/licenses/LICENSE-2.0
 *
 * Unless required by applicable law or agreed to in writing, software
 * distributed under the License is distributed on an "AS IS" BASIS,
 * WITHOUT WARRANTIES OR CONDITIONS OF ANY KIND, either express or implied.
 * See the License for the specific language governing permissions and
 * limitations under the License.
 */
import * as validator from '../utils/validator';
import { AuthClientErrorCode, FirebaseAuthError } from '../utils/error';
import { deepCopy } from '../utils/deep-copy';

/**
 * Interface representing the properties to update in a passkey config.
 */
export interface PasskeyConfigRequest {
    rpId?: string;
    /**
     * An array of website or app origins. Only challenges signed
     * from these origins will be allowed for signing in with passkeys.
     */
    expectedOrigins?: string[];
}

/**
 * Response received from the server when retrieving, creating, or updating the passkey config.
 */
export interface PasskeyConfigServerResponse {
    name?: string;
    rpId?: string;
    expectedOrigins?: string[];
}

/**
 * Request for creating or updating the passkey config on the server.
 */
export interface PasskeyConfigClientRequest {
    rpId?: string;
    expectedOrigins?: string[];
}

/**
 * Configuration for signing in users using passkeys.
 */
export class PasskeyConfig {
  /**
   * The name of the PasskeyConfig resource.
   */
  public readonly name?: string;
  /**
   * The relying party ID for passkey verifications.
   * This cannot be changed once created.
   */
  public readonly rpId?: string;
  /**
   * The allowed website or app origins.
   * Only challenges signed from these origins will be allowed for signing in with passkeys.
   */
  public readonly expectedOrigins?: string[];

  /**
   * Validates a passkey config request object and throws an error on failure.
   * @param isCreateRequest - A boolean indicating if it's a create request or not.
   * @param passkeyConfigRequest - Passkey config to be set.
   * @param rpId - (optional) Relying party ID if it's a create request.
   * @throws FirebaseAuthError - If validation fails.
   *
   * @internal
   */
  private static validate(isCreateRequest: boolean, passkeyConfigRequest?: PasskeyConfigRequest): void {
    // Validation for creating a new PasskeyConfig.
    if (isCreateRequest && !validator.isNonEmptyString(passkeyConfigRequest?.rpId)) {
      throw new FirebaseAuthError(
        AuthClientErrorCode.INVALID_ARGUMENT,
        "'rpId' must be a non-empty string.",
      );
    }
    // // Validation for updating an existing PasskeyConfig.
    // if (!isCreateRequest && typeof rpId !== 'undefined') {
    //   throw new FirebaseAuthError(
    //     AuthClientErrorCode.INVALID_ARGUMENT,
    //     "'rpId' cannot be changed once created.",
    //   );
    // }
    if (!validator.isNonNullObject(passkeyConfigRequest)) {
      throw new FirebaseAuthError(
        AuthClientErrorCode.INVALID_ARGUMENT,
        "'passkeyConfigRequest' must not be null.",
      );
    }
    const validKeys = {
      rpId: true,
      expectedOrigins: true,
    };
    // Check for unsupported top-level attributes.
    for (const key in passkeyConfigRequest) {
      if (!(key in validKeys)) {
        throw new FirebaseAuthError(
          AuthClientErrorCode.INVALID_ARGUMENT,
          `'${key}' is not a valid PasskeyConfigRequest parameter.`,
        );
      }
    }
    if (!validator.isNonEmptyArray(passkeyConfigRequest.expectedOrigins)) {
      throw new FirebaseAuthError(
        AuthClientErrorCode.INVALID_ARGUMENT,
        "'passkeyConfigRequest.expectedOrigins' must contain at least one item.",
      );
    }
    for (const origin of passkeyConfigRequest.expectedOrigins) {
      if (!validator.isNonEmptyString(origin)) {
        throw new FirebaseAuthError(
          AuthClientErrorCode.INVALID_ARGUMENT,
          "'passkeyConfigRequest.expectedOrigins' cannot contain empty strings.",
        );
      }
    }
  }

  /**
   * Build a server request for a Passkey Config object.
   * @param isCreateRequest - A boolean stating if it's a create request.
   * @param passkeyConfigRequest - Passkey config to be updated.
   * @param rpId - (optional) Relying party ID for the request if it's a create request.
   * @returns The equivalent server request.
   * @throws FirebaseAuthError - If validation fails.
   *
   * @internal
   */
<<<<<<< HEAD
  public static buildServerRequest(isCreateRequest: boolean,
    passkeyConfigRequest?: PasskeyConfigRequest): PasskeyConfigClientRequest {
    PasskeyConfig.validate(isCreateRequest, passkeyConfigRequest);
=======
  public static buildServerRequest(isCreateRequest: boolean, passkeyConfigRequest?: PasskeyConfigRequest,
    rpId?: string): PasskeyConfigClientRequest {
    PasskeyConfig.validate(isCreateRequest, passkeyConfigRequest, rpId);
>>>>>>> f9d35c3e
    const request: PasskeyConfigClientRequest = {};
    if (typeof passkeyConfigRequest?.rpId !== 'undefined') {
      request.rpId = passkeyConfigRequest.rpId;
    }
    if (typeof passkeyConfigRequest?.expectedOrigins !== 'undefined') {
      request.expectedOrigins = passkeyConfigRequest.expectedOrigins;
    }
    return request;
  }

  /**
   * The Passkey Config object constructor.
   * @param response - The server-side response used to initialize the Passkey Config object.
   * @constructor
   *
   * @internal
   */
  constructor(response: PasskeyConfigServerResponse) {
    if (typeof response.name !== 'undefined') {
      this.name = response.name;
    }
    if (typeof response.rpId !== 'undefined') {
      this.rpId = response.rpId;
    }
    if (typeof response.expectedOrigins !== 'undefined') {
      this.expectedOrigins = response.expectedOrigins;
    }
  }

  /**
   * Returns a JSON-serializable representation of this object.
   * @returns A JSON-serializable representation of this object.
   */
  public toJSON(): object {
    const json = {
      name: this.name,
      rpId: this.rpId,
      expectedOrigins: deepCopy(this.expectedOrigins),
    };
    if (typeof json.name === 'undefined') {
      delete json.name;
    }
    if (typeof json.rpId === 'undefined') {
      delete json.rpId;
    }
    if (typeof json.expectedOrigins === 'undefined') {
      delete json.expectedOrigins;
    }
    return json;
  }
}<|MERGE_RESOLUTION|>--- conflicted
+++ resolved
@@ -128,21 +128,14 @@
    * Build a server request for a Passkey Config object.
    * @param isCreateRequest - A boolean stating if it's a create request.
    * @param passkeyConfigRequest - Passkey config to be updated.
-   * @param rpId - (optional) Relying party ID for the request if it's a create request.
    * @returns The equivalent server request.
    * @throws FirebaseAuthError - If validation fails.
    *
    * @internal
    */
-<<<<<<< HEAD
   public static buildServerRequest(isCreateRequest: boolean,
     passkeyConfigRequest?: PasskeyConfigRequest): PasskeyConfigClientRequest {
     PasskeyConfig.validate(isCreateRequest, passkeyConfigRequest);
-=======
-  public static buildServerRequest(isCreateRequest: boolean, passkeyConfigRequest?: PasskeyConfigRequest,
-    rpId?: string): PasskeyConfigClientRequest {
-    PasskeyConfig.validate(isCreateRequest, passkeyConfigRequest, rpId);
->>>>>>> f9d35c3e
     const request: PasskeyConfigClientRequest = {};
     if (typeof passkeyConfigRequest?.rpId !== 'undefined') {
       request.rpId = passkeyConfigRequest.rpId;
