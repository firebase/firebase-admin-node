--- conflicted
+++ resolved
@@ -21,14 +21,11 @@
   MultiFactorConfig,
   MultiFactorAuthConfig,
   MultiFactorAuthServerConfig,
-<<<<<<< HEAD
+  RecaptchaConfig,
+  RecaptchaAuthConfig,
   PasswordPolicyAuthConfig,
   PasswordPolicyAuthServerConfig,
   PasswordPolicyConfig,
-=======
-  RecaptchaConfig,
-  RecaptchaAuthConfig,
->>>>>>> 06e259a3
 } from './auth-config';
 import { deepCopy } from '../utils/deep-copy';
 
@@ -44,12 +41,6 @@
    * The multi-factor auth configuration to update on the project.
    */
   multiFactorConfig?: MultiFactorConfig;
-<<<<<<< HEAD
-  /**
-   * The password policy configuration to update on the project
-   */
-  passwordPolicyConfig?: PasswordPolicyConfig;
-=======
 
   /**
    * The reCAPTCHA configuration to update on the project.
@@ -58,7 +49,10 @@
    * {@link https://cloud.google.com/terms/service-terms | Term of Service}.
    */
   recaptchaConfig?: RecaptchaConfig;
->>>>>>> 06e259a3
+  /**
+   * The password policy configuration to update on the project
+   */
+  passwordPolicyConfig?: PasswordPolicyConfig;
 }
 
 /**
@@ -67,11 +61,8 @@
 export interface ProjectConfigServerResponse {
   smsRegionConfig?: SmsRegionConfig;
   mfa?: MultiFactorAuthServerConfig;
-<<<<<<< HEAD
+  recaptchaConfig?: RecaptchaConfig;
   passwordPolicyConfig?: PasswordPolicyAuthServerConfig;
-=======
-  recaptchaConfig?: RecaptchaConfig;
->>>>>>> 06e259a3
 }
 
 /**
@@ -80,11 +71,8 @@
 export interface ProjectConfigClientRequest {
   smsRegionConfig?: SmsRegionConfig;
   mfa?: MultiFactorAuthServerConfig;
-<<<<<<< HEAD
+  recaptchaConfig?: RecaptchaConfig;
   passwordPolicyConfig?: PasswordPolicyAuthServerConfig;
-=======
-  recaptchaConfig?: RecaptchaConfig;
->>>>>>> 06e259a3
 }
 
 /**
@@ -138,11 +126,8 @@
     const validKeys = {
       smsRegionConfig: true,
       multiFactorConfig: true,
-<<<<<<< HEAD
+      recaptchaConfig: true,
       passwordPolicyConfig: true,
-=======
-      recaptchaConfig: true,
->>>>>>> 06e259a3
     }
     // Check for unsupported top level attributes.
     for (const key in request) {
@@ -162,16 +147,14 @@
     if (typeof request.multiFactorConfig !== 'undefined') {
       MultiFactorAuthConfig.validate(request.multiFactorConfig);
     }
-<<<<<<< HEAD
+    // Validate reCAPTCHA config attribute.
+    if (typeof request.recaptchaConfig !== 'undefined') {
+      RecaptchaAuthConfig.validate(request.recaptchaConfig);
+    }
 
     // Validate Password policy Config if provided
     if (typeof request.passwordPolicyConfig !== 'undefined') {
       PasswordPolicyAuthConfig.validate(request.passwordPolicyConfig);
-=======
-    // Validate reCAPTCHA config attribute.
-    if (typeof request.recaptchaConfig !== 'undefined') {
-      RecaptchaAuthConfig.validate(request.recaptchaConfig);
->>>>>>> 06e259a3
     }
   }
 
@@ -219,13 +202,11 @@
     if (typeof response.mfa !== 'undefined') {
       this.multiFactorConfig_ = new MultiFactorAuthConfig(response.mfa);
     }
-<<<<<<< HEAD
+    if (typeof response.recaptchaConfig !== 'undefined') {
+      this.recaptchaConfig_ = new RecaptchaAuthConfig(response.recaptchaConfig);
+    }
     if (typeof response.passwordPolicyConfig !== 'undefined') {
       this.passwordPolicyConfig = new PasswordPolicyAuthConfig(response.passwordPolicyConfig);
-=======
-    if (typeof response.recaptchaConfig !== 'undefined') {
-      this.recaptchaConfig_ = new RecaptchaAuthConfig(response.recaptchaConfig);
->>>>>>> 06e259a3
     }
   }
   /**
@@ -238,11 +219,8 @@
     const json = {
       smsRegionConfig: deepCopy(this.smsRegionConfig),
       multiFactorConfig: deepCopy(this.multiFactorConfig),
-<<<<<<< HEAD
+      recaptchaConfig: this.recaptchaConfig_?.toJSON(),
       passwordPolicyConfig: deepCopy(this.passwordPolicyConfig),
-=======
-      recaptchaConfig: this.recaptchaConfig_?.toJSON(),
->>>>>>> 06e259a3
     };
     if (typeof json.smsRegionConfig === 'undefined') {
       delete json.smsRegionConfig;
@@ -250,13 +228,11 @@
     if (typeof json.multiFactorConfig === 'undefined') {
       delete json.multiFactorConfig;
     }
-<<<<<<< HEAD
+    if (typeof json.recaptchaConfig === 'undefined') {
+      delete json.recaptchaConfig;
+    }
     if (typeof json.passwordPolicyConfig === 'undefined') {
       delete json.passwordPolicyConfig;
-=======
-    if (typeof json.recaptchaConfig === 'undefined') {
-      delete json.recaptchaConfig;
->>>>>>> 06e259a3
     }
     return json;
   }
