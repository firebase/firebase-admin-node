--- conflicted
+++ resolved
@@ -21,12 +21,9 @@
 import {
   EmailSignInConfig, EmailSignInConfigServerRequest, MultiFactorAuthServerConfig,
   MultiFactorConfig, validateTestPhoneNumbers, EmailSignInProviderConfig,
-<<<<<<< HEAD
-  MultiFactorAuthConfig, SmsRegionConfig, SmsRegionsAuthConfig, PasswordPolicyConfig, 
-  PasswordPolicyAuthConfig, PasswordPolicyAuthServerConfig
-=======
-  MultiFactorAuthConfig, SmsRegionConfig, SmsRegionsAuthConfig, RecaptchaAuthConfig, RecaptchaConfig
->>>>>>> 06e259a3
+  MultiFactorAuthConfig, SmsRegionConfig, SmsRegionsAuthConfig, RecaptchaAuthConfig, RecaptchaConfig,
+  PasswordPolicyConfig, 
+  PasswordPolicyAuthConfig, PasswordPolicyAuthServerConfig,
 } from './auth-config';
 
 /**
@@ -64,12 +61,6 @@
    * The SMS configuration to update on the project.
    */
   smsRegionConfig?: SmsRegionConfig;
-<<<<<<< HEAD
-  /**
-   * The password policy configuration for the tenant
-   */
-  passwordPolicyConfig?: PasswordPolicyConfig;
-=======
   
   /**
    * The reCAPTCHA configuration to update on the tenant.
@@ -78,7 +69,10 @@
    * {@link https://cloud.google.com/terms/service-terms | Term of Service}.
    */
   recaptchaConfig?: RecaptchaConfig;
->>>>>>> 06e259a3
+  /**
+   * The password policy configuration for the tenant
+   */
+  passwordPolicyConfig?: PasswordPolicyConfig;
 }
 
 /**
@@ -94,11 +88,8 @@
   mfaConfig?: MultiFactorAuthServerConfig;
   testPhoneNumbers?: {[key: string]: string};
   smsRegionConfig?: SmsRegionConfig;
-<<<<<<< HEAD
+  recaptchaConfig?: RecaptchaConfig;
   passwordPolicyConfig?: PasswordPolicyAuthServerConfig;
-=======
-  recaptchaConfig?: RecaptchaConfig;
->>>>>>> 06e259a3
 }
 
 /** The tenant server response interface. */
@@ -111,11 +102,8 @@
   mfaConfig?: MultiFactorAuthServerConfig;
   testPhoneNumbers?: {[key: string]: string};
   smsRegionConfig?: SmsRegionConfig;
-<<<<<<< HEAD
+  recaptchaConfig? : RecaptchaConfig;
   passwordPolicyConfig?: PasswordPolicyAuthServerConfig;
-=======
-  recaptchaConfig? : RecaptchaConfig;
->>>>>>> 06e259a3
 }
 
 /**
@@ -210,13 +198,11 @@
     if (typeof tenantOptions.smsRegionConfig !== 'undefined') {
       request.smsRegionConfig = tenantOptions.smsRegionConfig;
     }
-<<<<<<< HEAD
+    if (typeof tenantOptions.recaptchaConfig !== 'undefined') {
+      request.recaptchaConfig = tenantOptions.recaptchaConfig;
+    }
     if (typeof tenantOptions.passwordPolicyConfig !== 'undefined') {
       request.passwordPolicyConfig = PasswordPolicyAuthConfig.buildServerRequest(tenantOptions.passwordPolicyConfig);
-=======
-    if (typeof tenantOptions.recaptchaConfig !== 'undefined') {
-      request.recaptchaConfig = tenantOptions.recaptchaConfig;
->>>>>>> 06e259a3
     }
     return request;
   }
@@ -252,11 +238,8 @@
       multiFactorConfig: true,
       testPhoneNumbers: true,
       smsRegionConfig: true,
-<<<<<<< HEAD
+      recaptchaConfig: true,
       passwordPolicyConfig: true,
-=======
-      recaptchaConfig: true,
->>>>>>> 06e259a3
     };
     const label = createRequest ? 'CreateTenantRequest' : 'UpdateTenantRequest';
     if (!validator.isNonNullObject(request)) {
@@ -307,16 +290,14 @@
     if (typeof request.smsRegionConfig != 'undefined') {
       SmsRegionsAuthConfig.validate(request.smsRegionConfig);
     }
-<<<<<<< HEAD
+    // Validate reCAPTCHAConfig type if provided.
+    if (typeof request.recaptchaConfig !== 'undefined') {
+      RecaptchaAuthConfig.validate(request.recaptchaConfig);
+    }
     // Validate passwordPolicyConfig type if provided.
     if (typeof request.passwordPolicyConfig !== 'undefined') {
       // This will throw an error if invalid.
       PasswordPolicyAuthConfig.buildServerRequest(request.passwordPolicyConfig);
-=======
-    // Validate reCAPTCHAConfig type if provided.
-    if (typeof request.recaptchaConfig !== 'undefined') {
-      RecaptchaAuthConfig.validate(request.recaptchaConfig);
->>>>>>> 06e259a3
     }
   }
 
@@ -355,13 +336,11 @@
     if (typeof response.smsRegionConfig !== 'undefined') {
       this.smsRegionConfig = deepCopy(response.smsRegionConfig);
     }
-<<<<<<< HEAD
+    if (typeof response.recaptchaConfig !== 'undefined') {
+      this.recaptchaConfig_ = new RecaptchaAuthConfig(response.recaptchaConfig);
+    }
     if (typeof response.passwordPolicyConfig !== 'undefined') {
       this.passwordPolicyConfig = new PasswordPolicyAuthConfig(response.passwordPolicyConfig);
-=======
-    if (typeof response.recaptchaConfig !== 'undefined') {
-      this.recaptchaConfig_ = new RecaptchaAuthConfig(response.recaptchaConfig);
->>>>>>> 06e259a3
     }
   }
 
@@ -400,11 +379,8 @@
       anonymousSignInEnabled: this.anonymousSignInEnabled,
       testPhoneNumbers: this.testPhoneNumbers,
       smsRegionConfig: deepCopy(this.smsRegionConfig),
-<<<<<<< HEAD
+      recaptchaConfig: this.recaptchaConfig_?.toJSON(),
       passwordPolicyConfig: deepCopy(this.passwordPolicyConfig),
-=======
-      recaptchaConfig: this.recaptchaConfig_?.toJSON(),
->>>>>>> 06e259a3
     };
     if (typeof json.multiFactorConfig === 'undefined') {
       delete json.multiFactorConfig;
@@ -415,13 +391,11 @@
     if (typeof json.smsRegionConfig === 'undefined') {
       delete json.smsRegionConfig;
     }
-<<<<<<< HEAD
+    if (typeof json.recaptchaConfig === 'undefined') {
+      delete json.recaptchaConfig;
+    }
     if (typeof json.passwordPolicyConfig === 'undefined') {
       delete json.passwordPolicyConfig;
-=======
-    if (typeof json.recaptchaConfig === 'undefined') {
-      delete json.recaptchaConfig;
->>>>>>> 06e259a3
     }
     return json;
   }
