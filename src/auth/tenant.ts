--- conflicted
+++ resolved
@@ -21,13 +21,9 @@
 import {
   EmailSignInConfig, EmailSignInConfigServerRequest, MultiFactorAuthServerConfig,
   MultiFactorConfig, validateTestPhoneNumbers, EmailSignInProviderConfig,
-<<<<<<< HEAD
-  MultiFactorAuthConfig, SmsRegionConfig, SmsRegionsAuthConfig, EmailPrivacyConfig, 
+  MultiFactorAuthConfig, SmsRegionConfig, SmsRegionsAuthConfig, PasswordPolicyConfig, 
+  PasswordPolicyAuthConfig, PasswordPolicyAuthServerConfig, EmailPrivacyConfig, 
   EmailPrivacyAuthConfig
-=======
-  MultiFactorAuthConfig, SmsRegionConfig, SmsRegionsAuthConfig, PasswordPolicyConfig, 
-  PasswordPolicyAuthConfig, PasswordPolicyAuthServerConfig
->>>>>>> f01df33f
 } from './auth-config';
 
 /**
@@ -65,15 +61,12 @@
    * The SMS configuration to update on the project.
    */
   smsRegionConfig?: SmsRegionConfig;
-<<<<<<< HEAD
+  /**
+   * The password policy configuration for the tenant
+   */
+  passwordPolicyConfig?: PasswordPolicyConfig;
 
   emailPrivacyConfig?: EmailPrivacyConfig;
-=======
-  /**
-   * The password policy configuration for the tenant
-   */
-  passwordPolicyConfig?: PasswordPolicyConfig;
->>>>>>> f01df33f
 }
 
 /**
@@ -89,11 +82,8 @@
   mfaConfig?: MultiFactorAuthServerConfig;
   testPhoneNumbers?: {[key: string]: string};
   smsRegionConfig?: SmsRegionConfig;
-<<<<<<< HEAD
+  passwordPolicyConfig?: PasswordPolicyAuthServerConfig;
   emailPrivacyConfig?: EmailPrivacyConfig;
-=======
-  passwordPolicyConfig?: PasswordPolicyAuthServerConfig;
->>>>>>> f01df33f
 }
 
 /** The tenant server response interface. */
@@ -106,11 +96,8 @@
   mfaConfig?: MultiFactorAuthServerConfig;
   testPhoneNumbers?: {[key: string]: string};
   smsRegionConfig?: SmsRegionConfig;
-<<<<<<< HEAD
+  passwordPolicyConfig?: PasswordPolicyAuthServerConfig;
   emailPrivacyConfig?: EmailPrivacyConfig;
-=======
-  passwordPolicyConfig?: PasswordPolicyAuthServerConfig;
->>>>>>> f01df33f
 }
 
 /**
@@ -200,13 +187,11 @@
     if (typeof tenantOptions.smsRegionConfig !== 'undefined') {
       request.smsRegionConfig = tenantOptions.smsRegionConfig;
     }
-<<<<<<< HEAD
+    if (typeof tenantOptions.passwordPolicyConfig !== 'undefined') {
+      request.passwordPolicyConfig = PasswordPolicyAuthConfig.buildServerRequest(tenantOptions.passwordPolicyConfig);
+    }
     if (typeof tenantOptions.emailPrivacyConfig !== 'undefined') {
       request.emailPrivacyConfig = tenantOptions.emailPrivacyConfig;
-=======
-    if (typeof tenantOptions.passwordPolicyConfig !== 'undefined') {
-      request.passwordPolicyConfig = PasswordPolicyAuthConfig.buildServerRequest(tenantOptions.passwordPolicyConfig);
->>>>>>> f01df33f
     }
     return request;
   }
@@ -242,11 +227,8 @@
       multiFactorConfig: true,
       testPhoneNumbers: true,
       smsRegionConfig: true,
-<<<<<<< HEAD
+      passwordPolicyConfig: true,
       emailPrivacyConfig: true,
-=======
-      passwordPolicyConfig: true,
->>>>>>> f01df33f
     };
     const label = createRequest ? 'CreateTenantRequest' : 'UpdateTenantRequest';
     if (!validator.isNonNullObject(request)) {
@@ -297,16 +279,14 @@
     if (typeof request.smsRegionConfig != 'undefined') {
       SmsRegionsAuthConfig.validate(request.smsRegionConfig);
     }
-<<<<<<< HEAD
-
-    if (typeof request.emailPrivacyConfig !== 'undefined') {
-      EmailPrivacyAuthConfig.validate(request.emailPrivacyConfig);
-=======
     // Validate passwordPolicyConfig type if provided.
     if (typeof request.passwordPolicyConfig !== 'undefined') {
       // This will throw an error if invalid.
       PasswordPolicyAuthConfig.buildServerRequest(request.passwordPolicyConfig);
->>>>>>> f01df33f
+    }
+
+    if (typeof request.emailPrivacyConfig !== 'undefined') {
+      EmailPrivacyAuthConfig.validate(request.emailPrivacyConfig);
     }
   }
 
@@ -345,13 +325,11 @@
     if (typeof response.smsRegionConfig !== 'undefined') {
       this.smsRegionConfig = deepCopy(response.smsRegionConfig);
     }
-<<<<<<< HEAD
+    if (typeof response.passwordPolicyConfig !== 'undefined') {
+      this.passwordPolicyConfig = new PasswordPolicyAuthConfig(response.passwordPolicyConfig);
+    }
     if (typeof response.emailPrivacyConfig !== 'undefined') {
       this.emailPrivacyConfig = deepCopy(response.emailPrivacyConfig);
-=======
-    if (typeof response.passwordPolicyConfig !== 'undefined') {
-      this.passwordPolicyConfig = new PasswordPolicyAuthConfig(response.passwordPolicyConfig);
->>>>>>> f01df33f
     }
   }
 
@@ -383,11 +361,8 @@
       anonymousSignInEnabled: this.anonymousSignInEnabled,
       testPhoneNumbers: this.testPhoneNumbers,
       smsRegionConfig: deepCopy(this.smsRegionConfig),
-<<<<<<< HEAD
+      passwordPolicyConfig: deepCopy(this.passwordPolicyConfig),
       emailPrivacyConfig: deepCopy(this.emailPrivacyConfig),
-=======
-      passwordPolicyConfig: deepCopy(this.passwordPolicyConfig),
->>>>>>> f01df33f
     };
     if (typeof json.multiFactorConfig === 'undefined') {
       delete json.multiFactorConfig;
@@ -398,13 +373,11 @@
     if (typeof json.smsRegionConfig === 'undefined') {
       delete json.smsRegionConfig;
     }
-<<<<<<< HEAD
+    if (typeof json.passwordPolicyConfig === 'undefined') {
+      delete json.passwordPolicyConfig;
+    }
     if (typeof json.emailPrivacyConfig === 'undefined') {
       delete json.emailPrivacyConfig;
-=======
-    if (typeof json.passwordPolicyConfig === 'undefined') {
-      delete json.passwordPolicyConfig;
->>>>>>> f01df33f
     }
     return json;
   }
