/*!
 * @license
 * Copyright 2017 Google Inc.
 *
 * Licensed under the Apache License, Version 2.0 (the "License");
 * you may not use this file except in compliance with the License.
 * You may obtain a copy of the License at
 *
 *   http://www.apache.org/licenses/LICENSE-2.0
 *
 * Unless required by applicable law or agreed to in writing, software
 * distributed under the License is distributed on an "AS IS" BASIS,
 * WITHOUT WARRANTIES OR CONDITIONS OF ANY KIND, either express or implied.
 * See the License for the specific language governing permissions and
 * limitations under the License.
 */

<<<<<<< HEAD
import { FirebaseApp } from '../app/firebase-app';
import { ServiceAccountCredential } from '../app/credential-internal';
import { AuthClientErrorCode, FirebaseAuthError } from '../utils/error';
import { AuthorizedHttpClient, HttpError, HttpRequestConfig, HttpClient } from '../utils/api-request';
=======
import { 
  AuthClientErrorCode, ErrorInfo, FirebaseAuthError 
} from '../utils/error';
import { CryptoSigner, CryptoSignerError, CryptoSignerErrorCode } from '../utils/crypto-signer';
>>>>>>> f4a9a166

import * as validator from '../utils/validator';
import { toWebSafeBase64 } from '../utils';
import { Algorithm } from 'jsonwebtoken';
<<<<<<< HEAD
import { App } from '../app';
=======
import { HttpError } from '../utils/api-request';
>>>>>>> f4a9a166

const ALGORITHM_NONE: Algorithm = 'none' as const;

const ONE_HOUR_IN_SECONDS = 60 * 60;

// List of blacklisted claims which cannot be provided when creating a custom token
export const BLACKLISTED_CLAIMS = [
  'acr', 'amr', 'at_hash', 'aud', 'auth_time', 'azp', 'cnf', 'c_hash', 'exp', 'iat', 'iss', 'jti',
  'nbf', 'nonce',
];

// Audience to use for Firebase Auth Custom tokens
const FIREBASE_AUDIENCE = 'https://identitytoolkit.googleapis.com/google.identity.identitytoolkit.v1.IdentityToolkit';

/**
<<<<<<< HEAD
 * CryptoSigner interface represents an object that can be used to sign JWTs.
 */
export interface CryptoSigner {

  /**
   * The name of the signing algorithm.
   */
  readonly algorithm: Algorithm;

  /**
   * Cryptographically signs a buffer of data.
   *
   * @param {Buffer} buffer The data to be signed.
   * @returns {Promise<Buffer>} A promise that resolves with the raw bytes of a signature.
   */
  sign(buffer: Buffer): Promise<Buffer>;

  /**
   * Returns the ID of the service account used to sign tokens.
   *
   * @returns {Promise<string>} A promise that resolves with a service account ID.
   */
  getAccountId(): Promise<string>;
}

/**
=======
>>>>>>> f4a9a166
 * Represents the header of a JWT.
 */
interface JWTHeader {
  alg: string;
  typ: string;
}

/**
 * Represents the body of a JWT.
 */
interface JWTBody {
  claims?: object;
  uid: string;
  aud: string;
  iat: number;
  exp: number;
  iss: string;
  sub: string;
  tenant_id?: string;
}

/**
 * A CryptoSigner implementation that is used when communicating with the Auth emulator.
 * It produces unsigned tokens.
 */
export class EmulatedSigner implements CryptoSigner {

  algorithm = ALGORITHM_NONE;

  /**
   * @inheritDoc
   */
  // eslint-disable-next-line @typescript-eslint/no-unused-vars
  public sign(buffer: Buffer): Promise<Buffer> {
    return Promise.resolve(Buffer.from(''));
  }

  /**
   * @inheritDoc
   */
  public getAccountId(): Promise<string> {
    return Promise.resolve('firebase-auth-emulator@example.com');
  }
}

/**
<<<<<<< HEAD
 * Create a new CryptoSigner instance for the given app. If the app has been initialized with a service
 * account credential, creates a ServiceAccountSigner. Otherwise creates an IAMSigner.
 *
 * @param {FirebaseApp} app A FirebaseApp instance.
 * @returns {CryptoSigner} A CryptoSigner instance.
 */
export function cryptoSignerFromApp(app: App): CryptoSigner {
  const credential = app.options.credential;
  if (credential instanceof ServiceAccountCredential) {
    return new ServiceAccountSigner(credential);
  }

  return new IAMSigner(new AuthorizedHttpClient(app as FirebaseApp), app.options.serviceAccountId);
}

/**
=======
>>>>>>> f4a9a166
 * Class for generating different types of Firebase Auth tokens (JWTs).
 */
export class FirebaseTokenGenerator {

  private readonly signer: CryptoSigner;

  /**
   * @param tenantId The tenant ID to use for the generated Firebase Auth
   *     Custom token. If absent, then no tenant ID claim will be set in the
   *     resulting JWT.
   */
  constructor(signer: CryptoSigner, public readonly tenantId?: string) {
    if (!validator.isNonNullObject(signer)) {
      throw new FirebaseAuthError(
        AuthClientErrorCode.INVALID_CREDENTIAL,
        'INTERNAL ASSERT: Must provide a CryptoSigner to use FirebaseTokenGenerator.',
      );
    }
    if (typeof this.tenantId !== 'undefined' && !validator.isNonEmptyString(this.tenantId)) {
      throw new FirebaseAuthError(
        AuthClientErrorCode.INVALID_ARGUMENT,
        '`tenantId` argument must be a non-empty string.');
    }
    this.signer = signer;
  }

  /**
   * Creates a new Firebase Auth Custom token.
   *
   * @param uid The user ID to use for the generated Firebase Auth Custom token.
   * @param developerClaims Optional developer claims to include in the generated Firebase
   *     Auth Custom token.
   * @returns A Promise fulfilled with a Firebase Auth Custom token signed with a
   *     service account key and containing the provided payload.
   */
  public createCustomToken(uid: string, developerClaims?: {[key: string]: any}): Promise<string> {
    let errorMessage: string | undefined;
    if (!validator.isNonEmptyString(uid)) {
      errorMessage = '`uid` argument must be a non-empty string uid.';
    } else if (uid.length > 128) {
      errorMessage = '`uid` argument must a uid with less than or equal to 128 characters.';
    } else if (!this.isDeveloperClaimsValid_(developerClaims)) {
      errorMessage = '`developerClaims` argument must be a valid, non-null object containing the developer claims.';
    }

    if (errorMessage) {
      throw new FirebaseAuthError(AuthClientErrorCode.INVALID_ARGUMENT, errorMessage);
    }

    const claims: {[key: string]: any} = {};
    if (typeof developerClaims !== 'undefined') {
      for (const key in developerClaims) {
        /* istanbul ignore else */
        if (Object.prototype.hasOwnProperty.call(developerClaims, key)) {
          if (BLACKLISTED_CLAIMS.indexOf(key) !== -1) {
            throw new FirebaseAuthError(
              AuthClientErrorCode.INVALID_ARGUMENT,
              `Developer claim "${key}" is reserved and cannot be specified.`,
            );
          }
          claims[key] = developerClaims[key];
        }
      }
    }
    return this.signer.getAccountId().then((account) => {
      const header: JWTHeader = {
        alg: this.signer.algorithm,
        typ: 'JWT',
      };
      const iat = Math.floor(Date.now() / 1000);
      const body: JWTBody = {
        aud: FIREBASE_AUDIENCE,
        iat,
        exp: iat + ONE_HOUR_IN_SECONDS,
        iss: account,
        sub: account,
        uid,
      };
      if (this.tenantId) {
        // eslint-disable-next-line @typescript-eslint/camelcase
        body.tenant_id = this.tenantId;
      }
      if (Object.keys(claims).length > 0) {
        body.claims = claims;
      }
      const token = `${this.encodeSegment(header)}.${this.encodeSegment(body)}`;
      const signPromise = this.signer.sign(Buffer.from(token));

      return Promise.all([token, signPromise]);
    }).then(([token, signature]) => {
      return `${token}.${this.encodeSegment(signature)}`;
    }).catch((err) => {
      throw handleCryptoSignerError(err);
    });
  }

  private encodeSegment(segment: object | Buffer): string {
    const buffer: Buffer = (segment instanceof Buffer) ? segment : Buffer.from(JSON.stringify(segment));
    return toWebSafeBase64(buffer).replace(/=+$/, '');
  }

  /**
   * Returns whether or not the provided developer claims are valid.
   *
   * @param {object} [developerClaims] Optional developer claims to validate.
   * @returns {boolean} True if the provided claims are valid; otherwise, false.
   */
  private isDeveloperClaimsValid_(developerClaims?: object): boolean {
    if (typeof developerClaims === 'undefined') {
      return true;
    }
    return validator.isNonNullObject(developerClaims);
  }
}

/**
 * Creates a new FirebaseAuthError by extracting the error code, message and other relevant
 * details from a CryptoSignerError.
 *
 * @param {Error} err The Error to convert into a FirebaseAuthError error
 * @return {FirebaseAuthError} A Firebase Auth error that can be returned to the user.
 */
export function handleCryptoSignerError(err: Error): Error {
  if (!(err instanceof CryptoSignerError)) {
    return err;
  }
  if (err.code === CryptoSignerErrorCode.SERVER_ERROR && validator.isNonNullObject(err.cause)) {
    const httpError = err.cause;
    const errorResponse = (httpError as HttpError).response.data;
    if (validator.isNonNullObject(errorResponse) && errorResponse.error) {
      const errorCode = errorResponse.error.status;
      const description = 'Please refer to https://firebase.google.com/docs/auth/admin/create-custom-tokens ' +
        'for more details on how to use and troubleshoot this feature.';
      const errorMsg = `${errorResponse.error.message}; ${description}`;

      return FirebaseAuthError.fromServerError(errorCode, errorMsg, errorResponse);
    }
    return new FirebaseAuthError(AuthClientErrorCode.INTERNAL_ERROR,
      'Error returned from server: ' + errorResponse + '. Additionally, an ' +
      'internal error occurred while attempting to extract the ' +
      'errorcode from the error.'
    );
  }
  return new FirebaseAuthError(mapToAuthClientErrorCode(err.code), err.message);
}

function mapToAuthClientErrorCode(code: string): ErrorInfo {
  switch (code) {
  case CryptoSignerErrorCode.INVALID_CREDENTIAL:
    return AuthClientErrorCode.INVALID_CREDENTIAL;
  case CryptoSignerErrorCode.INVALID_ARGUMENT:
    return AuthClientErrorCode.INVALID_ARGUMENT;
  default:
    return AuthClientErrorCode.INTERNAL_ERROR;
  }
}<|MERGE_RESOLUTION|>--- conflicted
+++ resolved
@@ -15,26 +15,13 @@
  * limitations under the License.
  */
 
-<<<<<<< HEAD
-import { FirebaseApp } from '../app/firebase-app';
-import { ServiceAccountCredential } from '../app/credential-internal';
-import { AuthClientErrorCode, FirebaseAuthError } from '../utils/error';
-import { AuthorizedHttpClient, HttpError, HttpRequestConfig, HttpClient } from '../utils/api-request';
-=======
-import { 
-  AuthClientErrorCode, ErrorInfo, FirebaseAuthError 
-} from '../utils/error';
+import { AuthClientErrorCode, ErrorInfo, FirebaseAuthError } from '../utils/error';
+import { HttpError } from '../utils/api-request';
 import { CryptoSigner, CryptoSignerError, CryptoSignerErrorCode } from '../utils/crypto-signer';
->>>>>>> f4a9a166
 
 import * as validator from '../utils/validator';
 import { toWebSafeBase64 } from '../utils';
 import { Algorithm } from 'jsonwebtoken';
-<<<<<<< HEAD
-import { App } from '../app';
-=======
-import { HttpError } from '../utils/api-request';
->>>>>>> f4a9a166
 
 const ALGORITHM_NONE: Algorithm = 'none' as const;
 
@@ -50,35 +37,6 @@
 const FIREBASE_AUDIENCE = 'https://identitytoolkit.googleapis.com/google.identity.identitytoolkit.v1.IdentityToolkit';
 
 /**
-<<<<<<< HEAD
- * CryptoSigner interface represents an object that can be used to sign JWTs.
- */
-export interface CryptoSigner {
-
-  /**
-   * The name of the signing algorithm.
-   */
-  readonly algorithm: Algorithm;
-
-  /**
-   * Cryptographically signs a buffer of data.
-   *
-   * @param {Buffer} buffer The data to be signed.
-   * @returns {Promise<Buffer>} A promise that resolves with the raw bytes of a signature.
-   */
-  sign(buffer: Buffer): Promise<Buffer>;
-
-  /**
-   * Returns the ID of the service account used to sign tokens.
-   *
-   * @returns {Promise<string>} A promise that resolves with a service account ID.
-   */
-  getAccountId(): Promise<string>;
-}
-
-/**
-=======
->>>>>>> f4a9a166
  * Represents the header of a JWT.
  */
 interface JWTHeader {
@@ -125,25 +83,6 @@
 }
 
 /**
-<<<<<<< HEAD
- * Create a new CryptoSigner instance for the given app. If the app has been initialized with a service
- * account credential, creates a ServiceAccountSigner. Otherwise creates an IAMSigner.
- *
- * @param {FirebaseApp} app A FirebaseApp instance.
- * @returns {CryptoSigner} A CryptoSigner instance.
- */
-export function cryptoSignerFromApp(app: App): CryptoSigner {
-  const credential = app.options.credential;
-  if (credential instanceof ServiceAccountCredential) {
-    return new ServiceAccountSigner(credential);
-  }
-
-  return new IAMSigner(new AuthorizedHttpClient(app as FirebaseApp), app.options.serviceAccountId);
-}
-
-/**
-=======
->>>>>>> f4a9a166
  * Class for generating different types of Firebase Auth tokens (JWTs).
  */
 export class FirebaseTokenGenerator {
