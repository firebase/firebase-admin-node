/*!
 * Copyright 2018 Google Inc.
 *
 * Licensed under the Apache License, Version 2.0 (the "License");
 * you may not use this file except in compliance with the License.
 * You may obtain a copy of the License at
 *
 *   http://www.apache.org/licenses/LICENSE-2.0
 *
 * Unless required by applicable law or agreed to in writing, software
 * distributed under the License is distributed on an "AS IS" BASIS,
 * WITHOUT WARRANTIES OR CONDITIONS OF ANY KIND, either express or implied.
 * See the License for the specific language governing permissions and
 * limitations under the License.
 */

import {AuthClientErrorCode, FirebaseAuthError, ErrorInfo} from '../utils/error';

import * as validator from '../utils/validator';
import * as jwt from 'jsonwebtoken';
import { HttpClient, HttpRequestConfig, HttpError } from '../utils/api-request';
import { DecodedIdToken } from './auth';
import { Agent } from 'http';

// Audience to use for Firebase Auth Custom tokens
const FIREBASE_AUDIENCE = 'https://identitytoolkit.googleapis.com/google.identity.identitytoolkit.v1.IdentityToolkit';

export const ALGORITHM_RS256 = 'RS256';

// URL containing the public keys for the Google certs (whose private keys are used to sign Firebase
// Auth ID tokens)
const CLIENT_CERT_URL = 'https://www.googleapis.com/robot/v1/metadata/x509/securetoken@system.gserviceaccount.com';

// URL containing the public keys for Firebase session cookies. This will be updated to a different URL soon.
const SESSION_COOKIE_CERT_URL = 'https://www.googleapis.com/identitytoolkit/v3/relyingparty/publicKeys';

/** User facing token information related to the Firebase ID token. */
export const ID_TOKEN_INFO: FirebaseTokenInfo = {
  url: 'https://firebase.google.com/docs/auth/admin/verify-id-tokens',
  verifyApiName: 'verifyIdToken()',
  jwtName: 'Firebase ID token',
  shortName: 'ID token',
  expiredErrorCode: AuthClientErrorCode.ID_TOKEN_EXPIRED,
};

/** User facing token information related to the Firebase session cookie. */
export const SESSION_COOKIE_INFO: FirebaseTokenInfo = {
  url: 'https://firebase.google.com/docs/auth/admin/manage-cookies',
  verifyApiName: 'verifySessionCookie()',
  jwtName: 'Firebase session cookie',
  shortName: 'session cookie',
  expiredErrorCode: AuthClientErrorCode.SESSION_COOKIE_EXPIRED,
};

/** Interface that defines token related user facing information. */
export interface FirebaseTokenInfo {
  /** Documentation URL. */
  url: string;
  /** verify API name. */
  verifyApiName: string;
  /** The JWT full name. */
  jwtName: string;
  /** The JWT short name. */
  shortName: string;
  /** JWT Expiration error code. */
  expiredErrorCode: ErrorInfo;
}

/**
 * Class for verifying general purpose Firebase JWTs. This verifies ID tokens and session cookies.
 */
export class FirebaseTokenVerifier {
  private publicKeys: {[key: string]: string};
  private publicKeysExpireAt: number;
  private readonly shortNameArticle: string;

  constructor(private clientCertUrl: string, private algorithm: string,
<<<<<<< HEAD
              private issuer: string, private projectId: string | null,
              private tokenInfo: FirebaseTokenInfo) {
=======
              private issuer: string, private projectId: string,
              private tokenInfo: FirebaseTokenInfo,
              private readonly httpAgent?: Agent) {
>>>>>>> 01a01a95
    if (!validator.isURL(clientCertUrl)) {
      throw new FirebaseAuthError(
        AuthClientErrorCode.INVALID_ARGUMENT,
        `The provided public client certificate URL is an invalid URL.`,
      );
    } else if (!validator.isNonEmptyString(algorithm)) {
      throw new FirebaseAuthError(
        AuthClientErrorCode.INVALID_ARGUMENT,
        `The provided JWT algorithm is an empty string.`,
      );
    } else if (!validator.isURL(issuer)) {
      throw new FirebaseAuthError(
        AuthClientErrorCode.INVALID_ARGUMENT,
        `The provided JWT issuer is an invalid URL.`,
      );
    } else if (!validator.isNonNullObject(tokenInfo)) {
      throw new FirebaseAuthError(
        AuthClientErrorCode.INVALID_ARGUMENT,
        `The provided JWT information is not an object or null.`,
      );
    } else if (!validator.isURL(tokenInfo.url)) {
      throw new FirebaseAuthError(
        AuthClientErrorCode.INVALID_ARGUMENT,
        `The provided JWT verification documentation URL is invalid.`,
      );
    } else if (!validator.isNonEmptyString(tokenInfo.verifyApiName)) {
      throw new FirebaseAuthError(
        AuthClientErrorCode.INVALID_ARGUMENT,
        `The JWT verify API name must be a non-empty string.`,
      );
    } else if (!validator.isNonEmptyString(tokenInfo.jwtName)) {
      throw new FirebaseAuthError(
        AuthClientErrorCode.INVALID_ARGUMENT,
        `The JWT public full name must be a non-empty string.`,
      );
    } else if (!validator.isNonEmptyString(tokenInfo.shortName)) {
      throw new FirebaseAuthError(
        AuthClientErrorCode.INVALID_ARGUMENT,
        `The JWT public short name must be a non-empty string.`,
      );
    } else if (!validator.isNonNullObject(tokenInfo.expiredErrorCode) || !('code' in tokenInfo.expiredErrorCode)) {
      throw new FirebaseAuthError(
        AuthClientErrorCode.INVALID_ARGUMENT,
        `The JWT expiration error code must be a non-null ErrorInfo object.`,
      );
    }
    this.shortNameArticle = tokenInfo.shortName.charAt(0).match(/[aeiou]/i) ? 'an' : 'a';

    // For backward compatibility, the project ID is validated in the verification call.
  }

  /**
   * Verifies the format and signature of a Firebase Auth JWT token.
   *
   * @param {string} jwtToken The Firebase Auth JWT token to verify.
   * @return {Promise<DecodedIdToken>} A promise fulfilled with the decoded claims of the Firebase Auth ID
   *                           token.
   */
  public verifyJWT(jwtToken: string): Promise<DecodedIdToken> {
    if (!validator.isString(jwtToken)) {
      throw new FirebaseAuthError(
        AuthClientErrorCode.INVALID_ARGUMENT,
        `First argument to ${this.tokenInfo.verifyApiName} must be a ${this.tokenInfo.jwtName} string.`,
      );
    }

    if (!validator.isNonEmptyString(this.projectId)) {
      throw new FirebaseAuthError(
        AuthClientErrorCode.INVALID_CREDENTIAL,
        `Must initialize app with a cert credential or set your Firebase project ID as the ` +
        `GOOGLE_CLOUD_PROJECT environment variable to call ${this.tokenInfo.verifyApiName}.`,
      );
    }

    const fullDecodedToken: any = jwt.decode(jwtToken, {
      complete: true,
    });

    const header = fullDecodedToken && fullDecodedToken.header;
    const payload = fullDecodedToken && fullDecodedToken.payload;

    const projectIdMatchMessage = ` Make sure the ${this.tokenInfo.shortName} comes from the same ` +
      `Firebase project as the service account used to authenticate this SDK.`;
    const verifyJwtTokenDocsMessage = ` See ${this.tokenInfo.url} ` +
      `for details on how to retrieve ${this.shortNameArticle} ${this.tokenInfo.shortName}.`;

    let errorMessage: string | undefined;
    if (!fullDecodedToken) {
      errorMessage = `Decoding ${this.tokenInfo.jwtName} failed. Make sure you passed the entire string JWT ` +
        `which represents ${this.shortNameArticle} ${this.tokenInfo.shortName}.` + verifyJwtTokenDocsMessage;
    } else if (typeof header.kid === 'undefined') {
      const isCustomToken = (payload.aud === FIREBASE_AUDIENCE);
      const isLegacyCustomToken = (header.alg === 'HS256' && payload.v === 0 && 'd' in payload && 'uid' in payload.d);

      if (isCustomToken) {
        errorMessage = `${this.tokenInfo.verifyApiName} expects ${this.shortNameArticle} ` +
          `${this.tokenInfo.shortName}, but was given a custom token.`;
      } else if (isLegacyCustomToken) {
        errorMessage = `${this.tokenInfo.verifyApiName} expects ${this.shortNameArticle} ` +
          `${this.tokenInfo.shortName}, but was given a legacy custom token.`;
      } else {
        errorMessage = 'Firebase ID token has no "kid" claim.';
      }

      errorMessage += verifyJwtTokenDocsMessage;
    } else if (header.alg !== this.algorithm) {
      errorMessage = `${this.tokenInfo.jwtName} has incorrect algorithm. Expected "` + this.algorithm + `" but got ` +
        `"` + header.alg + `".` + verifyJwtTokenDocsMessage;
    } else if (payload.aud !== this.projectId) {
      errorMessage = `${this.tokenInfo.jwtName} has incorrect "aud" (audience) claim. Expected "` +
        this.projectId + `" but got "` + payload.aud + `".` + projectIdMatchMessage +
        verifyJwtTokenDocsMessage;
    } else if (payload.iss !== this.issuer + this.projectId) {
      errorMessage = `${this.tokenInfo.jwtName} has incorrect "iss" (issuer) claim. Expected ` +
        `"${this.issuer}"` + this.projectId + `" but got "` +
        payload.iss + `".` + projectIdMatchMessage + verifyJwtTokenDocsMessage;
    } else if (typeof payload.sub !== 'string') {
      errorMessage = `${this.tokenInfo.jwtName} has no "sub" (subject) claim.` + verifyJwtTokenDocsMessage;
    } else if (payload.sub === '') {
      errorMessage = `${this.tokenInfo.jwtName} has an empty string "sub" (subject) claim.` + verifyJwtTokenDocsMessage;
    } else if (payload.sub.length > 128) {
      errorMessage = `${this.tokenInfo.jwtName} has "sub" (subject) claim longer than 128 characters.` +
        verifyJwtTokenDocsMessage;
    }
    if (errorMessage) {
      return Promise.reject(new FirebaseAuthError(AuthClientErrorCode.INVALID_ARGUMENT, errorMessage));
    }

    return this.fetchPublicKeys().then((publicKeys) => {
      if (!publicKeys.hasOwnProperty(header.kid)) {
        return Promise.reject(
          new FirebaseAuthError(
            AuthClientErrorCode.INVALID_ARGUMENT,
            `${this.tokenInfo.jwtName} has "kid" claim which does not correspond to a known public key. ` +
            `Most likely the ${this.tokenInfo.shortName} is expired, so get a fresh token from your ` +
            `client app and try again.`,
          ),
        );
      } else {
        return this.verifyJwtSignatureWithKey(jwtToken, publicKeys[header.kid]);
      }

    });
  }

  /**
   * Verifies the JWT signature using the provided public key.
   * @param {string} jwtToken The JWT token to verify.
   * @param {string} publicKey The public key certificate.
   * @return {Promise<DecodedIdToken>} A promise that resolves with the decoded JWT claims on successful
   *     verification.
   */
  private verifyJwtSignatureWithKey(jwtToken: string, publicKey: string): Promise<DecodedIdToken> {
    const verifyJwtTokenDocsMessage = ` See ${this.tokenInfo.url} ` +
      `for details on how to retrieve ${this.shortNameArticle} ${this.tokenInfo.shortName}.`;
    return new Promise((resolve, reject) => {
      jwt.verify(jwtToken, publicKey, {
        algorithms: [this.algorithm],
      }, (error: jwt.VerifyErrors, decodedToken: string | object) => {
        if (error) {
          if (error.name === 'TokenExpiredError') {
            const errorMessage = `${this.tokenInfo.jwtName} has expired. Get a fresh ${this.tokenInfo.shortName}` +
              ` from your client app and try again (auth/${this.tokenInfo.expiredErrorCode.code}).` +
              verifyJwtTokenDocsMessage;
            return reject(new FirebaseAuthError(this.tokenInfo.expiredErrorCode, errorMessage));
          } else if (error.name === 'JsonWebTokenError') {
            const errorMessage = `${this.tokenInfo.jwtName} has invalid signature.` + verifyJwtTokenDocsMessage;
            return reject(new FirebaseAuthError(AuthClientErrorCode.INVALID_ARGUMENT, errorMessage));
          }
          return reject(new FirebaseAuthError(AuthClientErrorCode.INVALID_ARGUMENT, error.message));
        } else {
          // TODO(rsgowman): I think the typing on jwt.verify is wrong. It claims that this can be either a string or an
          // object, but the code always seems to call it as an object. Investigate and upstream typing changes if this
          // is actually correct.
          if (typeof decodedToken === 'string') {
            return reject(new FirebaseAuthError(
                AuthClientErrorCode.INTERNAL_ERROR,
                "Unexpected decodedToken. Expected an object but got a string: '" + decodedToken + "'",
            ));
          } else {
            const decodedIdToken = (decodedToken as DecodedIdToken);
            decodedIdToken.uid = decodedIdToken.sub;
            resolve(decodedIdToken);
          }
        }
      });
    });
  }

  /**
   * Fetches the public keys for the Google certs.
   *
   * @return {Promise<object>} A promise fulfilled with public keys for the Google certs.
   */
  private fetchPublicKeys(): Promise<{[key: string]: string}> {
    const publicKeysExist = (typeof this.publicKeys !== 'undefined');
    const publicKeysExpiredExists = (typeof this.publicKeysExpireAt !== 'undefined');
    const publicKeysStillValid = (publicKeysExpiredExists && Date.now() < this.publicKeysExpireAt);
    if (publicKeysExist && publicKeysStillValid) {
      return Promise.resolve(this.publicKeys);
    }

    const client = new HttpClient();
    const request: HttpRequestConfig = {
      method: 'GET',
      url: this.clientCertUrl,
      httpAgent: this.httpAgent,
    };
    return client.send(request).then((resp) => {
      if (!resp.isJson() || resp.data.error) {
        // Treat all non-json messages and messages with an 'error' field as
        // error responses.
        throw new HttpError(resp);
      }
      if (resp.headers.hasOwnProperty('cache-control')) {
        const cacheControlHeader: string = resp.headers['cache-control'];
        const parts = cacheControlHeader.split(',');
        parts.forEach((part) => {
          const subParts = part.trim().split('=');
          if (subParts[0] === 'max-age') {
            const maxAge: number = +subParts[1];
            this.publicKeysExpireAt = Date.now() + (maxAge * 1000);
          }
        });
      }
      this.publicKeys = resp.data;
      return resp.data;
    }).catch((err) => {
      if (err instanceof HttpError) {
        let errorMessage = 'Error fetching public keys for Google certs: ';
        const resp = err.response;
        if (resp.isJson() && resp.data.error) {
          errorMessage += `${resp.data.error}`;
          if (resp.data.error_description) {
            errorMessage += ' (' + resp.data.error_description + ')';
          }
        } else {
          errorMessage += `${resp.text}`;
        }
        throw new FirebaseAuthError(AuthClientErrorCode.INTERNAL_ERROR, errorMessage);
      }
      throw err;
    });
  }
}

/**
 * Creates a new FirebaseTokenVerifier to verify Firebase ID tokens.
 *
 * @param {string} projectId Project ID string.
 * @param {Agent} httpAgent Optional HTTP agent.
 * @return {FirebaseTokenVerifier}
 */
<<<<<<< HEAD
export function createIdTokenVerifier(projectId: string | null): FirebaseTokenVerifier {
=======
export function createIdTokenVerifier(projectId: string, httpAgent?: Agent): FirebaseTokenVerifier {
>>>>>>> 01a01a95
  return new FirebaseTokenVerifier(
      CLIENT_CERT_URL,
      ALGORITHM_RS256,
      'https://securetoken.google.com/',
      projectId,
      ID_TOKEN_INFO,
      httpAgent,
  );
}

/**
 * Creates a new FirebaseTokenVerifier to verify Firebase session cookies.
 *
 * @param {string} projectId Project ID string.
 * @param {Agent} httpAgent Optional HTTP agent.
 * @return {FirebaseTokenVerifier}
 */
<<<<<<< HEAD
export function createSessionCookieVerifier(projectId: string | null): FirebaseTokenVerifier {
=======
export function createSessionCookieVerifier(projectId: string, httpAgent?: Agent): FirebaseTokenVerifier {
>>>>>>> 01a01a95
  return new FirebaseTokenVerifier(
    SESSION_COOKIE_CERT_URL,
    ALGORITHM_RS256,
    'https://session.firebase.google.com/',
    projectId,
    SESSION_COOKIE_INFO,
    httpAgent,
  );
}<|MERGE_RESOLUTION|>--- conflicted
+++ resolved
@@ -75,14 +75,9 @@
   private readonly shortNameArticle: string;
 
   constructor(private clientCertUrl: string, private algorithm: string,
-<<<<<<< HEAD
               private issuer: string, private projectId: string | null,
-              private tokenInfo: FirebaseTokenInfo) {
-=======
-              private issuer: string, private projectId: string,
               private tokenInfo: FirebaseTokenInfo,
               private readonly httpAgent?: Agent) {
->>>>>>> 01a01a95
     if (!validator.isURL(clientCertUrl)) {
       throw new FirebaseAuthError(
         AuthClientErrorCode.INVALID_ARGUMENT,
@@ -336,11 +331,7 @@
  * @param {Agent} httpAgent Optional HTTP agent.
  * @return {FirebaseTokenVerifier}
  */
-<<<<<<< HEAD
-export function createIdTokenVerifier(projectId: string | null): FirebaseTokenVerifier {
-=======
-export function createIdTokenVerifier(projectId: string, httpAgent?: Agent): FirebaseTokenVerifier {
->>>>>>> 01a01a95
+export function createIdTokenVerifier(projectId: string | null, httpAgent?: Agent): FirebaseTokenVerifier {
   return new FirebaseTokenVerifier(
       CLIENT_CERT_URL,
       ALGORITHM_RS256,
@@ -358,11 +349,7 @@
  * @param {Agent} httpAgent Optional HTTP agent.
  * @return {FirebaseTokenVerifier}
  */
-<<<<<<< HEAD
-export function createSessionCookieVerifier(projectId: string | null): FirebaseTokenVerifier {
-=======
-export function createSessionCookieVerifier(projectId: string, httpAgent?: Agent): FirebaseTokenVerifier {
->>>>>>> 01a01a95
+export function createSessionCookieVerifier(projectId: string | null, httpAgent?: Agent): FirebaseTokenVerifier {
   return new FirebaseTokenVerifier(
     SESSION_COOKIE_CERT_URL,
     ALGORITHM_RS256,
