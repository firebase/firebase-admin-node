/*!
 * Copyright 2020 Google Inc.
 *
 * Licensed under the Apache License, Version 2.0 (the "License");
 * you may not use this file except in compliance with the License.
 * You may obtain a copy of the License at
 *
 *   http://www.apache.org/licenses/LICENSE-2.0
 *
 * Unless required by applicable law or agreed to in writing, software
 * distributed under the License is distributed on an "AS IS" BASIS,
 * WITHOUT WARRANTIES OR CONDITIONS OF ANY KIND, either express or implied.
 * See the License for the specific language governing permissions and
 * limitations under the License.
 */

import { Agent } from 'http';
import { credential } from './credential/index';
<<<<<<< HEAD
import { database } from './database/index';
=======
import { instanceId } from './instance-id/index';
>>>>>>> 84ae1b47
import { messaging } from './messaging/index';
import { remoteConfig } from './remote-config/index';

/**
 * `FirebaseError` is a subclass of the standard JavaScript `Error` object. In
 * addition to a message string and stack trace, it contains a string code.
 */
export interface FirebaseError {

  /**
   * Error codes are strings using the following format: `"service/string-code"`.
   * Some examples include `"auth/invalid-uid"` and
   * `"messaging/invalid-recipient"`.
   *
   * While the message for a given error can change, the code will remain the same
   * between backward-compatible versions of the Firebase SDK.
   */
  code: string;

  /**
   * An explanatory message for the error that just occurred.
   *
   * This message is designed to be helpful to you, the developer. Because
   * it generally does not convey meaningful information to end users,
   * this message should not be displayed in your application.
   */
  message: string;

  /**
   * A string value containing the execution backtrace when the error originally
   * occurred.
   *
   * This information can be useful to you and can be sent to
   * {@link https://firebase.google.com/support/ Firebase Support} to help
   * explain the cause of an error.
   */
  stack?: string;

  /**
   * @return A JSON-serializable representation of this object.
   */
  toJSON(): object;
}

/**
 * Composite type which includes both a `FirebaseError` object and an index
 * which can be used to get the errored item.
 *
 * @example
 * ```javascript
 * var registrationTokens = [token1, token2, token3];
 * admin.messaging().subscribeToTopic(registrationTokens, 'topic-name')
 *   .then(function(response) {
 *     if (response.failureCount > 0) {
 *       console.log("Following devices unsucessfully subscribed to topic:");
 *       response.errors.forEach(function(error) {
 *         var invalidToken = registrationTokens[error.index];
 *         console.log(invalidToken, error.error);
 *       });
 *     } else {
 *       console.log("All devices successfully subscribed to topic:", response);
 *     }
 *   })
 *   .catch(function(error) {
 *     console.log("Error subscribing to topic:", error);
 *   });
 *```
 */
export interface FirebaseArrayIndexError {

  /**
   * The index of the errored item within the original array passed as part of the
   * called API method.
   */
  index: number;

  /**
   * The error object.
   */
  error: FirebaseError;
}

/**
 * Available options to pass to [`initializeApp()`](admin#.initializeApp).
 */
export interface AppOptions {

  /**
   * A {@link admin.credential.Credential `Credential`} object used to
   * authenticate the Admin SDK.
   *
   * See [Initialize the SDK](/docs/admin/setup#initialize_the_sdk) for detailed
   * documentation and code samples.
   */
  credential?: credential.Credential;

  /**
   * The object to use as the [`auth`](/docs/reference/security/database/#auth)
   * variable in your Realtime Database Rules when the Admin SDK reads from or
   * writes to the Realtime Database. This allows you to downscope the Admin SDK
   * from its default full read and write privileges.
   *
   * You can pass `null` to act as an unauthenticated client.
   *
   * See
   * [Authenticate with limited privileges](/docs/database/admin/start#authenticate-with-limited-privileges)
   * for detailed documentation and code samples.
   */
  databaseAuthVariableOverride?: object | null;

  /**
   * The URL of the Realtime Database from which to read and write data.
   */
  databaseURL?: string;

  /**
   * The ID of the service account to be used for signing custom tokens. This
   * can be found in the `client_email` field of a service account JSON file.
   */
  serviceAccountId?: string;

  /**
   * The name of the Google Cloud Storage bucket used for storing application data.
   * Use only the bucket name without any prefixes or additions (do *not* prefix
   * the name with "gs://").
   */
  storageBucket?: string;

  /**
   * The ID of the Google Cloud project associated with the App.
   */
  projectId?: string;

  /**
   * An [HTTP Agent](https://nodejs.org/api/http.html#http_class_http_agent)
   * to be used when making outgoing HTTP calls. This Agent instance is used
   * by all services that make REST calls (e.g. `auth`, `messaging`,
   * `projectManagement`).
   *
   * Realtime Database and Firestore use other means of communicating with
   * the backend servers, so they do not use this HTTP Agent. `Credential`
   * instances also do not use this HTTP Agent, but instead support
   * specifying an HTTP Agent in the corresponding factory methods.
   */
  httpAgent?: Agent;
}

// eslint-disable-next-line @typescript-eslint/no-namespace
export namespace app {
  /**
   * A Firebase app holds the initialization information for a collection of
   * services.
   *
   * Do not call this constructor directly. Instead, use
   * {@link
   *   https://firebase.google.com/docs/reference/admin/node/admin#.initializeApp
   *   `admin.initializeApp()`}
   * to create an app.
   */
  export interface App {

    /**
     * The (read-only) name for this app.
     *
     * The default app's name is `"[DEFAULT]"`.
     *
     * @example
     * ```javascript
     * // The default app's name is "[DEFAULT]"
     * admin.initializeApp(defaultAppConfig);
     * console.log(admin.app().name);  // "[DEFAULT]"
     * ```
     *
     * @example
     * ```javascript
     * // A named app's name is what you provide to initializeApp()
     * var otherApp = admin.initializeApp(otherAppConfig, "other");
     * console.log(otherApp.name);  // "other"
     * ```
     */
    name: string;

    /**
     * The (read-only) configuration options for this app. These are the original
     * parameters given in
     * {@link
     *   https://firebase.google.com/docs/reference/admin/node/admin#.initializeApp
     *   `admin.initializeApp()`}.
     *
     * @example
     * ```javascript
     * var app = admin.initializeApp(config);
     * console.log(app.options.credential === config.credential);  // true
     * console.log(app.options.databaseURL === config.databaseURL);  // true
     * ```
     */
    options: AppOptions;

<<<<<<< HEAD
    database(url?: string): database.Database;
=======
    instanceId(): instanceId.InstanceId;
>>>>>>> 84ae1b47
    messaging(): messaging.Messaging;
    remoteConfig(): remoteConfig.RemoteConfig;

    /**
     * Renders this local `FirebaseApp` unusable and frees the resources of
     * all associated services (though it does *not* clean up any backend
     * resources). When running the SDK locally, this method
     * must be called to ensure graceful termination of the process.
     *
     * @example
     * ```javascript
     * app.delete()
     *   .then(function() {
     *     console.log("App deleted successfully");
     *   })
     *   .catch(function(error) {
     *     console.log("Error deleting app:", error);
     *   });
     * ```
     */
    delete(): Promise<void>;
  }
}

// Declare other top-level members of the admin namespace below. Unfortunately, there's no
// compile-time mechanism to ensure that the FirebaseNamespace class actually provides these
// signatures. But this part of the API is quite small and stable. It should be easy enough to
// enforce conformance via disciplined coding and good integration tests.

export declare const SDK_VERSION: string;
export declare const apps: (app.App | null)[];

export declare function app(name?: string): app.App;
export declare function initializeApp(options?: AppOptions, name?: string): app.App;<|MERGE_RESOLUTION|>--- conflicted
+++ resolved
@@ -16,11 +16,8 @@
 
 import { Agent } from 'http';
 import { credential } from './credential/index';
-<<<<<<< HEAD
 import { database } from './database/index';
-=======
 import { instanceId } from './instance-id/index';
->>>>>>> 84ae1b47
 import { messaging } from './messaging/index';
 import { remoteConfig } from './remote-config/index';
 
@@ -219,11 +216,8 @@
      */
     options: AppOptions;
 
-<<<<<<< HEAD
     database(url?: string): database.Database;
-=======
     instanceId(): instanceId.InstanceId;
->>>>>>> 84ae1b47
     messaging(): messaging.Messaging;
     remoteConfig(): remoteConfig.RemoteConfig;
 
