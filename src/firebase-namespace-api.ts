/*!
 * Copyright 2021 Google Inc.
 *
 * Licensed under the Apache License, Version 2.0 (the "License");
 * you may not use this file except in compliance with the License.
 * You may obtain a copy of the License at
 *
 *   http://www.apache.org/licenses/LICENSE-2.0
 *
 * Unless required by applicable law or agreed to in writing, software
 * distributed under the License is distributed on an "AS IS" BASIS,
 * WITHOUT WARRANTIES OR CONDITIONS OF ANY KIND, either express or implied.
 * See the License for the specific language governing permissions and
 * limitations under the License.
 */

<<<<<<< HEAD
import { appCheck } from './app-check/app-check-namespace';
import { auth } from './auth/auth-namespace';
import { database } from './database/database-namespace';
import { firestore } from './firestore/firestore-namespace';
import { instanceId } from './instance-id/instance-id-namespace';
import { machineLearning } from './machine-learning/machine-learning-namespace';
import { messaging } from './messaging/messaging-namespace';
import { projectManagement } from './project-management/project-management-namespace';
import { remoteConfig } from './remote-config/remote-config-namespace';
import { securityRules } from './security-rules/security-rules-namespace';
import { storage } from './storage/storage-namespace';
=======
import { Agent } from 'http';
import { appCheck } from './app-check/index';
import { auth } from './auth/index';
import { credential } from './credential/index';
import { database } from './database/index';
import { firestore } from './firestore/index';
import { installations } from './installations/index';
import { instanceId } from './instance-id/index';
import { machineLearning } from './machine-learning/index';
import { messaging } from './messaging/index';
import { projectManagement } from './project-management/index';
import { remoteConfig } from './remote-config/index';
import { securityRules } from './security-rules/index';
import { storage } from './storage/index';
>>>>>>> cd7e384d

import { App as AppCore, AppOptions } from './app/index';

export { AppOptions, FirebaseError, FirebaseArrayIndexError } from './app/index';

// eslint-disable-next-line @typescript-eslint/no-namespace
export namespace app {
  /**
   * A Firebase app holds the initialization information for a collection of
   * services.
   *
   * Do not call this constructor directly. Instead, use
   * {@link
   *   https://firebase.google.com/docs/reference/admin/node/admin#.initializeApp
   *   `admin.initializeApp()`}
   * to create an app.
   */
<<<<<<< HEAD
  export interface App extends AppCore {
=======
  export interface App {

    /**
     * The (read-only) name for this app.
     *
     * The default app's name is `"[DEFAULT]"`.
     *
     * @example
     * ```javascript
     * // The default app's name is "[DEFAULT]"
     * admin.initializeApp(defaultAppConfig);
     * console.log(admin.app().name);  // "[DEFAULT]"
     * ```
     *
     * @example
     * ```javascript
     * // A named app's name is what you provide to initializeApp()
     * var otherApp = admin.initializeApp(otherAppConfig, "other");
     * console.log(otherApp.name);  // "other"
     * ```
     */
    name: string;

    /**
     * The (read-only) configuration options for this app. These are the original
     * parameters given in
     * {@link
     *   https://firebase.google.com/docs/reference/admin/node/admin#.initializeApp
     *   `admin.initializeApp()`}.
     *
     * @example
     * ```javascript
     * var app = admin.initializeApp(config);
     * console.log(app.options.credential === config.credential);  // true
     * console.log(app.options.databaseURL === config.databaseURL);  // true
     * ```
     */
    options: AppOptions;

>>>>>>> cd7e384d
    appCheck(): appCheck.AppCheck;
    auth(): auth.Auth;
    database(url?: string): database.Database;
    firestore(): firestore.Firestore;
    installations(): installations.Installations;
    /** @deprecated */
    instanceId(): instanceId.InstanceId;
    machineLearning(): machineLearning.MachineLearning;
    messaging(): messaging.Messaging;
    projectManagement(): projectManagement.ProjectManagement;
    remoteConfig(): remoteConfig.RemoteConfig;
    securityRules(): securityRules.SecurityRules;
    storage(): storage.Storage;

    /**
     * Renders this local `FirebaseApp` unusable and frees the resources of
     * all associated services (though it does *not* clean up any backend
     * resources). When running the SDK locally, this method
     * must be called to ensure graceful termination of the process.
     *
     * @example
     * ```javascript
     * app.delete()
     *   .then(function() {
     *     console.log("App deleted successfully");
     *   })
     *   .catch(function(error) {
     *     console.log("Error deleting app:", error);
     *   });
     * ```
     */
    delete(): Promise<void>;
  }
}

export * from './credential/index';
export { appCheck } from './app-check/app-check-namespace';
export { auth } from './auth/auth-namespace';
export { database } from './database/database-namespace';
export { firestore } from './firestore/firestore-namespace';
export { instanceId } from './instance-id/instance-id-namespace';
export { machineLearning } from './machine-learning/machine-learning-namespace';
export { messaging } from './messaging/messaging-namespace';
export { projectManagement } from './project-management/project-management-namespace';
export { remoteConfig } from './remote-config/remote-config-namespace';
export { securityRules } from './security-rules/security-rules-namespace';
export { storage } from './storage/storage-namespace';

// Declare other top-level members of the admin namespace below. Unfortunately, there's no
// compile-time mechanism to ensure that the FirebaseNamespace class actually provides these
// signatures. But this part of the API is quite small and stable. It should be easy enough to
// enforce conformance via disciplined coding and good integration tests.

export declare const SDK_VERSION: string;
export declare const apps: (app.App | null)[];

export declare function app(name?: string): app.App;
export declare function initializeApp(options?: AppOptions, name?: string): app.App;<|MERGE_RESOLUTION|>--- conflicted
+++ resolved
@@ -14,34 +14,18 @@
  * limitations under the License.
  */
 
-<<<<<<< HEAD
 import { appCheck } from './app-check/app-check-namespace';
 import { auth } from './auth/auth-namespace';
 import { database } from './database/database-namespace';
 import { firestore } from './firestore/firestore-namespace';
 import { instanceId } from './instance-id/instance-id-namespace';
+import { installations } from './installations/installations-namespace';
 import { machineLearning } from './machine-learning/machine-learning-namespace';
 import { messaging } from './messaging/messaging-namespace';
 import { projectManagement } from './project-management/project-management-namespace';
 import { remoteConfig } from './remote-config/remote-config-namespace';
 import { securityRules } from './security-rules/security-rules-namespace';
 import { storage } from './storage/storage-namespace';
-=======
-import { Agent } from 'http';
-import { appCheck } from './app-check/index';
-import { auth } from './auth/index';
-import { credential } from './credential/index';
-import { database } from './database/index';
-import { firestore } from './firestore/index';
-import { installations } from './installations/index';
-import { instanceId } from './instance-id/index';
-import { machineLearning } from './machine-learning/index';
-import { messaging } from './messaging/index';
-import { projectManagement } from './project-management/index';
-import { remoteConfig } from './remote-config/index';
-import { securityRules } from './security-rules/index';
-import { storage } from './storage/index';
->>>>>>> cd7e384d
 
 import { App as AppCore, AppOptions } from './app/index';
 
@@ -59,49 +43,7 @@
    *   `admin.initializeApp()`}
    * to create an app.
    */
-<<<<<<< HEAD
   export interface App extends AppCore {
-=======
-  export interface App {
-
-    /**
-     * The (read-only) name for this app.
-     *
-     * The default app's name is `"[DEFAULT]"`.
-     *
-     * @example
-     * ```javascript
-     * // The default app's name is "[DEFAULT]"
-     * admin.initializeApp(defaultAppConfig);
-     * console.log(admin.app().name);  // "[DEFAULT]"
-     * ```
-     *
-     * @example
-     * ```javascript
-     * // A named app's name is what you provide to initializeApp()
-     * var otherApp = admin.initializeApp(otherAppConfig, "other");
-     * console.log(otherApp.name);  // "other"
-     * ```
-     */
-    name: string;
-
-    /**
-     * The (read-only) configuration options for this app. These are the original
-     * parameters given in
-     * {@link
-     *   https://firebase.google.com/docs/reference/admin/node/admin#.initializeApp
-     *   `admin.initializeApp()`}.
-     *
-     * @example
-     * ```javascript
-     * var app = admin.initializeApp(config);
-     * console.log(app.options.credential === config.credential);  // true
-     * console.log(app.options.databaseURL === config.databaseURL);  // true
-     * ```
-     */
-    options: AppOptions;
-
->>>>>>> cd7e384d
     appCheck(): appCheck.AppCheck;
     auth(): auth.Auth;
     database(url?: string): database.Database;
@@ -143,6 +85,7 @@
 export { database } from './database/database-namespace';
 export { firestore } from './firestore/firestore-namespace';
 export { instanceId } from './instance-id/instance-id-namespace';
+export { installations } from './installations/installations-namespace';
 export { machineLearning } from './machine-learning/machine-learning-namespace';
 export { messaging } from './messaging/messaging-namespace';
 export { projectManagement } from './project-management/project-management-namespace';
