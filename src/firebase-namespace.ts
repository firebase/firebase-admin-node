/*!
 * Copyright 2017 Google Inc.
 *
 * Licensed under the Apache License, Version 2.0 (the "License");
 * you may not use this file except in compliance with the License.
 * You may obtain a copy of the License at
 *
 *   http://www.apache.org/licenses/LICENSE-2.0
 *
 * Unless required by applicable law or agreed to in writing, software
 * distributed under the License is distributed on an "AS IS" BASIS,
 * WITHOUT WARRANTIES OR CONDITIONS OF ANY KIND, either express or implied.
 * See the License for the specific language governing permissions and
 * limitations under the License.
 */

import fs = require('fs');
import {deepExtend} from './utils/deep-copy';
import {AppErrorCodes, FirebaseAppError} from './utils/error';
import {AppHook, FirebaseApp, FirebaseAppOptions} from './firebase-app';
import {FirebaseServiceFactory, FirebaseServiceInterface} from './firebase-service';
import {
  Credential,
  CertCredential,
  RefreshTokenCredential,
  ApplicationDefaultCredential,
} from './auth/credential';

import {Auth} from './auth/auth';
import {Messaging} from './messaging/messaging';
import {Storage} from './storage/storage';
import {Database} from '@firebase/database';
<<<<<<< HEAD
import { Firestore } from '@google-cloud/firestore';

import * as validator from './utils/validator';
=======
import {Firestore} from '@google-cloud/firestore';
import {InstanceId} from './instance-id/instance-id';
>>>>>>> 52bfaca5

const DEFAULT_APP_NAME = '[DEFAULT]';

/**
 * Constant holding the environment variable name with the default config.
 * If the environmet variable contains a string that starts with '{' it will be parsed as JSON,
 * otherwise it will be assumed to be pointing to a file.
 */
export const FIREBASE_CONFIG_VAR: string = 'FIREBASE_CONFIG';


let globalAppDefaultCred: ApplicationDefaultCredential;
let globalCertCreds: { [key: string]: CertCredential } = {};
let globalRefreshTokenCreds: { [key: string]: RefreshTokenCredential } = {};


export interface FirebaseServiceNamespace <T> {
  (app?: FirebaseApp): T;
  [key: string]: any;
}


/**
 * Internals of a FirebaseNamespace instance.
 */
export class FirebaseNamespaceInternals {
  public serviceFactories: {[serviceName: string]: FirebaseServiceFactory} = {};

  private apps_: {[appName: string]: FirebaseApp} = {};
  private appHooks_: {[service: string]: AppHook} = {};

  constructor(public firebase_) {}

  /**
   * Initializes the FirebaseApp instance.
   *
   * @param {FirebaseAppOptions} options Optional options for the FirebaseApp instance. If none present
   *                             will try to initialize from the FIREBASE_CONFIG environment variable.
   *                             If the environmet variable contains a string that starts with '{'
   *                             it will be parsed as JSON,
   *                             otherwise it will be assumed to be pointing to a file.
   * @param {string} [appName] Optional name of the FirebaseApp instance.
   *
   * @return {FirebaseApp} A new FirebaseApp instance.
   */
  public initializeApp(options?: FirebaseAppOptions, appName = DEFAULT_APP_NAME): FirebaseApp {
    if (typeof options === 'undefined') {
      options = this.loadOptionsFromEnvVar();
      options.credential = new ApplicationDefaultCredential();
    }
    if (typeof appName !== 'string' || appName === '') {
      throw new FirebaseAppError(
        AppErrorCodes.INVALID_APP_NAME,
        `Invalid Firebase app name "${appName}" provided. App name must be a non-empty string.`,
      );
    } else if (appName in this.apps_) {
      if (appName === DEFAULT_APP_NAME) {
        throw new FirebaseAppError(
          AppErrorCodes.DUPLICATE_APP,
          'The default Firebase app already exists. This means you called initializeApp() ' +
          'more than once without providing an app name as the second argument. In most cases ' +
          'you only need to call initializeApp() once. But if you do want to initialize ' +
          'multiple apps, pass a second argument to initializeApp() to give each app a unique ' +
          'name.',
        );
      } else {
        throw new FirebaseAppError(
          AppErrorCodes.DUPLICATE_APP,
          `Firebase app named "${appName}" already exists. This means you called initializeApp() ` +
          'more than once with the same app name as the second argument. Make sure you provide a ' +
          'unique name every time you call initializeApp().',
        );
      }
    }

    let app = new FirebaseApp(options, appName, this);

    this.apps_[appName] = app;

    this.callAppHooks_(app, 'create');

    return app;
  }

  /**
   * Returns the FirebaseApp instance with the provided name (or the default FirebaseApp instance
   * if no name is provided).
   *
   * @param {string} [appName=DEFAULT_APP_NAME] Optional name of the FirebaseApp instance to return.
   * @return {FirebaseApp} The FirebaseApp instance which has the provided name.
   */
  public app(appName = DEFAULT_APP_NAME): FirebaseApp {
    if (typeof appName !== 'string' || appName === '') {
      throw new FirebaseAppError(
        AppErrorCodes.INVALID_APP_NAME,
        `Invalid Firebase app name "${appName}" provided. App name must be a non-empty string.`,
      );
    } else if (!(appName in this.apps_)) {
      let errorMessage: string;
      if (appName === DEFAULT_APP_NAME) {
        errorMessage = 'The default Firebase app does not exist. ';
      } else {
        errorMessage = `Firebase app named "${appName}" does not exist. `;
      }
      errorMessage += 'Make sure you call initializeApp() before using any of the Firebase services.';

      throw new FirebaseAppError(AppErrorCodes.NO_APP, errorMessage);
    }

    return this.apps_[appName];
  }

  /*
   * Returns an array of all the non-deleted FirebaseApp instances.
   *
   * @return {Array<FirebaseApp>} An array of all the non-deleted FirebaseApp instances
   */
  public get apps(): FirebaseApp[] {
    // Return a copy so the caller cannot mutate the array
    return Object.keys(this.apps_).map((appName) => this.apps_[appName]);
  }

  /*
   * Removes the specified FirebaseApp instance.
   *
   * @param {string} appName The name of the FirebaseApp instance to remove.
   */
  public removeApp(appName: string): void {
    if (typeof appName === 'undefined') {
      throw new FirebaseAppError(
        AppErrorCodes.INVALID_APP_NAME,
        `No Firebase app name provided. App name must be a non-empty string.`,
      );
    }

    let appToRemove = this.app(appName);
    this.callAppHooks_(appToRemove, 'delete');
    delete this.apps_[appName];
  }

  /*
   * Registers a new service on this Firebase namespace.
   *
   * @param {string} serviceName The name of the Firebase service to register.
   * @param {FirebaseServiceFactory} createService A factory method to generate an instance of the Firebase service.
   * @param {Object} [serviceProperties] Optional properties to extend this Firebase namespace with.
   * @param {AppHook} [appHook] Optional callback that handles app-related events like app creation and deletion.
   * @return {FirebaseServiceNamespace<FirebaseServiceInterface>} The Firebase service's namespace.
   */
  public registerService(serviceName: string,
                         createService: FirebaseServiceFactory,
                         serviceProperties?: Object,
                         appHook?: AppHook): FirebaseServiceNamespace<FirebaseServiceInterface> {
    let errorMessage;
    if (typeof serviceName === 'undefined') {
      errorMessage = `No service name provided. Service name must be a non-empty string.`;
    } else if (typeof serviceName !== 'string' || serviceName === '') {
      errorMessage = `Invalid service name "${serviceName}" provided. Service name must be a non-empty string.`;
    } else if (serviceName in this.serviceFactories) {
      errorMessage = `Firebase service named "${serviceName}" has already been registered.`;
    }

    if (typeof errorMessage !== 'undefined') {
      throw new FirebaseAppError(
        AppErrorCodes.INTERNAL_ERROR,
        `INTERNAL ASSERT FAILED: ${errorMessage}`,
      );
    }

    this.serviceFactories[serviceName] = createService;
    if (appHook) {
      this.appHooks_[serviceName] = appHook;
    }

    let serviceNamespace: FirebaseServiceNamespace<FirebaseServiceInterface>;

    // The service namespace is an accessor function which takes a FirebaseApp instance
    // or uses the default app if no FirebaseApp instance is provided
    serviceNamespace = (appArg?: FirebaseApp) => {
      if (typeof appArg === 'undefined') {
        appArg = this.app();
      }

      // Forward service instance lookup to the FirebaseApp
      return (appArg as any)[serviceName]();
    };

    // ... and a container for service-level properties.
    if (serviceProperties !== undefined) {
      deepExtend(serviceNamespace, serviceProperties);
    }

    // Monkey-patch the service namespace onto the Firebase namespace
    this.firebase_[serviceName] = serviceNamespace;

    return serviceNamespace;
  }

  /**
   * Calls the app hooks corresponding to the provided event name for each service within the
   * provided FirebaseApp instance.
   *
   * @param {FirebaseApp} app The FirebaseApp instance whose app hooks to call.
   * @param {string} eventName The event name representing which app hooks to call.
   */
  private callAppHooks_(app: FirebaseApp, eventName: string) {
    Object.keys(this.serviceFactories).forEach((serviceName) => {
      if (this.appHooks_[serviceName]) {
        this.appHooks_[serviceName](eventName, app);
      }
    });
  }

  /**
   * Parse the file pointed to by the FIREBASE_CONFIG_VAR, if it exists.
   * Or if the FIREBASE_CONFIG_ENV contains a valid JSON object, parse it directly.
   * If the environmet variable contains a string that starts with '{' it will be parsed as JSON,
   * otherwise it will be assumed to be pointing to a file.
   */
  private loadOptionsFromEnvVar(): FirebaseAppOptions {
    let config = process.env[FIREBASE_CONFIG_VAR];
    if (!validator.isNonEmptyString(config)) {
      return {};
    }
    let contents;
    let jsonContent;
    try {
      if (config.startsWith('{')) {
        // Assume json object.
        contents = config;
      } else {
        // Assume filename.
        contents = fs.readFileSync(config, 'utf8');
      }
      jsonContent = JSON.parse(contents);
    } catch (error) {
      // Throw a nicely formed error message if the file contents cannot be parsed
      throw new FirebaseAppError(
        AppErrorCodes.INVALID_APP_OPTIONS,
        'Failed to parse app options file: ' + error,
      );
    }
    return jsonContent as FirebaseAppOptions;
  }
}


let firebaseCredential = {
  cert: (serviceAccountPathOrObject: string|Object): Credential => {
    const stringifiedServiceAccount = JSON.stringify(serviceAccountPathOrObject);
    if (!(stringifiedServiceAccount in globalCertCreds)) {
      globalCertCreds[stringifiedServiceAccount] = new CertCredential(serviceAccountPathOrObject);
    }
    return globalCertCreds[stringifiedServiceAccount];
  },

  refreshToken: (refreshTokenPathOrObject: string|Object): Credential => {
    const stringifiedRefreshToken = JSON.stringify(refreshTokenPathOrObject);
    if (!(stringifiedRefreshToken in globalRefreshTokenCreds)) {
      globalRefreshTokenCreds[stringifiedRefreshToken] = new RefreshTokenCredential(refreshTokenPathOrObject);
    }
    return globalRefreshTokenCreds[stringifiedRefreshToken];
  },

  applicationDefault: (): Credential => {
    if (typeof globalAppDefaultCred === 'undefined') {
      globalAppDefaultCred = new ApplicationDefaultCredential();
    }
    return globalAppDefaultCred;
  },
};


/**
 * Global Firebase context object.
 */
export class FirebaseNamespace {
  // Hack to prevent Babel from modifying the object returned as the default admin namespace.
  /* tslint:disable:variable-name */
  public __esModule = true;
  /* tslint:enable:variable-name */

  public credential = firebaseCredential;
  public SDK_VERSION = '<XXX_SDK_VERSION_XXX>';
  public INTERNAL: FirebaseNamespaceInternals;

  /* tslint:disable */
  // TODO(jwenger): Database is the only consumer of firebase.Promise. We should update it to use
  // use the native Promise and then remove this.
  public Promise: any = Promise;
  /* tslint:enable */

  constructor() {
    this.INTERNAL = new FirebaseNamespaceInternals(this);
  }

  /**
   * Gets the `Auth` service namespace. The returned namespace can be used to get the
   * `Auth` service for the default app or an explicitly specified app.
   */
  get auth(): FirebaseServiceNamespace<Auth> {
    const ns: FirebaseNamespace = this;
    let fn: FirebaseServiceNamespace<Auth> = (app?: FirebaseApp) => {
      return ns.ensureApp(app).auth();
    };
    return Object.assign(fn, {Auth});
  }

  /**
   * Gets the `Database` service namespace. The returned namespace can be used to get the
   * `Database` service for the default app or an explicitly specified app.
   */
  get database(): FirebaseServiceNamespace<Database> {
    const ns: FirebaseNamespace = this;
    let fn: FirebaseServiceNamespace<Database> = (app?: FirebaseApp) => {
      return ns.ensureApp(app).database();
    };
    return Object.assign(fn, require('@firebase/database'));
  }

  /**
   * Gets the `Messaging` service namespace. The returned namespace can be used to get the
   * `Messaging` service for the default app or an explicitly specified app.
   */
  get messaging(): FirebaseServiceNamespace<Messaging> {
    const ns: FirebaseNamespace = this;
    let fn: FirebaseServiceNamespace<Messaging> = (app?: FirebaseApp) => {
      return ns.ensureApp(app).messaging();
    };
    return Object.assign(fn, {Messaging});
  }

  /**
   * Gets the `Storage` service namespace. The returned namespace can be used to get the
   * `Storage` service for the default app or an explicitly specified app.
   */
  get storage(): FirebaseServiceNamespace<Storage> {
    const ns: FirebaseNamespace = this;
    let fn: FirebaseServiceNamespace<Storage> = (app?: FirebaseApp) => {
      return ns.ensureApp(app).storage();
    };
    return Object.assign(fn, {Storage});
  }

  /**
   * Gets the `Firestore` service namespace. The returned namespace can be used to get the
   * `Firestore` service for the default app or an explicitly specified app.
   */
  get firestore(): FirebaseServiceNamespace<Firestore> {
    const ns: FirebaseNamespace = this;
    let fn: FirebaseServiceNamespace<Firestore> = (app?: FirebaseApp) => {
      return ns.ensureApp(app).firestore();
    };
    return Object.assign(fn, require('@google-cloud/firestore'));
  }

  /**
   * Gets the `InstanceId` service namespace. The returned namespace can be used to get the
   * `Instance` service for the default app or an explicitly specified app.
   */
  get instanceId(): FirebaseServiceNamespace<InstanceId> {
    const ns: FirebaseNamespace = this;
    let fn: FirebaseServiceNamespace<InstanceId> = (app?: FirebaseApp) => {
      return ns.ensureApp(app).instanceId();
    };
    return Object.assign(fn, {InstanceId});
  }

  /**
   * Initializes the FirebaseApp instance.
   *
   * @param {FirebaseAppOptions} [options] Optional options for the FirebaseApp instance.
   *   If none present will try to initialize from the FIREBASE_CONFIG environment variable.
   *   If the environmet variable contains a string that starts with '{' it will be parsed as JSON,
   *   otherwise it will be assumed to be pointing to a file.
   * @param {string} [appName] Optional name of the FirebaseApp instance.
   *
   * @return {FirebaseApp} A new FirebaseApp instance.
   */
  public initializeApp(options?: FirebaseAppOptions, appName?: string): FirebaseApp {
    return this.INTERNAL.initializeApp(options, appName);
  }

  /**
   * Returns the FirebaseApp instance with the provided name (or the default FirebaseApp instance
   * if no name is provided).
   *
   * @param {string} [appName] Optional name of the FirebaseApp instance to return.
   * @return {FirebaseApp} The FirebaseApp instance which has the provided name.
   */
  public app(appName?: string): FirebaseApp {
    return this.INTERNAL.app(appName);
  }

  /*
   * Returns an array of all the non-deleted FirebaseApp instances.
   *
   * @return {Array<FirebaseApp>} An array of all the non-deleted FirebaseApp instances
   */
  public get apps(): FirebaseApp[] {
    return this.INTERNAL.apps;
  }

  private ensureApp(app?: FirebaseApp): FirebaseApp {
    if (typeof app === 'undefined') {
      app = this.app();
    }
    return app;
  }
}<|MERGE_RESOLUTION|>--- conflicted
+++ resolved
@@ -30,14 +30,10 @@
 import {Messaging} from './messaging/messaging';
 import {Storage} from './storage/storage';
 import {Database} from '@firebase/database';
-<<<<<<< HEAD
-import { Firestore } from '@google-cloud/firestore';
-
-import * as validator from './utils/validator';
-=======
 import {Firestore} from '@google-cloud/firestore';
 import {InstanceId} from './instance-id/instance-id';
->>>>>>> 52bfaca5
+
+import * as validator from './utils/validator';
 
 const DEFAULT_APP_NAME = '[DEFAULT]';
 
