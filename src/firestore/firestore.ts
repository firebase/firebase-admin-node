--- conflicted
+++ resolved
@@ -98,21 +98,7 @@
     // If an explicit project ID is not available, let Firestore client discover one from the
     // environment. This prevents the users from having to set GCLOUD_PROJECT in GCP runtimes.
     return validator.isNonEmptyString(projectId) ? {projectId} : {};
-<<<<<<< HEAD
-  } else {
-    throw new FirebaseFirestoreError({
-      code: 'invalid-credential',
-      message: 'Failed to initialize Google Cloud Firestore client with the available credentials. ' +
-        'Must initialize the SDK with a certificate credential or application default credentials ' +
-        'to use Cloud Firestore API.',
-    });
-=======
->>>>>>> 40df8cba
   }
-}
-
-function initFirestore(app: FirebaseApp): Firestore {
-  const options = getFirestoreOptions(app);
 
   throw new FirebaseFirestoreError({
     code: 'invalid-credential',
