/*!
 * Copyright 2017 Google Inc.
 *
 * Licensed under the Apache License, Version 2.0 (the "License");
 * you may not use this file except in compliance with the License.
 * You may obtain a copy of the License at
 *
 *   http://www.apache.org/licenses/LICENSE-2.0
 *
 * Unless required by applicable law or agreed to in writing, software
 * distributed under the License is distributed on an "AS IS" BASIS,
 * WITHOUT WARRANTIES OR CONDITIONS OF ANY KIND, either express or implied.
 * See the License for the specific language governing permissions and
 * limitations under the License.
 */

import {Bucket} from '@google-cloud/storage';
import * as _firestore from '@google-cloud/firestore';
import {Agent} from 'http';

declare namespace admin {
  interface FirebaseError {
    code: string;
    message: string;
    stack: string;

    toJSON(): Object;
  }

  type FirebaseArrayIndexError = {
    index: number;
    error: FirebaseError;
  }

  interface ServiceAccount {
    projectId?: string;
    clientEmail?: string;
    privateKey?: string;
  }

  interface GoogleOAuthAccessToken {
    access_token: string;
    expires_in: number;
  }

  interface AppOptions {
    credential?: admin.credential.Credential;
    databaseAuthVariableOverride?: Object;
    databaseURL?: string;
    serviceAccountId?: string;
    storageBucket?: string;
    projectId?: string;
    httpAgent?: Agent;
  }

  var SDK_VERSION: string;
  var apps: (admin.app.App|null)[];

  function app(name?: string): admin.app.App;
  function auth(app?: admin.app.App): admin.auth.Auth;
  function database(app?: admin.app.App): admin.database.Database;
  function messaging(app?: admin.app.App): admin.messaging.Messaging;
  function storage(app?: admin.app.App): admin.storage.Storage;
  function firestore(app?: admin.app.App): admin.firestore.Firestore;
  function instanceId(app?: admin.app.App): admin.instanceId.InstanceId;
  function projectManagement(app?: admin.app.App): admin.projectManagement.ProjectManagement;
  function initializeApp(options?: admin.AppOptions, name?: string): admin.app.App;
}

declare namespace admin.app {
  interface App {
    name: string;
    options: admin.AppOptions;

    auth(): admin.auth.Auth;
    database(url?: string): admin.database.Database;
    firestore(): admin.firestore.Firestore;
    instanceId(): admin.instanceId.InstanceId;
    messaging(): admin.messaging.Messaging;
    projectManagement(): admin.projectManagement.ProjectManagement;
    storage(): admin.storage.Storage;
    delete(): Promise<void>;
  }
}

declare namespace admin.auth {
  interface UserMetadata {
    lastSignInTime: string;
    creationTime: string;

    toJSON(): Object;
  }

  interface UserInfo {
    uid: string;
    displayName: string;
    email: string;
    phoneNumber: string;
    photoURL: string;
    providerId: string;

    toJSON(): Object;
  }

  interface UserRecord {
    uid: string;
    email?: string;
    emailVerified: boolean;
    displayName?: string;
    phoneNumber?: string;
    photoURL?: string;
    disabled: boolean;
    metadata: admin.auth.UserMetadata;
    providerData: admin.auth.UserInfo[];
    passwordHash?: string;
    passwordSalt?: string;
    customClaims?: Object;
    tokensValidAfterTime?: string;

    toJSON(): Object;
  }

  interface UpdateRequest {
    disabled?: boolean;
    displayName?: string | null;
    email?: string;
    emailVerified?: boolean;
    password?: string;
    phoneNumber?: string | null;
    photoURL?: string | null;
  }

  interface CreateRequest extends UpdateRequest {
    uid?: string;
  }

  interface DecodedIdToken {
    aud: string;
    auth_time: number;
    exp: number;
    firebase: {
      identities: {
        [key: string]: any;
      };
      sign_in_provider: string;
      [key: string]: any;
    };
    iat: number;
    iss: string;
    sub: string;
    uid: string;
    [key: string]: any;
  }

  interface ListUsersResult {
    users: admin.auth.UserRecord[];
    pageToken?: string;
  }

  type HashAlgorithmType = 'SCRYPT' | 'STANDARD_SCRYPT' | 'HMAC_SHA512' |
      'HMAC_SHA256' | 'HMAC_SHA1' | 'HMAC_MD5' | 'MD5' | 'PBKDF_SHA1' | 'BCRYPT' |
      'PBKDF2_SHA256' | 'SHA512' | 'SHA256' | 'SHA1';


  interface UserImportOptions {
    hash: {
      algorithm: HashAlgorithmType;
      key?: Buffer;
      saltSeparator?: string;
      rounds?: number;
      memoryCost?: number;
      parallelization?: number;
      blockSize?: number;
      derivedKeyLength?: number;
    };
  }

  interface UserImportResult {
    failureCount: number;
    successCount: number;
    errors: admin.FirebaseArrayIndexError[];
  }

  interface UserImportRecord {
    uid: string;
    email?: string;
    emailVerified?: boolean;
    displayName?: string;
    phoneNumber?: string;
    photoURL?: string;
    disabled?: boolean;
    metadata?: {
      lastSignInTime?: string;
      creationTime?: string;
    };
    providerData?: {
      uid: string,
      displayName?: string,
      email?: string,
      photoURL?: string,
      providerId: string,
    }[];
    customClaims?: Object;
    passwordHash?: Buffer;
    passwordSalt?: Buffer;
  }

  interface SessionCookieOptions {
    expiresIn: number;
  }

  interface ActionCodeSettings {
    url: string;
    handleCodeInApp?: boolean;
    iOS?: {
      bundleId: string;
    };
    android?: {
      packageName: string;
      installApp?: boolean;
      minimumVersion?: string;
    };
    dynamicLinkDomain?: string;
  }

  interface AuthProviderConfigFilter {
    type: 'saml' | 'oidc';
    maxResults?: number;
    pageToken?: string;
  }

  interface AuthProviderConfig {
    providerId: string;
    displayName: string;
    enabled: boolean;
  }

  interface SAMLAuthProviderConfig extends admin.auth.AuthProviderConfig {
    idpEntityId: string;
    ssoURL: string;
    x509Certificates: string[];
    rpEntityId: string;
    callbackURL?: string;
    enableRequestSigning?: boolean;
  }

  interface OIDCAuthProviderConfig extends admin.auth.AuthProviderConfig {
    clientId: string;
    issuer: string;
  }

  interface SAMLUpdateAuthProviderRequest {
    displayName?: string;
    enabled?: boolean;
    idpEntityId?: string;
    ssoURL?: string;
    x509Certificates?: string[];
    rpEntityId?: string;
    callbackURL?: string;
    enableRequestSigning?: boolean;
  }

  interface OIDCUpdateAuthProviderRequest {
    displayName?: string;
    enabled?: boolean;
    clientId?: string;
    issuer?: string;
  }

  interface ListProviderConfigResults {
    providerConfigs: admin.auth.AuthProviderConfig[];
    pageToken?: string;
  }

  type UpdateAuthProviderRequest =
      admin.auth.SAMLUpdateAuthProviderRequest | admin.auth.OIDCUpdateAuthProviderRequest;

  interface BaseAuth {
    createCustomToken(uid: string, developerClaims?: Object): Promise<string>;
    createUser(properties: admin.auth.CreateRequest): Promise<admin.auth.UserRecord>;
    deleteUser(uid: string): Promise<void>;
    getUser(uid: string): Promise<admin.auth.UserRecord>;
    getUserByEmail(email: string): Promise<admin.auth.UserRecord>;
    getUserByPhoneNumber(phoneNumber: string): Promise<admin.auth.UserRecord>;
    listUsers(maxResults?: number, pageToken?: string): Promise<admin.auth.ListUsersResult>;
    updateUser(uid: string, properties: admin.auth.UpdateRequest): Promise<admin.auth.UserRecord>;
    verifyIdToken(idToken: string, checkRevoked?: boolean): Promise<admin.auth.DecodedIdToken>;
    setCustomUserClaims(uid: string, customUserClaims: Object): Promise<void>;
    revokeRefreshTokens(uid: string): Promise<void>;
    importUsers(
      users: admin.auth.UserImportRecord[],
      options?: admin.auth.UserImportOptions,
    ): Promise<admin.auth.UserImportResult>
    createSessionCookie(
      idToken: string,
      sessionCookieOptions: admin.auth.SessionCookieOptions,
    ): Promise<string>;
    verifySessionCookie(
      sessionCookie: string,
      checkForRevocation?: boolean,
    ): Promise<admin.auth.DecodedIdToken>;
    generatePasswordResetLink(
      email: string,
      actionCodeSettings?: admin.auth.ActionCodeSettings,
    ): Promise<string>;
    generateEmailVerificationLink(
      email: string,
      actionCodeSettings?: admin.auth.ActionCodeSettings,
    ): Promise<string>;
    generateSignInWithEmailLink(
      email: string,
      actionCodeSettings: admin.auth.ActionCodeSettings,
    ): Promise<string>;
    listProviderConfigs(
      options: admin.auth.AuthProviderConfigFilter
    ): Promise<admin.auth.ListProviderConfigResults>;
    getProviderConfig(providerId: string): Promise<admin.auth.AuthProviderConfig>
    deleteProviderConfig(providerId: string): Promise<void>;
    updateProviderConfig(
      providerId: string, updatedConfig: admin.auth.UpdateAuthProviderRequest
    ): Promise<admin.auth.AuthProviderConfig>;
    createProviderConfig(
      config: admin.auth.AuthProviderConfig
    ): Promise<admin.auth.AuthProviderConfig>;
  }

  interface Auth extends admin.auth.BaseAuth {
    app: admin.app.App;
  }
}

declare namespace admin.credential {
  interface Credential {
    getAccessToken(): Promise<admin.GoogleOAuthAccessToken>;
  }

  function applicationDefault(httpAgent?: Agent): admin.credential.Credential;
  function cert(serviceAccountPathOrObject: string|admin.ServiceAccount, httpAgent?: Agent): admin.credential.Credential;
  function refreshToken(refreshTokenPathOrObject: string|Object, httpAgent?: Agent): admin.credential.Credential;
}

declare namespace admin.database {
  interface Database {
    app: admin.app.App;

    goOffline(): void;
    goOnline(): void;
    ref(path?: string | admin.database.Reference): admin.database.Reference;
    refFromURL(url: string): admin.database.Reference;
  }

  interface DataSnapshot {
    key: string|null;
    ref: admin.database.Reference;

    child(path: string): admin.database.DataSnapshot;
    exists(): boolean;
    exportVal(): any;
    forEach(action: (a: admin.database.DataSnapshot) => boolean | void): boolean;
    getPriority(): string|number|null;
    hasChild(path: string): boolean;
    hasChildren(): boolean;
    numChildren(): number;
    toJSON(): Object | null;
    val(): any;
  }

  interface OnDisconnect {
    cancel(onComplete?: (a: Error|null) => any): Promise<void>;
    remove(onComplete?: (a: Error|null) => any): Promise<void>;
    set(value: any, onComplete?: (a: Error|null) => any): Promise<void>;
    setWithPriority(
      value: any,
      priority: number|string|null,
      onComplete?: (a: Error|null) => any
    ): Promise<void>;
    update(values: Object, onComplete?: (a: Error|null) => any): Promise<void>;
  }

  type EventType = 'value' | 'child_added' | 'child_changed' | 'child_moved' | 'child_removed';

  interface Query {
    ref: admin.database.Reference;

    endAt(value: number|string|boolean|null, key?: string): admin.database.Query;
    equalTo(value: number|string|boolean|null, key?: string): admin.database.Query;
    isEqual(other: admin.database.Query|null): boolean;
    limitToFirst(limit: number): admin.database.Query;
    limitToLast(limit: number): admin.database.Query;
    off(
      eventType?: admin.database.EventType,
      callback?: (a: admin.database.DataSnapshot, b?: string|null) => any,
      context?: Object|null
    ): void;
    on(
      eventType: admin.database.EventType,
      callback: (a: admin.database.DataSnapshot|null, b?: string) => any,
      cancelCallbackOrContext?: Object|null,
      context?: Object|null
    ): (a: admin.database.DataSnapshot|null, b?: string) => any;
    once(
      eventType: admin.database.EventType,
      successCallback?: (a: admin.database.DataSnapshot, b?: string) => any,
      failureCallbackOrContext?: Object|null,
      context?: Object|null
    ): Promise<admin.database.DataSnapshot>;
    orderByChild(path: string): admin.database.Query;
    orderByKey(): admin.database.Query;
    orderByPriority(): admin.database.Query;
    orderByValue(): admin.database.Query;
    startAt(value: number|string|boolean|null, key?: string): admin.database.Query;
    toJSON(): Object;
    toString(): string;
  }

  interface Reference extends admin.database.Query {
    key: string|null;
    parent: admin.database.Reference|null;
    root: admin.database.Reference;
    path: string;

    child(path: string): admin.database.Reference;
    onDisconnect(): admin.database.OnDisconnect;
    push(value?: any, onComplete?: (a: Error|null) => any): admin.database.ThenableReference;
    remove(onComplete?: (a: Error|null) => any): Promise<void>;
    set(value: any, onComplete?: (a: Error|null) => any): Promise<void>;
    setPriority(
      priority: string|number|null,
      onComplete: (a: Error|null) => any
    ): Promise<void>;
    setWithPriority(
      newVal: any, newPriority: string|number|null,
      onComplete?: (a: Error|null) => any
    ): Promise<void>;
    transaction(
      transactionUpdate: (a: any) => any,
      onComplete?: (a: Error|null, b: boolean, c: admin.database.DataSnapshot|null) => any,
      applyLocally?: boolean
    ): Promise<{
      committed: boolean,
      snapshot: admin.database.DataSnapshot|null
    }>;
    update(values: Object, onComplete?: (a: Error|null) => any): Promise<void>;
  }

  interface ThenableReference extends admin.database.Reference, Promise<admin.database.Reference> {}

  function enableLogging(logger?: boolean|((message: string) => any), persistent?: boolean): any;
}

declare namespace admin.database.ServerValue {
  var TIMESTAMP: number;
}

type BaseMessage = {
  data?: {[key: string]: string};
  notification?: admin.messaging.Notification;
  android?: admin.messaging.AndroidConfig;
  webpush?: admin.messaging.WebpushConfig;
  apns?: admin.messaging.ApnsConfig;
};

interface TokenMessage extends BaseMessage {
  token: string;
}

interface TopicMessage extends BaseMessage {
  topic: string;
}

interface ConditionMessage extends BaseMessage {
  condition: string;
}

declare namespace admin.messaging {
  type Message = TokenMessage | TopicMessage | ConditionMessage;

  interface MulticastMessage extends BaseMessage {
    tokens: string[];
  }

  type AndroidConfig = {
    collapseKey?: string;
    priority?: ('high'|'normal');
    ttl?: number;
    restrictedPackageName?: string;
    data?: {[key: string]: string};
    notification?: AndroidNotification;
  };

  type AndroidNotification = {
    title?: string;
    body?: string;
    icon?: string;
    color?: string;
    sound?: string;
    tag?: string;
    clickAction?: string;
    bodyLocKey?: string;
    bodyLocArgs?: string[];
    titleLocKey?: string;
    titleLocArgs?: string[];
    channelId?: string;
  };

  type ApnsConfig = {
    headers?: {[key: string]: string};
    payload?: ApnsPayload;
  };

  type ApnsPayload = {
    aps: Aps;
    [customData: string]: object;
  };

  type Aps = {
    alert?: string | ApsAlert;
    badge?: number;
    sound?: string | CriticalSound;
    contentAvailable?: boolean;
    mutableContent?: boolean;
    category?: string;
    threadId?: string;
    [customData: string]: any;
  };

  type ApsAlert = {
    title?: string;
    subtitle?: string;
    body?: string;
    locKey?: string;
    locArgs?: string[];
    titleLocKey?: string;
    titleLocArgs?: string[];
    subtitleLocKey?: string;
    subtitleLocArgs?: string[];
    actionLocKey?: string;
    launchImage?: string;
  };

  type CriticalSound = {
    critical?: boolean;
    name: string;
    volume?: number;
  }

  type Notification = {
    title?: string;
    body?: string;
  };

  type WebpushConfig = {
    headers?: {[key: string]: string};
    data?: {[key: string]: string};
    notification?: WebpushNotification;
    fcmOptions?: WebpushFcmOptions;
  };

  interface WebpushFcmOptions {
    link?: string;
  }

  interface WebpushNotification {
    title?: string;
    actions?: Array<{
      action: string;
      icon?: string;
      title: string;
    }>;
    badge?: string;
    body?: string;
    data?: any;
    dir?: 'auto' | 'ltr' | 'rtl';
    icon?: string;
    image?: string;
    lang?: string;
    renotify?: boolean;
    requireInteraction?: boolean;
    silent?: boolean;
    tag?: string;
    timestamp?: number;
    vibrate?: number | number[];
    [key: string]: any;
  }

  type DataMessagePayload = {
    [key: string]: string;
  };

  type NotificationMessagePayload = {
    tag?: string;
    body?: string;
    icon?: string;
    badge?: string;
    color?: string;
    sound?: string;
    title?: string;
    bodyLocKey?: string;
    bodyLocArgs?: string;
    clickAction?: string;
    titleLocKey?: string;
    titleLocArgs?: string;
    [key: string]: string | undefined;
  };

  type MessagingPayload = {
    data?: admin.messaging.DataMessagePayload;
    notification?: admin.messaging.NotificationMessagePayload;
  };

  type MessagingOptions = {
    dryRun?: boolean;
    priority?: string;
    timeToLive?: number;
    collapseKey?: string;
    mutableContent?: boolean;
    contentAvailable?: boolean;
    restrictedPackageName?: string;
    [key: string]: any | undefined;
  };

  type MessagingDeviceResult = {
    error?: admin.FirebaseError;
    messageId?: string;
    canonicalRegistrationToken?: string;
  };

  type MessagingDevicesResponse = {
    canonicalRegistrationTokenCount: number;
    failureCount: number;
    multicastId: number;
    results: admin.messaging.MessagingDeviceResult[];
    successCount: number;
  };

  type MessagingDeviceGroupResponse = {
    successCount: number;
    failureCount: number;
    failedRegistrationTokens: string[];
  };

  type MessagingTopicResponse = {
    messageId: number;
  };

  type MessagingConditionResponse = {
    messageId: number;
  };

  type MessagingTopicManagementResponse = {
    failureCount: number;
    successCount: number;
    errors: admin.FirebaseArrayIndexError[];
  };

  type BatchResponse = {
    responses: admin.messaging.SendResponse[];
    successCount: number;
    failureCount: number;
  }

  type SendResponse = {
    success: boolean;
    messageId?: string;
    error?: admin.FirebaseError;
  };

  interface Messaging {
    app: admin.app.App;

    send(message: admin.messaging.Message, dryRun?: boolean): Promise<string>;
    sendAll(
      messages: Array<admin.messaging.Message>,
      dryRun?: boolean
    ): Promise<admin.messaging.BatchResponse>;
    sendMulticast(
      message: admin.messaging.MulticastMessage,
      dryRun?: boolean
    ): Promise<admin.messaging.BatchResponse>;
    sendToDevice(
      registrationToken: string | string[],
      payload: admin.messaging.MessagingPayload,
      options?: admin.messaging.MessagingOptions
    ): Promise<admin.messaging.MessagingDevicesResponse>;
    sendToDeviceGroup(
      notificationKey: string,
      payload: admin.messaging.MessagingPayload,
      options?: admin.messaging.MessagingOptions
    ): Promise<admin.messaging.MessagingDeviceGroupResponse>;
    sendToTopic(
      topic: string,
      payload: admin.messaging.MessagingPayload,
      options?: admin.messaging.MessagingOptions
    ): Promise<admin.messaging.MessagingTopicResponse>;
    sendToCondition(
      condition: string,
      payload: admin.messaging.MessagingPayload,
      options?: admin.messaging.MessagingOptions
    ): Promise<admin.messaging.MessagingConditionResponse>;
    subscribeToTopic(
      registrationToken: string,
      topic: string
    ): Promise<admin.messaging.MessagingTopicManagementResponse>;
    subscribeToTopic(
      registrationTokens: string[],
      topic: string
    ): Promise<admin.messaging.MessagingTopicManagementResponse>;
    unsubscribeFromTopic(
      registrationToken: string,
      topic: string
    ): Promise<admin.messaging.MessagingTopicManagementResponse>;
    unsubscribeFromTopic(
      registrationTokens: string[],
      topic: string
    ): Promise<admin.messaging.MessagingTopicManagementResponse>;
  }
}

declare namespace admin.storage {
  interface Storage {
    app: admin.app.App;
    bucket(name?: string): Bucket;
  }
}

declare namespace admin.firestore {
  export import v1beta1 = _firestore.v1beta1;
  export import v1 = _firestore.v1;

  export import CollectionReference = _firestore.CollectionReference;
  export import DocumentData = _firestore.DocumentData;
  export import DocumentReference = _firestore.DocumentReference;
  export import DocumentSnapshot = _firestore.DocumentSnapshot;
  export import FieldPath = _firestore.FieldPath;
  export import FieldValue = _firestore.FieldValue;
  export import Firestore = _firestore.Firestore;
  export import GeoPoint = _firestore.GeoPoint;
  export import Query = _firestore.Query;
  export import QueryDocumentSnapshot = _firestore.QueryDocumentSnapshot;
  export import QuerySnapshot = _firestore.QuerySnapshot;
  export import Timestamp = _firestore.Timestamp;
  export import Transaction = _firestore.Transaction;
  export import WriteBatch = _firestore.WriteBatch;
  export import WriteResult = _firestore.WriteResult;

  export import setLogFunction = _firestore.setLogFunction;
}

declare namespace admin.instanceId {
  interface InstanceId {
    app: admin.app.App;

    deleteInstanceId(instanceId: string): Promise<void>;
  }
}

declare namespace admin.projectManagement {
  interface ShaCertificate {
    certType: ('sha1' | 'sha256');
    shaHash: string;
    resourceName?: string;
  }

  interface AppMetadata {
    appId: string;
    displayName?: string;
    platform: AppPlatform;
<<<<<<< HEAD
  }

  enum AppPlatform {
    PLATFORM_UNKNOWN = 'PLATFORM_UNKNOWN',
    IOS = 'IOS',
    ANDROID = 'ANDROID',
  }

  interface AndroidAppMetadata extends AppMetadata {
    platform: AppPlatform.ANDROID;
    resourceName: string;
=======
>>>>>>> 1ff2e665
    projectId: string;
    resourceName: string;
  }

  enum AppPlatform {
    PLATFORM_UNKNOWN = 'PLATFORM_UNKNOWN',
    IOS = 'IOS',
    ANDROID = 'ANDROID',
  }

  interface AndroidAppMetadata extends AppMetadata {
    platform: AppPlatform.ANDROID;
    packageName: string;
  }

  interface IosAppMetadata extends AppMetadata {
    platform: AppPlatform.IOS;
    bundleId: string;
  }

  interface AndroidApp {
    appId: string;

    getMetadata(): Promise<admin.projectManagement.AndroidAppMetadata>;
    setDisplayName(newDisplayName: string): Promise<void>;
    getShaCertificates(): Promise<admin.projectManagement.ShaCertificate[]>;
    addShaCertificate(certificateToAdd: ShaCertificate): Promise<void>;
    deleteShaCertificate(certificateToRemove: ShaCertificate): Promise<void>;
    getConfig(): Promise<string>;
  }

<<<<<<< HEAD
  interface IosAppMetadata extends AppMetadata {
    platform: AppPlatform.IOS;
    resourceName: string;
    projectId: string;
    bundleId: string;
  }

=======
>>>>>>> 1ff2e665
  interface IosApp {
    appId: string;

    getMetadata(): Promise<admin.projectManagement.IosAppMetadata>;
    setDisplayName(newDisplayName: string): Promise<void>;
    getConfig(): Promise<string>;
  }

  interface ProjectManagement {
    app: admin.app.App;

    listAndroidApps(): Promise<admin.projectManagement.AndroidApp[]>;
    listIosApps(): Promise<admin.projectManagement.IosApp[]>;
    listAppMetadata(): Promise<admin.projectManagement.AppMetadata[]>;
    androidApp(appId: string): admin.projectManagement.AndroidApp;
    setDisplayName(newDisplayName: string): Promise<void>;
    iosApp(appId: string): admin.projectManagement.IosApp;
    shaCertificate(shaHash: string): admin.projectManagement.ShaCertificate;
    createAndroidApp(
        packageName: string, displayName?: string): Promise<admin.projectManagement.AndroidApp>;
    createIosApp(bundleId: string, displayName?: string): Promise<admin.projectManagement.IosApp>;
  }
}

declare module 'firebase-admin' {
}

export = admin;<|MERGE_RESOLUTION|>--- conflicted
+++ resolved
@@ -765,20 +765,6 @@
     appId: string;
     displayName?: string;
     platform: AppPlatform;
-<<<<<<< HEAD
-  }
-
-  enum AppPlatform {
-    PLATFORM_UNKNOWN = 'PLATFORM_UNKNOWN',
-    IOS = 'IOS',
-    ANDROID = 'ANDROID',
-  }
-
-  interface AndroidAppMetadata extends AppMetadata {
-    platform: AppPlatform.ANDROID;
-    resourceName: string;
-=======
->>>>>>> 1ff2e665
     projectId: string;
     resourceName: string;
   }
@@ -810,16 +796,6 @@
     getConfig(): Promise<string>;
   }
 
-<<<<<<< HEAD
-  interface IosAppMetadata extends AppMetadata {
-    platform: AppPlatform.IOS;
-    resourceName: string;
-    projectId: string;
-    bundleId: string;
-  }
-
-=======
->>>>>>> 1ff2e665
   interface IosApp {
     appId: string;
 
