/*!
 * Copyright 2017 Google Inc.
 *
 * Licensed under the Apache License, Version 2.0 (the "License");
 * you may not use this file except in compliance with the License.
 * You may obtain a copy of the License at
 *
 *   http://www.apache.org/licenses/LICENSE-2.0
 *
 * Unless required by applicable law or agreed to in writing, software
 * distributed under the License is distributed on an "AS IS" BASIS,
 * WITHOUT WARRANTIES OR CONDITIONS OF ANY KIND, either express or implied.
 * See the License for the specific language governing permissions and
 * limitations under the License.
 */

import {Bucket} from '@google-cloud/storage';
import * as _firestore from '@google-cloud/firestore';
import {Agent} from 'http';

/**
 * `admin` is a global namespace from which all Firebase Admin
 * services are accessed.
 */
declare namespace admin {

  /**
    * `FirebaseError` is a subclass of the standard JavaScript `Error` object. In
    * addition to a message string and stack trace, it contains a string code.
    */
  interface FirebaseError {

    /**
     * Error codes are strings using the following format: `"service/string-code"`.
     * Some examples include `"auth/invalid-uid"` and
     * `"messaging/invalid-recipient"`.
     *
     * While the message for a given error can change, the code will remain the same
     * between backward-compatible versions of the Firebase SDK.
     */
    code: string;

    /**
     * An explanatory message for the error that just occurred.
     *
     * This message is designed to be helpful to you, the developer. Because
     * it generally does not convey meaningful information to end users,
     * this message should not be displayed in your application.
     */
    message: string;

    /**
     * A string value containing the execution backtrace when the error originally
     * occurred.
     *
     * This information can be useful to you and can be sent to
     * {@link https://firebase.google.com/support/ Firebase Support} to help
     * explain the cause of an error.
     */
    stack: string;

    /**
     * @return A JSON-serializable representation of this object.
     */
    toJSON(): Object;
  }

  /**
   * Composite type which includes both a `FirebaseError` object and an index
   * which can be used to get the errored item.
   *
   * @example
   * ```javascript
   * var registrationTokens = [token1, token2, token3];
   * admin.messaging().subscribeToTopic(registrationTokens, 'topic-name')
   *   .then(function(response) {
   *     if (response.failureCount > 0) {
   *       console.log("Following devices unsucessfully subscribed to topic:");
   *       response.errors.forEach(function(error) {
   *         var invalidToken = registrationTokens[error.index];
   *         console.log(invalidToken, error.error);
   *       });
   *     } else {
   *       console.log("All devices successfully subscribed to topic:", response);
   *     }
   *   })
   *   .catch(function(error) {
   *     console.log("Error subscribing to topic:", error);
   *   });
   *```
   */
  interface FirebaseArrayIndexError {

    /**
     * The index of the errored item within the original array passed as part of the
     * called API method.
     */
    index: number;

    /**
     * The error object.
     */
    error: FirebaseError;
  }

  interface ServiceAccount {
    projectId?: string;
    clientEmail?: string;
    privateKey?: string;
  }

  interface GoogleOAuthAccessToken {
    access_token: string;
    expires_in: number;
  }

  /**
   * Available options to pass to [`initializeApp()`](admin#.initializeApp).
   */
  interface AppOptions {

    /**
     * A {@link admin.credential.Credential `Credential`} object used to
     * authenticate the Admin SDK.
     *
     * See [Initialize the SDK](/docs/admin/setup#initialize_the_sdk) for detailed
     * documentation and code samples.
     */
    credential?: admin.credential.Credential;

    /**
     * The object to use as the [`auth`](/docs/reference/security/database/#auth)
     * variable in your Realtime Database Rules when the Admin SDK reads from or
     * writes to the Realtime Database. This allows you to downscope the Admin SDK
     * from its default full read and write privileges.
     *
     * You can pass `null` to act as an unauthenticated client.
     *
     * See
     * [Authenticate with limited privileges](/docs/database/admin/start#authenticate-with-limited-privileges)
     * for detailed documentation and code samples.
     */
    databaseAuthVariableOverride?: Object;

    /**
     * The URL of the Realtime Database from which to read and write data.
     */
    databaseURL?: string;

    /**
     * The ID of the service account to be used for signing custom tokens. This
     * can be found in the `client_email` field of a service account JSON file.
     */
    serviceAccountId?: string;

    /**
     * The ID of the service account to be used for signing custom tokens. This
     * can be found in the `client_email` field of a service account JSON file.
     */
    storageBucket?: string;

    /**
     * The ID of the Google Cloud project associated with the App.
     */
    projectId?: string;

    /**
     * An [HTTP Agent](https://nodejs.org/api/http.html#http_class_http_agent)
     * to be used when making outgoing HTTP calls. This Agent instance is used
     * by all services that make REST calls (e.g. `auth`, `messaging`,
     * `projectManagement`).
     *
     * Realtime Database and Firestore use other means of communicating with
     * the backend servers, so they do not use this HTTP Agent. `Credential`
     * instances also do not use this HTTP Agent, but instead support
     * specifying an HTTP Agent in the corresponding factory methods.
     */
    httpAgent?: Agent;
  }

  var SDK_VERSION: string;
  var apps: (admin.app.App|null)[];

  function app(name?: string): admin.app.App;

  /**
   * Gets the {@link admin.auth.Auth `Auth`} service for the default app or a
   * given app.
   *
   * `admin.auth()` can be called with no arguments to access the default app's
   * {@link admin.auth.Auth `Auth`} service or as `admin.auth(app)` to access the
   * {@link admin.auth.Auth `Auth`} service associated with a specific app.
   *
   * @example
   * ```javascript
   * // Get the Auth service for the default app
   * var defaultAuth = admin.auth();
   * ```
   *
   * @example
   * ```javascript
   * // Get the Auth service for a given app
   * var otherAuth = admin.auth(otherApp);
   * ```
   *
   */
  function auth(app?: admin.app.App): admin.auth.Auth;

  /**
   * Gets the {@link admin.database.Database `Database`} service for the default
   * app or a given app.
   *
   * `admin.database()` can be called with no arguments to access the default
   * app's {@link admin.database.Database `Database`} service or as
   * `admin.database(app)` to access the
   * {@link admin.database.Database `Database`} service associated with a specific
   * app.
   *
   * `admin.database` is also a namespace that can be used to access global
   * constants and methods associated with the `Database` service.
   *
   * @example
   * ```javascript
   * // Get the Database service for the default app
   * var defaultDatabase = admin.database();
   * ```
   *
   * @example
   * ```javascript
   * // Get the Database service for a specific app
   * var otherDatabase = admin.database(app);
   * ```
   *
   * @param App whose `Database` service to
   *   return. If not provided, the default `Database` service will be returned.
   *
   * @return The default `Database` service if no app
   *   is provided or the `Database` service associated with the provided app.
   */
  function database(app?: admin.app.App): admin.database.Database;

  /**
   * Gets the {@link admin.messaging.Messaging `Messaging`} service for the
   * default app or a given app.
   *
   * `admin.messaging()` can be called with no arguments to access the default
   * app's {@link admin.messaging.Messaging `Messaging`} service or as
   * `admin.messaging(app)` to access the
   * {@link admin.messaging.Messaging `Messaging`} service associated with a
   * specific app.
   *
   * @example
   * ```javascript
   * // Get the Messaging service for the default app
   * var defaultMessaging = admin.messaging();
   * ```
   *
   * @example
   * ```javascript
   * // Get the Messaging service for a given app
   * var otherMessaging = admin.messaging(otherApp);
   * ```
   *
   * @param app Optional app whose `Messaging` service to
   *   return. If not provided, the default `Messaging` service will be returned.
   *
   * @return The default `Messaging` service if no
   *   app is provided or the `Messaging` service associated with the provided
   *   app.
   */
  function messaging(app?: admin.app.App): admin.messaging.Messaging;

  /**
   * Gets the {@link admin.storage.Storage `Storage`} service for the
   * default app or a given app.
   *
   * `admin.storage()` can be called with no arguments to access the default
   * app's {@link admin.storage.Storage `Storage`} service or as
   * `admin.storage(app)` to access the
   * {@link admin.storage.Storage `Storage`} service associated with a
   * specific app.
   *
   * @example
   * ```javascript
   * // Get the Storage service for the default app
   * var defaultStorage = admin.storage();
   * ```
   *
   * @example
   * ```javascript
   * // Get the Storage service for a given app
   * var otherStorage = admin.storage(otherApp);
   * ```
   */
  function storage(app?: admin.app.App): admin.storage.Storage;

  /**
   *
   * @param app A Firebase App instance
   * @returns A [Firestore](https://cloud.google.com/nodejs/docs/reference/firestore/latest/Firestore)
   * instance as defined in the `@google-cloud/firestore` package.
   */
  function firestore(app?: admin.app.App): admin.firestore.Firestore;

  /**
   * Gets the {@link admin.instanceId.InstanceId `InstanceId`} service for the
   * default app or a given app.
   *
   * `admin.instanceId()` can be called with no arguments to access the default
   * app's {@link admin.instanceId.InstanceId `InstanceId`} service or as
   * `admin.instanceId(app)` to access the
   * {@link admin.instanceId.InstanceId `InstanceId`} service associated with a
   * specific app.
   *
   * @example
   * ```javascript
   * // Get the Instance ID service for the default app
   * var defaultInstanceId = admin.instanceId();
   * ```
   *
   * @example
   * ```javascript
   * // Get the Instance ID service for a given app
   * var otherInstanceId = admin.instanceId(otherApp);
   *```
   *
   * @param app Optional app whose `InstanceId` service to
   *   return. If not provided, the default `InstanceId` service will be
   *   returned.
   *
   * @return The default `InstanceId` service if
   *   no app is provided or the `InstanceId` service associated with the
   *   provided app.
   */
  function instanceId(app?: admin.app.App): admin.instanceId.InstanceId;

  /**
  * Gets the {@link admin.projectManagement.ProjectManagement
  * `ProjectManagement`} service for the default app or a given app.
  *
  * `admin.projectManagement()` can be called with no arguments to access the
  * default app's {@link admin.projectManagement.ProjectManagement
  * `ProjectManagement`} service, or as `admin.projectManagement(app)` to access
  * the {@link admin.projectManagement.ProjectManagement `ProjectManagement`}
  * service associated with a specific app.
  *
  * @example
  * ```javascript
  * // Get the ProjectManagement service for the default app
  * var defaultProjectManagement = admin.projectManagement();
  * ```
  *
  * @example
  * ```javascript
  * // Get the ProjectManagement service for a given app
  * var otherProjectManagement = admin.projectManagement(otherApp);
  * ```
  *
  * @param app Optional app whose `ProjectManagement` service
  *     to return. If not provided, the default `ProjectManagement` service will
  *     be returned. *
  * @return The default `ProjectManagement` service if no app is provided or the
  *   `ProjectManagement` service associated with the provided app.
  */
  function projectManagement(app?: admin.app.App): admin.projectManagement.ProjectManagement;
  function initializeApp(options?: admin.AppOptions, name?: string): admin.app.App;
}

declare namespace admin.app {
  /**
  * A Firebase app holds the initialization information for a collection of
  * services.
  *
  * Do not call this constructor directly. Instead, use
  * {@link
  *   https://firebase.google.com/docs/reference/admin/node/admin#.initializeApp
  *   `admin.initializeApp()`}
  * to create an app.
  */
  interface App {

    /**
     * The (read-only) name for this app.
     *
     * The default app's name is `"[DEFAULT]"`.
     *
     * @example
     * ```javascript
     * // The default app's name is "[DEFAULT]"
     * admin.initializeApp(defaultAppConfig);
     * console.log(admin.app().name);  // "[DEFAULT]"
     * ```
     *
     * @example
     * ```javascript
     * // A named app's name is what you provide to initializeApp()
     * var otherApp = admin.initializeApp(otherAppConfig, "other");
     * console.log(otherApp.name);  // "other"
     * ```
     */
    name: string;

    /**
     * The (read-only) configuration options for this app. These are the original
     * parameters given in
     * {@link
     *   https://firebase.google.com/docs/reference/admin/node/admin#.initializeApp
     *   `admin.initializeApp()`}.
     *
     * @example
     * ```javascript
     * var app = admin.initializeApp(config);
     * console.log(app.options.credential === config.credential);  // true
     * console.log(app.options.databaseURL === config.databaseURL);  // true
     * ```
     */
    options: admin.AppOptions;


    auth(): admin.auth.Auth;
    database(url?: string): admin.database.Database;
    firestore(): admin.firestore.Firestore;
    instanceId(): admin.instanceId.InstanceId;
    messaging(): admin.messaging.Messaging;
    projectManagement(): admin.projectManagement.ProjectManagement;
    storage(): admin.storage.Storage;

    /**
     * Renders this local `FirebaseApp` unusable and frees the resources of
     * all associated services (though it does *not* clean up any backend
     * resources). When running the SDK locally, this method
     * must be called to ensure graceful termination of the process.
     *
     * @example
     * ```javascript
     * app.delete()
     *   .then(function() {
     *     console.log("App deleted successfully");
     *   })
     *   .catch(function(error) {
     *     console.log("Error deleting app:", error);
     *   });
     * ```
     */
    delete(): Promise<void>;
  }
}

declare namespace admin.auth {

  /**
  * Interface representing a user's metadata.
  */
  interface UserMetadata {

    /**
     * The date the user last signed in, formatted as a UTC string.
     */
    lastSignInTime: string;

    /**
     * The date the user was created, formatted as a UTC string.
     *
     */
    creationTime: string;

    /**
     * @return A JSON-serializable representation of this object.
     */
    toJSON(): Object;
  }

  /**
   * Interface representing a user's info from a third-party identity provider
   * such as Google or Facebook.
   */
  interface UserInfo {

    /**
     * The user identifier for the linked provider.
     */
    uid: string;

    /**
     * The display name for the linked provider.
     */
    displayName: string;

    /**
     * The email for the linked provider.
     */
    email: string;

    /**
     * The phone number for the linked provider.
     */
    phoneNumber: string;

    /**
     * The photo URL for the linked provider.
     */
    photoURL: string;

    /**
     * The linked provider ID (for example, "google.com" for the Google provider).
     */
    providerId: string;

    /**

     * @return A JSON-serializable representation of this object.
     */
    toJSON(): Object;
  }

  /**
   * Interface representing a user.
   */
  interface UserRecord {

    /**
     * The user's `uid`.
     */
    uid: string;

    /**
     * The user's primary email, if set.
     */
    email?: string;

    /**
     * Whether or not the user's primary email is verified.
     */
    emailVerified: boolean;

    /**
     * The user's display name.
     */
    displayName?: string;

    /**
     * The user's primary phone number, if set.
     */
    phoneNumber?: string;

    /**
     * The user's photo URL.
     */
    photoURL?: string;

    /**
     * Whether or not the user is disabled: `true` for disabled; `false` for
     * enabled.
     */
    disabled: boolean;

    /**
     * Additional metadata about the user.
     */
    metadata: admin.auth.UserMetadata;

    /**
     * An array of providers (for example, Google, Facebook) linked to the user.
     */
    providerData: admin.auth.UserInfo[];

    /**
     * The user’s hashed password (base64-encoded), only if Firebase Auth hashing
     * algorithm (SCRYPT) is used. If a different hashing algorithm had been used
     * when uploading this user, as is typical when migrating from another Auth
     * system, this will be an empty string. If no password is set, this is
     * null. This is only available when the user is obtained from
     * {@link https://firebase.google.com/docs/reference/admin/node/admin.auth.Auth#listUsers `listUsers()`}.
     *
     */
    passwordHash?: string;

    /**
     * The user’s password salt (base64-encoded), only if Firebase Auth hashing
     * algorithm (SCRYPT) is used. If a different hashing algorithm had been used to
     * upload this user, typical when migrating from another Auth system, this will
     * be an empty string. If no password is set, this is null. This is only
     * available when the user is obtained from
     * {@link https://firebase.google.com/docs/reference/admin/node/admin.auth.Auth#listUsers `listUsers()`}.
     *
     */
    passwordSalt?: string;

    /**
     * The user's custom claims object if available, typically used to define
     * user roles and propagated to an authenticated user's ID token.
     * This is set via
     * {@link https://firebase.google.com/docs/reference/admin/node/admin.auth.Auth#setCustomUserClaims `setCustomUserClaims()`}
     */
    customClaims?: Object;

    /**
     * The date the user's tokens are valid after, formatted as a UTC string.
     * This is updated every time the user's refresh token are revoked either
     * from the {@link https://firebase.google.com/docs/reference/admin/node/admin.auth.Auth#revokeRefreshTokens `revokeRefreshTokens()`}
     * API or from the Firebase Auth backend on big account changes (password
     * resets, password or email updates, etc).
     */
    tokensValidAfterTime?: string;

    /**
     * @return A JSON-serializable representation of this object.
     */
    toJSON(): Object;
  }

  /**
   * Interface representing the properties to update on the provided user.
   */
  interface UpdateRequest {

    /**
     * Whether or not the user is disabled: `true` for disabled;
     * `false` for enabled.
     */
    disabled?: boolean;

    /**
     * The user's display name.
     */
    displayName?: string | null;

    /**
     * The user's primary email.
     */
    email?: string;

    /**
     * Whether or not the user's primary email is verified.
     */
    emailVerified?: boolean;

    /**
     * The user's unhashed password.
     */
    password?: string;

    /**
     * The user's primary phone number.
     */
    phoneNumber?: string | null;

    /**
     * The user's photo URL.
     */
    photoURL?: string | null;
  }

  /**
   * Interface representing the properties to set on a new user record to be
   * created.
   */
  interface CreateRequest extends UpdateRequest {

    /**
     * The user's `uid`.
     */
    uid?: string;
  }

  /**
   * Interface representing a decoded Firebase ID token, returned from the
   * {@link https://firebase.google.com/docs/reference/admin/node/admin.auth.Auth#verifyIdToken `verifyIdToken()`} method.
   *
   * Firebase ID tokens are OpenID Connect spec-compliant JSON Web Tokens (JWTs).
   * See the
   * [ID Token section of the OpenID Connect spec](http://openid.net/specs/openid-connect-core-1_0.html#IDToken)
   * for more information about the specific properties below.
   */
  interface DecodedIdToken {

    /**
     * The audience for which this token is intended.
     *
     * This value is a string equal to your Firebase project ID, the unique
     * identifier for your Firebase project, which can be found in [your project's
     * settings](https://console.firebase.google.com/project/_/settings/general/android:com.random.android).
     */
    aud: string;

    /**
     * Time, in seconds since the Unix epoch, when the end-user authentication
     * occurred.
     *
     * This value is not set when this particular ID token was created, but when the
     * user initially logged in to this session. In a single session, the Firebase
     * SDKs will refresh a user's ID tokens every hour. Each ID token will have a
     * different [`iat`](#iat) value, but the same `auth_time` value.
     */
    auth_time: number;

    /**
     * The ID token's expiration time, in seconds since the Unix epoch. That is, the
     * time at which this ID token expires and should no longer be considered valid.
     *
     * The Firebase SDKs transparently refresh ID tokens every hour, issuing a new
     * ID token with up to a one hour expiration.
     */
    exp: number;

    /**
     * Information about the sign in event, including which sign in provider was
     * used and provider-specific identity details.
     *
     * This data is provided by the Firebase Authentication service and is a
     * reserved claim in the ID token.
     */
    firebase: {

      /**
       * Provider-specific identity details corresponding
       * to the provider used to sign in the user.
       */
      identities: {
        [key: string]: any;
      };

      /**
       * The ID of the provider used to sign in the user.
       * One of `"anonymous"`, `"password"`, `"facebook.com"`, `"github.com"`,
       * `"google.com"`, `"twitter.com"`, or `"custom"`.
       */
      sign_in_provider: string;
      [key: string]: any;
    };

    /**
     * The ID token's issued-at time, in seconds since the Unix epoch. That is, the
     * time at which this ID token was issued and should start to be considered
     * valid.
     *
     * The Firebase SDKs transparently refresh ID tokens every hour, issuing a new
     * ID token with a new issued-at time. If you want to get the time at which the
     * user session corresponding to the ID token initially occurred, see the
     * [`auth_time`](#auth_time) property.
     */
    iat: number;

    /**
     * The issuer identifier for the issuer of the response.
     *
     * This value is a URL with the format
     * `https://securetoken.google.com/<PROJECT_ID>`, where `<PROJECT_ID>` is the
     * same project ID specified in the [`aud`](#aud) property.
     */
    iss: string;

    /**
     * The `uid` corresponding to the user who the ID token belonged to.
     *
     * As a convenience, this value is copied over to the [`uid`](#uid) property.
     */
    sub: string;

    /**
     * The `uid` corresponding to the user who the ID token belonged to.
     *
     * This value is not actually in the JWT token claims itself. It is added as a
     * convenience, and is set as the value of the [`sub`](#sub) property.
     */
    uid: string;
    [key: string]: any;
  }

  /**
   * Interface representing the object returned from a
   * {@link https://firebase.google.com/docs/reference/admin/node/admin.auth.Auth#listUsers `listUsers()`} operation. Contains the list
   * of users for the current batch and the next page token if available.
   */
  interface ListUsersResult {

    /**
     * The list of {@link admin.auth.UserRecord `UserRecord`} objects for the
     * current downloaded batch.
     */
    users: admin.auth.UserRecord[];

    /**
     * The next page token if available. This is needed for the next batch download.
     */
    pageToken?: string;
  }

  type HashAlgorithmType = 'SCRYPT' | 'STANDARD_SCRYPT' | 'HMAC_SHA512' |
      'HMAC_SHA256' | 'HMAC_SHA1' | 'HMAC_MD5' | 'MD5' | 'PBKDF_SHA1' | 'BCRYPT' |
      'PBKDF2_SHA256' | 'SHA512' | 'SHA256' | 'SHA1';

  /**
   * Interface representing the user import options needed for
   * {@link https://firebase.google.com/docs/reference/admin/node/admin.auth.Auth#importUsers `importUsers()`} method. This is used to
   * provide the password hashing algorithm information.
   */
  interface UserImportOptions {

    /**
     * The password hashing information.
     */
    hash: {

      /**
       * The password hashing algorithm identifier. The following algorithm
       * identifiers are supported:
       * `SCRYPT`, `STANDARD_SCRYPT`, `HMAC_SHA512`, `HMAC_SHA256`, `HMAC_SHA1`,
       * `HMAC_MD5`, `MD5`, `PBKDF_SHA1`, `BCRYPT`, `PBKDF2_SHA256`, `SHA512`,
       * `SHA256` and `SHA1`.
       */
      algorithm: HashAlgorithmType;

      /**
       * The signing key used in the hash algorithm in buffer bytes.
       * Required by hashing algorithms `SCRYPT`, `HMAC_SHA512`, `HMAC_SHA256`,
       * `HAMC_SHA1` and `HMAC_MD5`.
       */
      key?: Buffer;

      /**
       * The salt separator in buffer bytes which is appended to salt when
       * verifying a password. This is only used by the `SCRYPT` algorithm.
       */
      saltSeparator?: string;

      /**
       * The number of rounds for hashing calculation.
       * Required for `SCRYPT`, `MD5`, `SHA512`, `SHA256`, `SHA1`, `PBKDF_SHA1` and
       * `PBKDF2_SHA256`.
       */
      rounds?: number;

      /**
       * The memory cost required for `SCRYPT` algorithm, or the CPU/memory cost.
       * Required for `STANDARD_SCRYPT` algorithm.
       */
      memoryCost?: number;

      /**
       * The parallelization of the hashing algorithm. Required for the
       * `STANDARD_SCRYPT` algorithm.
       */
      parallelization?: number;

      /**
       * The block size (normally 8) of the hashing algorithm. Required for the
       * `STANDARD_SCRYPT` algorithm.
       */
      blockSize?: number;
      /**
       * The derived key length of the hashing algorithm. Required for the
       * `STANDARD_SCRYPT` algorithm.
       */
      derivedKeyLength?: number;
    };
  }

  /**
   * Interface representing the response from the
   * {@link https://firebase.google.com/docs/reference/admin/node/admin.auth.Auth#importUsers `importUsers()`} method for batch
   * importing users to Firebase Auth.
   */
  interface UserImportResult {

    /**
     * The number of user records that failed to import to Firebase Auth.
     */
    failureCount: number;

    /**
     * The number of user records that successfully imported to Firebase Auth.
     */
    successCount: number;

    /**
     * An array of errors corresponding to the provided users to import. The
     * length of this array is equal to [`failureCount`](#failureCount).
     */
    errors: admin.FirebaseArrayIndexError[];
  }

  /**
   * Interface representing a user to import to Firebase Auth via the
   * {@link https://firebase.google.com/docs/reference/admin/node/admin.auth.Auth#importUsers `importUsers()`} method.
   */
  interface UserImportRecord {

    /**
     * The user's `uid`.
     */
    uid: string;

    /**
     * The user's primary email, if set.
     */
    email?: string;

    /**
     * Whether or not the user's primary email is verified.
     */
    emailVerified: boolean;

    /**
     * The user's display name.
     */
    displayName?: string;

    /**
     * The user's primary phone number, if set.
     */
    phoneNumber?: string;

    /**
     * The user's photo URL.
     */
    photoURL?: string;

    /**
     * Whether or not the user is disabled: `true` for disabled; `false` for
     * enabled.
     */
    disabled: boolean;

    /**
     * Additional metadata about the user.
     */
    metadata: admin.auth.UserMetadata;

    /**
     * An array of providers (for example, Google, Facebook) linked to the user.
     */
    providerData?: admin.auth.UserInfo[];

    /**
     * The user's custom claims object if available, typically used to define
     * user roles and propagated to an authenticated user's ID token.
     */
    customClaims?: Object;

    /**
     * The buffer of bytes representing the user’s hashed password.
     * When a user is to be imported with a password hash,
     * {@link admin.auth.UserImportOptions `UserImportOptions`} are required to be
     * specified to identify the hashing algorithm used to generate this hash.
     */
    passwordHash?: Buffer;

    /**
     * The buffer of bytes representing the user’s password salt.
     */
    passwordSalt?: Buffer;
  }

  /**
   * Interface representing the session cookie options needed for the
   * {@link https://firebase.google.com/docs/reference/admin/node/admin.auth.Auth#createSessionCookie `createSessionCookie()`} method.
   */
  interface SessionCookieOptions {

    /**
     * The session cookie custom expiration in milliseconds. The minimum allowed is
     * 5 minutes and the maxium allowed is 2 weeks.
     */
    expiresIn: number;
  }

  /**
   * This is the interface that defines the required continue/state URL with
   * optional Android and iOS bundle identifiers.
   */
  interface ActionCodeSettings {

    /**
     * Defines the link continue/state URL, which has different meanings in
     * different contexts:
     * <ul>
     * <li>When the link is handled in the web action widgets, this is the deep
     *     link in the `continueUrl` query parameter.</li>
     * <li>When the link is handled in the app directly, this is the `continueUrl`
     *     query parameter in the deep link of the Dynamic Link.</li>
     * </ul>
     */
    url: string;

    /**
     * Whether to open the link via a mobile app or a browser.
     * The default is false. When set to true, the action code link is sent
     * as a Universal Link or Android App Link and is opened by the app if
     * installed. In the false case, the code is sent to the web widget first
     * and then redirects to the app if installed.
     */
    handleCodeInApp?: boolean;

    /**
     * Defines the iOS bundle ID. This will try to open the link in an iOS app if it
     * is installed.
     */
    iOS?: {

      /**
       * Defines the required iOS bundle ID of the app where the link should be
       * handled if the application is already installed on the device.
       */
      bundleId: string;
    };

    /**
     * Defines the Android package name. This will try to open the link in an
     * android app if it is installed. If `installApp` is passed, it specifies
     * whether to install the Android app if the device supports it and the app is
     * not already installed. If this field is provided without a `packageName`, an
     * error is thrown explaining that the `packageName` must be provided in
     * conjunction with this field. If `minimumVersion` is specified, and an older
     * version of the app is installed, the user is taken to the Play Store to
     * upgrade the app.
     */
    android?: {

      /**
       * Defines the required Android package name of the app where the link should be
       * handled if the Android app is installed.
       */
      packageName: string;

      /**
       * Whether to install the Android app if the device supports it and the app is
       * not already installed.
       */
      installApp?: boolean;

      /**
       * The Android minimum version if available. If the installed app is an older
       * version, the user is taken to the GOogle Play Store to upgrade the app.
       */
      minimumVersion?: string;
    };

    /**
     * Defines the dynamic link domain to use for the current link if it is to be
     * opened using Firebase Dynamic Links, as multiple dynamic link domains can be
     * configured per project. This field provides the ability to explicitly choose
     * configured per project. This fields provides the ability explicitly choose
     * one. If none is provided, the oldest domain is used by default.
     */
    dynamicLinkDomain?: string;
  }

  /**
   * The filter interface used for listing provider configurations. This is used
   * when specifying how to list configured identity providers via
   * {@link https://firebase.google.com/docs/reference/admin/node/admin.auth.Auth#listProviderConfigs `listProviderConfigs()`}.
   */
  interface AuthProviderConfigFilter {

    /**
     * The Auth provider configuration filter. This can be either `saml` or `oidc`.
     * The former is used to look up SAML providers only, while the latter is used
     * for OIDC providers.
     */
    type: 'saml' | 'oidc';

    /**
     * The maximum number of results to return per page. The default and maximum is
     * 100.
     */
    maxResults?: number;

    /**
     * The next page token. When not specified, the lookup starts from the beginning
     * of the list.
     */
    pageToken?: string;
  }

  /**
   * The base Auth provider configuration interface.
   */
  interface AuthProviderConfig {

    /**
     * The provider ID defined by the developer.
     * For a SAML provider, this is always prefixed by `saml.`.
     * For an OIDC provider, this is always prefixed by `oidc.`.
     */
    providerId: string;

    /**
     * The user-friendly display name to the current configuration. This name is
     * also used as the provider label in the Cloud Console.
     */
    displayName: string;

    /**
     * Whether the current provider configuration is enabled or disabled. A user
     * cannot sign in using a disabled provider.
     */
    enabled: boolean;
  }

  /**
   * The
   * [SAML](http://docs.oasis-open.org/security/saml/Post2.0/sstc-saml-tech-overview-2.0.html)
   * Auth provider configuration interface. A SAML provider can be created via
   * {@link https://firebase.google.com/docs/reference/admin/node/admin.auth.Auth#createProviderConfig `createProviderConfig()`}.
   */
  interface SAMLAuthProviderConfig extends admin.auth.AuthProviderConfig {

    /**
     * The SAML IdP entity identifier.
     */
    idpEntityId: string;

    /**
     * The SAML IdP SSO URL. This must be a valid URL.
     */
    ssoURL: string;

    /**
     * The list of SAML IdP X.509 certificates issued by CA for this provider.
     * Multiple certificates are accepted to prevent outages during
     * IdP key rotation (for example ADFS rotates every 10 days). When the Auth
     * server receives a SAML response, it will match the SAML response with the
     * certificate on record. Otherwise the response is rejected.
     * Developers are expected to manage the certificate updates as keys are
     * rotated.
     */
    x509Certificates: string[];

    /**
     * The SAML relying party (service provider) entity ID.
     * This is defined by the developer but needs to be provided to the SAML IdP.
     */
    rpEntityId: string;

    /**
     * This is fixed and must always be the same as the OAuth redirect URL
     * provisioned by Firebase Auth,
     * `https://project-id.firebaseapp.com/__/auth/handler` unless a custom
     * `authDomain` is used.
     * The callback URL should also be provided to the SAML IdP during
     * configuration.
     */
    callbackURL?: string;
  }

<<<<<<< HEAD
=======
  /**
   * The [OIDC](https://openid.net/specs/openid-connect-core-1_0-final.html) Auth
   * provider configuration interface. An OIDC provider can be created via
   * {@link https://firebase.google.com/docs/reference/admin/node/admin.auth.Auth#createProviderConfig `createProviderConfig()`}.
   */
>>>>>>> 564cbe5f
  interface OIDCAuthProviderConfig extends admin.auth.AuthProviderConfig {

    /**
     * This is the required client ID used to confirm the audience of an OIDC
     * provider's
     * [ID token](https://openid.net/specs/openid-connect-core-1_0-final.html#IDToken).
     */
    clientId: string;

    /**
     * This is the required provider issuer used to match the provider issuer of
     * the ID token and to determine the corresponding OIDC discovery document, eg.
     * [`/.well-known/openid-configuration`](https://openid.net/specs/openid-connect-discovery-1_0.html#ProviderConfig).
     * This is needed for the following:
     * <ul>
     * <li>To verify the provided issuer.</li>
     * <li>Determine the authentication/authorization endpoint during the OAuth
     *     `id_token` authentication flow.</li>
     * <li>To retrieve the public signing keys via `jwks_uri` to verify the OIDC
     *     provider's ID token's signature.</li>
     * <li>To determine the claims_supported to construct the user attributes to be
     *     returned in the additional user info response.</li>
     * </ul>
     * ID token validation will be performed as defined in the
     * [spec](https://openid.net/specs/openid-connect-core-1_0.html#IDTokenValidation).
     */
    issuer: string;
  }

  /**
   * The request interface for updating a SAML Auth provider. This is used
   * when updating a SAML provider's configuration via
   * {@link https://firebase.google.com/docs/reference/admin/node/admin.auth.Auth#updateProviderConfig `updateProviderConfig()`}.
   */
  interface SAMLUpdateAuthProviderRequest {

    /**
     * The SAML provider's updated display name. If not provided, the existing
     * configuration's value is not modified.
     */
    displayName?: string;

    /**
     * Whether the SAML provider is enabled or not. If not provided, the existing
     * configuration's setting is not modified.
     */
    enabled?: boolean;

    /**
     * The SAML provider's updated IdP entity ID. If not provided, the existing
     * configuration's value is not modified.
     */
    idpEntityId?: string;

    /**
     * The SAML provider's updated SSO URL. If not provided, the existing
     * configuration's value is not modified.
     */
    ssoURL?: string;

    /**
     * The SAML provider's updated list of X.509 certificated. If not provided, the
     * existing configuration list is not modified.
     */
    x509Certificates?: string[];

    /**
     * The SAML provider's updated RP entity ID. If not provided, the existing
     * configuration's value is not modified.
     */
    rpEntityId?: string;

    /**
     * The SAML provider's callback URL. If not provided, the existing
     * configuration's value is not modified.
     */
    callbackURL?: string;
  }

  /**
   * The request interface for updating an OIDC Auth provider. This is used
   * when updating an OIDC provider's configuration via
   * {@link https://firebase.google.com/docs/reference/admin/node/admin.auth.Auth#updateProviderConfig `updateProviderConfig()`}.
   */
  interface OIDCUpdateAuthProviderRequest {

    /**
     * The OIDC provider's updated display name. If not provided, the existing
     * configuration's value is not modified.
     */
    displayName?: string;

    /**
     * Whether the OIDC provider is enabled or not. If not provided, the existing
     * configuration's setting is not modified.
     */
    enabled?: boolean;

    /**
     * The OIDC provider's updated client ID. If not provided, the existing
     * configuration's value is not modified.
     */
    clientId?: string;

    /**
     * The OIDC provider's updated issuer. If not provided, the existing
     * configuration's value is not modified.
     */
    issuer?: string;
  }

  /**
   * The response interface for listing provider configs. This is only available
   * when listing all identity providers' configurations via
   * {@link https://firebase.google.com/docs/reference/admin/node/admin.auth.Auth#listProviderConfigs `listProviderConfigs()`}.
   */
  interface ListProviderConfigResults {

    /**
     * The list of providers for the specified type in the current page.
     */
    providerConfigs: admin.auth.AuthProviderConfig[];

    /**
     * The next page token, if available.
     */
    pageToken?: string;
  }


  type UpdateAuthProviderRequest =
    admin.auth.SAMLUpdateAuthProviderRequest | admin.auth.OIDCUpdateAuthProviderRequest;

  interface BaseAuth {

    /**
     * Creates a new Firebase custom token (JWT) that can be sent back to a client
     * device to use to sign in with the client SDKs' `signInWithCustomToken()`
     * methods.
     *
     * See [Create Custom Tokens](/docs/auth/admin/create-custom-tokens) for code
     * samples and detailed documentation.
     *
     * @param uid The `uid` to use as the custom token's subject.
     * @param developerClaims Optional additional claims to include
     *   in the custom token's payload.
     *
     * @return A promise fulfilled with a custom token for the
     *   provided `uid` and payload.
     */
    createCustomToken(uid: string, developerClaims?: Object): Promise<string>;

    /**
     * Creates a new user.
     *
     * See [Create a user](/docs/auth/admin/manage-users#create_a_user) for code
     * samples and detailed documentation.
     *
     * @param properties The properties to set on the
     *   new user record to be created.
     *
     * @return A promise fulfilled with the user
     *   data corresponding to the newly created user.
     */
    createUser(properties: admin.auth.CreateRequest): Promise<admin.auth.UserRecord>;

    /**
     * Deletes an existing user.
     *
     * See [Delete a user](/docs/auth/admin/manage-users#delete_a_user) for code
     * samples and detailed documentation.
     *
     * @param uid The `uid` corresponding to the user to delete.
     *
     * @return An empty promise fulfilled once the user has been
     *   deleted.
     */
    deleteUser(uid: string): Promise<void>;

    /**
     * Gets the user data for the user corresponding to a given `uid`.
     *
     * See [Retrieve user data](/docs/auth/admin/manage-users#retrieve_user_data)
     * for code samples and detailed documentation.
     *
     * @param uid The `uid` corresponding to the user whose data to fetch.
     *
     * @return A promise fulfilled with the user
     *   data corresponding to the provided `uid`.
     */
    getUser(uid: string): Promise<admin.auth.UserRecord>;

    /**
     * Gets the user data for the user corresponding to a given email.
     *
     * See [Retrieve user data](/docs/auth/admin/manage-users#retrieve_user_data)
     * for code samples and detailed documentation.
     *
     * @param email The email corresponding to the user whose data to
     *   fetch.
     *
     * @return A promise fulfilled with the user
     *   data corresponding to the provided email.
     */
    getUserByEmail(email: string): Promise<admin.auth.UserRecord>;

    /**
     * Gets the user data for the user corresponding to a given phone number. The
     * phone number has to conform to the E.164 specification.
     *
     * See [Retrieve user data](/docs/auth/admin/manage-users#retrieve_user_data)
     * for code samples and detailed documentation.
     *
     * @param phoneNumber The phone number corresponding to the user whose
     *   data to fetch.
     *
     * @return A promise fulfilled with the user
     *   data corresponding to the provided phone number.
     */
    getUserByPhoneNumber(phoneNumber: string): Promise<admin.auth.UserRecord>;

    /**
     * Retrieves a list of users (single batch only) with a size of `maxResults`
     * starting from the offset as specified by `pageToken`. This is used to
     * retrieve all the users of a specified project in batches.
     *
     * See [List all users](/docs/auth/admin/manage-users#list_all_users)
     * for code samples and detailed documentation.
     *
     * @param maxResults The page size, 1000 if undefined. This is also
     *   the maximum allowed limit.
     * @param pageToken The next page token. If not specified, returns
     *   users starting without any offset.
     * @return A promise that resolves with
     *   the current batch of downloaded users and the next page token.
     */
    listUsers(maxResults?: number, pageToken?: string): Promise<admin.auth.ListUsersResult>;

    /**
     * Updates an existing user.
     *
     * See [Update a user](/docs/auth/admin/manage-users#update_a_user) for code
     * samples and detailed documentation.
     *
     * @param uid The `uid` corresponding to the user to delete.
     * @param properties The properties to update on
     *   the provided user.
     *
     * @return A promise fulfilled with the
     *   updated user data.
     */
    updateUser(uid: string, properties: admin.auth.UpdateRequest): Promise<admin.auth.UserRecord>;

    /**
     * Verifies a Firebase ID token (JWT). If the token is valid, the promise is
     * fulfilled with the token's decoded claims; otherwise, the promise is
     * rejected.
     * An optional flag can be passed to additionally check whether the ID token
     * was revoked.
     *
     * See [Verify ID Tokens](/docs/auth/admin/verify-id-tokens) for code samples
     * and detailed documentation.
     *
     * @param idToken The ID token to verify.
     * @param checkRevoked Whether to check if the ID token was revoked.
     *   This requires an extra request to the Firebase Auth backend to check
     *   the `tokensValidAfterTime` time for the corresponding user.
     *   When not specified, this additional check is not applied.
     *
     * @return A promise fulfilled with the
     *   token's decoded claims if the ID token is valid; otherwise, a rejected
     *   promise.
     */
    verifyIdToken(idToken: string, checkRevoked?: boolean): Promise<admin.auth.DecodedIdToken>;

    /**
     * Sets additional developer claims on an existing user identified by the
     * provided `uid`, typically used to define user roles and levels of
     * access. These claims should propagate to all devices where the user is
     * already signed in (after token expiration or when token refresh is forced)
     * and the next time the user signs in. If a reserved OIDC claim name
     * is used (sub, iat, iss, etc), an error is thrown. They are set on the
     * authenticated user's ID token JWT.
     *
     * See
     * [Defining user roles and access levels](/docs/auth/admin/custom-claims)
     * for code samples and detailed documentation.
     *
     * @param uid The `uid` of the user to edit.
     * @param customUserClaims The developer claims to set. If null is
     *   passed, existing custom claims are deleted. Passing a custom claims payload
     *   larger than 1000 bytes will throw an error. Custom claims are added to the
     *   user's ID token which is transmitted on every authenticated request.
     *   For profile non-access related user attributes, use database or other
     *   separate storage systems.
     * @return A promise that resolves when the operation completes
     *   successfully.
     */
    setCustomUserClaims(uid: string, customUserClaims: Object): Promise<void>;

    /**
     * Revokes all refresh tokens for an existing user.
     *
     * This API will update the user's
     * {@link admin.auth.UserRecord#tokensValidAfterTime `tokensValidAfterTime`} to
     * the current UTC. It is important that the server on which this is called has
     * its clock set correctly and synchronized.
     *
     * While this will revoke all sessions for a specified user and disable any
     * new ID tokens for existing sessions from getting minted, existing ID tokens
     * may remain active until their natural expiration (one hour). To verify that
     * ID tokens are revoked, use
     * {@link admin.auth.Auth#verifyIdToken `verifyIdToken(idToken, true)`}
     * where `checkRevoked` is set to true.
     *
     * @param uid The `uid` corresponding to the user whose refresh tokens
     *   are to be revoked.
     *
     * @return An empty promise fulfilled once the user's refresh
     *   tokens have been revoked.
     */
    revokeRefreshTokens(uid: string): Promise<void>;

    /**
     * Imports the provided list of users into Firebase Auth.
     * A maximum of 1000 users are allowed to be imported one at a time.
     * When importing users with passwords,
     * {@link admin.auth.UserImportOptions `UserImportOptions`} are required to be
     * specified.
     * This operation is optimized for bulk imports and will ignore checks on `uid`,
     * `email` and other identifier uniqueness which could result in duplications.
     *
     * @param users The list of user records to import to Firebase Auth.
     * @param options The user import options, required when the users provided include
     *   password credentials.
     * @return A promise that resolves when
     *   the operation completes with the result of the import. This includes the
     *   number of successful imports, the number of failed imports and their
     *   corresponding errors.
    */
    importUsers(
      users: admin.auth.UserImportRecord[],
      options?: admin.auth.UserImportOptions,
    ): Promise<admin.auth.UserImportResult>

    /**
     * Creates a new Firebase session cookie with the specified options. The created
     * JWT string can be set as a server-side session cookie with a custom cookie
     * policy, and be used for session management. The session cookie JWT will have
     * the same payload claims as the provided ID token.
     *
     * See [Manage Session Cookies](/docs/auth/admin/manage-cookies) for code
     * samples and detailed documentation.
     *
     * @param idToken The Firebase ID token to exchange for a session
     *   cookie.
     * @param sessionCookieOptions The session
     *   cookie options which includes custom session duration.
     *
     * @return A promise that resolves on success with the
     *   created session cookie.
     */
    createSessionCookie(
      idToken: string,
      sessionCookieOptions: admin.auth.SessionCookieOptions,
    ): Promise<string>;

    /**
     * Verifies a Firebase session cookie. Returns a Promise with the cookie claims.
     * Rejects the promise if the cookie could not be verified. If `checkRevoked` is
     * set to true, verifies if the session corresponding to the session cookie was
     * revoked. If the corresponding user's session was revoked, an
     * `auth/session-cookie-revoked` error is thrown. If not specified the check is
     * not performed.
     *
     * See [Verify Session Cookies](/docs/auth/admin/manage-cookies#verify_session_cookie_and_check_permissions)
     * for code samples and detailed documentation
     *
     * @param sessionCookie The session cookie to verify.
     * @param checkForRevocation  Whether to check if the session cookie was
     *   revoked. This requires an extra request to the Firebase Auth backend to
     *   check the `tokensValidAfterTime` time for the corresponding user.
     *   When not specified, this additional check is not performed.
     *
     * @return A promise fulfilled with the
     *   session cookie's decoded claims if the session cookie is valid; otherwise,
     *   a rejected promise.
     */
    verifySessionCookie(
      sessionCookie: string,
      checkForRevocation?: boolean,
    ): Promise<admin.auth.DecodedIdToken>;

    /**
     * Generates the out of band email action link to reset a user's password.
     * The link is generated for the user with the specified email address. The
     * optional  {@link admin.auth.ActionCodeSettings `ActionCodeSettings`} object
     * defines whether the link is to be handled by a mobile app or browser and the
     * additional state information to be passed in the deep link, etc.
     *
     * @example
     * ```javascript
     * var actionCodeSettings = {
     *   url: 'https://www.example.com/?email=user@example.com',
     *   iOS: {
     *     bundleId: 'com.example.ios'
     *   },
     *   android: {
     *     packageName: 'com.example.android',
     *     installApp: true,
     *     minimumVersion: '12'
     *   },
     *   handleCodeInApp: true,
     *   dynamicLinkDomain: 'custom.page.link'
     * };
     * admin.auth()
     *     .generatePasswordResetLink('user@example.com', actionCodeSettings)
     *     .then(function(link) {
     *       // The link was successfully generated.
     *     })
     *     .catch(function(error) {
     *       // Some error occurred, you can inspect the code: error.code
     *     });
     * ```
     *
     * @param email The email address of the user whose password is to be
     *   reset.
     * @param actionCodeSettings The action
     *     code settings. If specified, the state/continue URL is set as the
     *     "continueUrl" parameter in the password reset link. The default password
     *     reset landing page will use this to display a link to go back to the app
     *     if it is installed.
     *     If the actionCodeSettings is not specified, no URL is appended to the
     *     action URL.
     *     The state URL provided must belong to a domain that is whitelisted by the
     *     developer in the console. Otherwise an error is thrown.
     *     Mobile app redirects are only applicable if the developer configures
     *     and accepts the Firebase Dynamic Links terms of service.
     *     The Android package name and iOS bundle ID are respected only if they
     *     are configured in the same Firebase Auth project.
     * @return A promise that resolves with the generated link.
     */
    generatePasswordResetLink(
      email: string,
      actionCodeSettings?: admin.auth.ActionCodeSettings,
    ): Promise<string>;

    /**
     * Generates the out of band email action link to verify the user's ownership
     * of the specified email. The
     * {@link admin.auth.ActionCodeSettings `ActionCodeSettings`} object provided
     * as an argument to this method defines whether the link is to be handled by a
     * mobile app or browser along with additional state information to be passed in
     * the deep link, etc.
     *
     * @example
     * ```javascript
     * var actionCodeSettings = {
      *   url: 'https://www.example.com/cart?email=user@example.com&cartId=123',
      *   iOS: {
      *     bundleId: 'com.example.ios'
      *   },
      *   android: {
      *     packageName: 'com.example.android',
      *     installApp: true,
      *     minimumVersion: '12'
      *   },
      *   handleCodeInApp: true,
      *   dynamicLinkDomain: 'custom.page.link'
      * };
      * admin.auth()
      *     .generateEmailVerificationLink('user@example.com', actionCodeSettings)
      *     .then(function(link) {
      *       // The link was successfully generated.
      *     })
      *     .catch(function(error) {
      *       // Some error occurred, you can inspect the code: error.code
      *     });
      * ```
      *
      * @param email The email account to verify.
      * @param actionCodeSettings The action
      *     code settings. If specified, the state/continue URL is set as the
      *     "continueUrl" parameter in the email verification link. The default email
      *     verification landing page will use this to display a link to go back to
      *     the app if it is installed.
      *     If the actionCodeSettings is not specified, no URL is appended to the
      *     action URL.
      *     The state URL provided must belong to a domain that is whitelisted by the
      *     developer in the console. Otherwise an error is thrown.
      *     Mobile app redirects are only applicable if the developer configures
      *     and accepts the Firebase Dynamic Links terms of service.
      *     The Android package name and iOS bundle ID are respected only if they
      *     are configured in the same Firebase Auth project.
      * @return A promise that resolves with the generated link.
     */
    generateEmailVerificationLink(
      email: string,
      actionCodeSettings?: admin.auth.ActionCodeSettings,
    ): Promise<string>;

    /**
     * Generates the out of band email action link to sign in or sign up the owner
     * of the specified email. The
     * {@link admin.auth.ActionCodeSettings `ActionCodeSettings`} object provided
     * as an argument to this method defines whether the link is to be handled by a
     * mobile app or browser along with additional state information to be passed in
     * the deep link, etc.
     *
     * @example
     * ```javascript
     * var actionCodeSettings = {
      *   // The URL to redirect to for sign-in completion. This is also the deep
      *   // link for mobile redirects. The domain (www.example.com) for this URL
      *   // must be whitelisted in the Firebase Console.
      *   url: 'https://www.example.com/finishSignUp?cartId=1234',
      *   iOS: {
      *     bundleId: 'com.example.ios'
      *   },
      *   android: {
      *     packageName: 'com.example.android',
      *     installApp: true,
      *     minimumVersion: '12'
      *   },
      *   // This must be true.
      *   handleCodeInApp: true,
      *   dynamicLinkDomain: 'custom.page.link'
      * };
      * admin.auth()
      *     .generateSignInWithEmailLink('user@example.com', actionCodeSettings)
      *     .then(function(link) {
      *       // The link was successfully generated.
      *     })
      *     .catch(function(error) {
      *       // Some error occurred, you can inspect the code: error.code
      *     });
      * ```
      *
      * @param email The email account to sign in with.
      * @param actionCodeSettings The action
      *     code settings. These settings provide Firebase with instructions on how
      *     to construct the email link. This includes the sign in completion URL or
      *     the deep link for redirects and the mobile apps to use when the
      *     sign-in link is opened on an Android or iOS device.
      *     Mobile app redirects are only applicable if the developer configures
      *     and accepts the Firebase Dynamic Links terms of service.
      *     The Android package name and iOS bundle ID are respected only if they
      *     are configured in the same Firebase Auth project.
      * @return A promise that resolves with the generated link.
     */
    generateSignInWithEmailLink(
      email: string,
      actionCodeSettings: admin.auth.ActionCodeSettings,
    ): Promise<string>;

    /**
     * Returns the list of existing provider configurations matching the filter
     * provided. At most, 100 provider configs can be listed at a time.
     *
     * SAML and OIDC provider support requires Google Cloud's Identity Platform
     * (GCIP). To learn more about GCIP, including pricing and features,
     * see the [GCIP documentation](https://cloud.google.com/identity-cp).
     *
     * @param options The provider config filter to apply.
     * @return A promise that resolves with the list of provider configs meeting the
     *   filter requirements.
     */
    listProviderConfigs(
      options: admin.auth.AuthProviderConfigFilter
    ): Promise<admin.auth.ListProviderConfigResults>;

    /**
     * Looks up an Auth provider configuration by the provided ID.
     * Returns a promise that resolves with the provider configuration
     * corresponding to the provider ID specified. If the specified ID does not
     * exist, an `auth/configuration-not-found` error is thrown.
     *
     * SAML and OIDC provider support requires Google Cloud's Identity Platform
     * (GCIP). To learn more about GCIP, including pricing and features,
     * see the [GCIP documentation](https://cloud.google.com/identity-cp).
     *
     * @param providerId The provider ID corresponding to the provider
     *     config to return.
     * @return A promise that resolves
     *     with the configuration corresponding to the provided ID.
     */
    getProviderConfig(providerId: string): Promise<admin.auth.AuthProviderConfig>;

    /**
     * Deletes the provider configuration corresponding to the provider ID passed.
     * If the specified ID does not exist, an `auth/configuration-not-found` error
     * is thrown.
     *
     * SAML and OIDC provider support requires Google Cloud's Identity Platform
     * (GCIP). To learn more about GCIP, including pricing and features,
     * see the [GCIP documentation](https://cloud.google.com/identity-cp).
     *
     * @param providerId The provider ID corresponding to the provider
     *     config to delete.
     * @return A promise that resolves on completion.
     */
    deleteProviderConfig(providerId: string): Promise<void>;

    /**
     * Returns a promise that resolves with the updated `AuthProviderConfig`
     * corresponding to the provider ID specified.
     * If the specified ID does not exist, an `auth/configuration-not-found` error
     * is thrown.
     *
     * SAML and OIDC provider support requires Google Cloud's Identity Platform
     * (GCIP). To learn more about GCIP, including pricing and features,
     * see the [GCIP documentation](https://cloud.google.com/identity-cp).
     *
     * @param providerId The provider ID corresponding to the provider
     *     config to update.
     * @param updatedConfig The updated configuration.
     * @return A promise that resolves with the updated provider configuration.
     */
    updateProviderConfig(
      providerId: string, updatedConfig: admin.auth.UpdateAuthProviderRequest
    ): Promise<admin.auth.AuthProviderConfig>;

    /**
     * Returns a promise that resolves with the newly created `AuthProviderConfig`
     * when the new provider configuration is created.
     *
     * SAML and OIDC provider support requires Google Cloud's Identity Platform
     * (GCIP). To learn more about GCIP, including pricing and features,
     * see the [GCIP documentation](https://cloud.google.com/identity-cp).
     *
     * @param config The provider configuration to create.
     * @return A promise that resolves with the created provider configuration.
     */
    createProviderConfig(
      config: admin.auth.AuthProviderConfig
    ): Promise<admin.auth.AuthProviderConfig>;
  }

  interface Auth extends admin.auth.BaseAuth {
    app: admin.app.App;
  }
}

declare namespace admin.credential {

  /**
   * Interface that provides Google OAuth2 access tokens used to authenticate
   * with Firebase services.
   *
   * In most cases, you will not need to implement this yourself and can instead
   * use the default implementations provided by
   * {@link admin.credential `admin.credential`}.
   */
  interface Credential {

    /**
     * Returns a Google OAuth2 access token object used to authenticate with
     * Firebase services.
     *
     * This object contains the following properties:
     * * `access_token` (`string`): The actual Google OAuth2 access token.
     * * `expires_in` (`number`): The number of seconds from when the token was
     *   issued that it expires.
     *
     * @return A Google OAuth2 access token object.
     */
    getAccessToken(): Promise<admin.GoogleOAuthAccessToken>;
  }


  /**
   * Returns a credential created from the
   * {@link
    *    https://developers.google.com/identity/protocols/application-default-credentials
    *    Google Application Default Credentials}
    * that grants admin access to Firebase services. This credential can be used
    * in the call to
    * {@link
    *   https://firebase.google.com/docs/reference/admin/node/admin#.initializeApp
    *  `admin.initializeApp()`}.
    *
    * Google Application Default Credentials are available on any Google
    * infrastructure, such as Google App Engine and Google Compute Engine.
    *
    * See
    * {@link
    *   https://firebase.google.com/docs/admin/setup#initialize_the_sdk
    *   Initialize the SDK}
    * for more details.
    *
    * @example
    * ```javascript
    * admin.initializeApp({
    *   credential: admin.credential.applicationDefault(),
    *   databaseURL: "https://<DATABASE_NAME>.firebaseio.com"
    * });
    * ```
    *
    * @param {!Object=} httpAgent Optional [HTTP Agent](https://nodejs.org/api/http.html#http_class_http_agent)
    *   to be used when retrieving access tokens from Google token servers.
    *
    * @return {!admin.credential.Credential} A credential authenticated via Google
    *   Application Default Credentials that can be used to initialize an app.
   */
  function applicationDefault(httpAgent?: Agent): admin.credential.Credential;

  /**
   * Returns a credential created from the provided service account that grants
   * admin access to Firebase services. This credential can be used in the call
   * to
   * {@link
    *   https://firebase.google.com/docs/reference/admin/node/admin#.initializeApp
    *   `admin.initializeApp()`}.
    *
    * See
    * {@link
    *   https://firebase.google.com/docs/admin/setup#initialize_the_sdk
    *   Initialize the SDK}
    * for more details.
    *
    * @example
    * ```javascript
    * // Providing a path to a service account key JSON file
    * var serviceAccount = require("path/to/serviceAccountKey.json");
    * admin.initializeApp({
    *   credential: admin.credential.cert(serviceAccount),
    *   databaseURL: "https://<DATABASE_NAME>.firebaseio.com"
    * });
    * ```
    *
    * @example
    * ```javascript
    * // Providing a service account object inline
    * admin.initializeApp({
    *   credential: admin.credential.cert({
    *     projectId: "<PROJECT_ID>",
    *     clientEmail: "foo@<PROJECT_ID>.iam.gserviceaccount.com",
    *     privateKey: "-----BEGIN PRIVATE KEY-----<KEY>-----END PRIVATE KEY-----\n"
    *   }),
    *   databaseURL: "https://<DATABASE_NAME>.firebaseio.com"
    * });
    * ```
    *
    * @param serviceAccountPathOrObject The path to a service
    *   account key JSON file or an object representing a service account key.
    * @param httpAgent Optional [HTTP Agent](https://nodejs.org/api/http.html#http_class_http_agent)
    *   to be used when retrieving access tokens from Google token servers.
    *
    * @return A credential authenticated via the
    *   provided service account that can be used to initialize an app.
   */
  function cert(serviceAccountPathOrObject: string|admin.ServiceAccount, httpAgent?: Agent): admin.credential.Credential;

  /**
   * Returns a credential created from the provided refresh token that grants
   * admin access to Firebase services. This credential can be used in the call
   * to
   * {@link
    *   https://firebase.google.com/docs/reference/admin/node/admin#.initializeApp
    *   `admin.initializeApp()`}.
    *
    * See
    * {@link
    *   https://firebase.google.com/docs/admin/setup#initialize_the_sdk
    *   Initialize the SDK}
    * for more details.
    *
    * @example
    * ```javascript
    * // Providing a path to a refresh token JSON file
    * var refreshToken = require("path/to/refreshToken.json");
    * admin.initializeApp({
    *   credential: admin.credential.refreshToken(refreshToken),
    *   databaseURL: "https://<DATABASE_NAME>.firebaseio.com"
    * });
    * ```
    *
    * @param refreshTokenPathOrObject The path to a Google
    *   OAuth2 refresh token JSON file or an object representing a Google OAuth2
    *   refresh token.
    * @param httpAgent Optional [HTTP Agent](https://nodejs.org/api/http.html#http_class_http_agent)
    *   to be used when retrieving access tokens from Google token servers.
    *
    * @return A credential authenticated via the
    *   provided service account that can be used to initialize an app.
   */
  function refreshToken(refreshTokenPathOrObject: string|Object, httpAgent?: Agent): admin.credential.Credential;
}

declare namespace admin.database {

  /**
   * The Firebase Realtime Database service interface.
   *
   * Do not call this constructor directly. Instead, use
   * [`admin.database()`](admin.database#database).
   *
   * See
   * {@link
   *   https://firebase.google.com/docs/database/admin/start/
   *   Introduction to the Admin Database API}
   * for a full guide on how to use the Firebase Realtime Database service.
   */
  interface Database {
    app: admin.app.App;

    /**
     * Disconnects from the server (all Database operations will be completed
     * offline).
     *
     * The client automatically maintains a persistent connection to the Database
     * server, which will remain active indefinitely and reconnect when
     * disconnected. However, the `goOffline()` and `goOnline()` methods may be used
     * to control the client connection in cases where a persistent connection is
     * undesirable.
     *
     * While offline, the client will no longer receive data updates from the
     * Database. However, all Database operations performed locally will continue to
     * immediately fire events, allowing your application to continue behaving
     * normally. Additionally, each operation performed locally will automatically
     * be queued and retried upon reconnection to the Database server.
     *
     * To reconnect to the Database and begin receiving remote events, see
     * `goOnline()`.
     *
     * @example
     * ```javascript
     * admin.database().goOffline();
     * ```
     */
    goOffline(): void;

    /**
     * Reconnects to the server and synchronizes the offline Database state
     * with the server state.
     *
     * This method should be used after disabling the active connection with
     * `goOffline()`. Once reconnected, the client will transmit the proper data
     * and fire the appropriate events so that your client "catches up"
     * automatically.
     *
     * @example
     * ```javascript
     * admin.database().goOnline();
     * ```
     */
    goOnline(): void;

    /**
     * Returns a `Reference` representing the location in the Database
     * corresponding to the provided path. Also can be invoked with an existing
     * `Reference` as the argument. In that case returns a new `Reference`
     * pointing to the same location. If no path argument is
     * provided, returns a `Reference` that represents the root of the Database.
     *
     * @example
     * ```javascript
     * // Get a reference to the root of the Database
     * var rootRef = admin.database.ref();
     * ```
     *
     * @example
     * ```javascript
     * // Get a reference to the /users/ada node
     * var adaRef = admin.database().ref("users/ada");
     * // The above is shorthand for the following operations:
     * //var rootRef = admin.database().ref();
     * //var adaRef = rootRef.child("users/ada");
     * ```
     *
     * @example
     * ```javascript
     * var adaRef = admin.database().ref("users/ada");
     * // Get a new reference pointing to the same location.
     * var anotherAdaRef = admin.database().ref(adaRef);
     * ```
     *
     *
     * @param path Optional path representing
     *   the location the returned `Reference` will point. Alternatively, a
     *   `Reference` object to copy. If not provided, the returned `Reference` will
     *   point to the root of the Database.
     * @return If a path is provided, a `Reference`
     *   pointing to the provided path. Otherwise, a `Reference` pointing to the
     *   root of the Database.
     */
    ref(path?: string | admin.database.Reference): admin.database.Reference;

    /**
     * Returns a `Reference` representing the location in the Database
     * corresponding to the provided Firebase URL.
     *
     * An exception is thrown if the URL is not a valid Firebase Database URL or it
     * has a different domain than the current `Database` instance.
     *
     * Note that all query parameters (`orderBy`, `limitToLast`, etc.) are ignored
     * and are not applied to the returned `Reference`.
     *
     * @example
     * ```javascript
     * // Get a reference to the root of the Database
     * var rootRef = admin.database().ref("https://<DATABASE_NAME>.firebaseio.com");
     * ```
     *
     * @example
     * ```javascript
     * // Get a reference to the /users/ada node
     * var adaRef = admin.database().ref("https://<DATABASE_NAME>.firebaseio.com/users/ada");
     * ```
     *
     * @param url The Firebase URL at which the returned `Reference` will
     *   point.
     * @return  A `Reference` pointing to the provided Firebase URL.
     */
    refFromURL(url: string): admin.database.Reference;
  }

  /**
   * A `DataSnapshot` contains data from a Database location.
   *
   * Any time you read data from the Database, you receive the data as a
   * `DataSnapshot`. A `DataSnapshot` is passed to the event callbacks you attach
   * with `on()` or `once()`. You can extract the contents of the snapshot as a
   * JavaScript object by calling the `val()` method. Alternatively, you can
   * traverse into the snapshot by calling `child()` to return child snapshots
   * (which you could then call `val()` on).
   *
   * A `DataSnapshot` is an efficiently generated, immutable copy of the data at
   * a Database location. It cannot be modified and will never change (to modify
   * data, you always call the `set()` method on a `Reference` directly).
   */
  interface DataSnapshot {
    key: string|null;
    ref: admin.database.Reference;

    /**
     * Gets another `DataSnapshot` for the location at the specified relative path.
     *
     * Passing a relative path to the `child()` method of a DataSnapshot returns
     * another `DataSnapshot` for the location at the specified relative path. The
     * relative path can either be a simple child name (for example, "ada") or a
     * deeper, slash-separated path (for example, "ada/name/first"). If the child
     * location has no data, an empty `DataSnapshot` (that is, a `DataSnapshot`
     * whose value is `null`) is returned.
     *
     * @example
     * ```javascript
     * // Assume we have the following data in the Database:
     * {
     *   "name": {
     *     "first": "Ada",
     *     "last": "Lovelace"
     *   }
     * }
     *
     * // Test for the existence of certain keys within a DataSnapshot
     * var ref = admin.database().ref("users/ada");
     * ref.once("value")
     *   .then(function(snapshot) {
     *     var name = snapshot.child("name").val(); // {first:"Ada",last:"Lovelace"}
     *     var firstName = snapshot.child("name/first").val(); // "Ada"
     *     var lastName = snapshot.child("name").child("last").val(); // "Lovelace"
     *     var age = snapshot.child("age").val(); // null
     *   });
     * ```
     *
     * @param path A relative path to the location of child data.
     * @return `DataSnapshot` for the location at the specified relative path.
     */
    child(path: string): admin.database.DataSnapshot;

    /**
     * Returns true if this `DataSnapshot` contains any data. It is slightly more
     * efficient than using `snapshot.val() !== null`.
     *
     * @example
     * ```javascript
     * // Assume we have the following data in the Database:
     * {
     *   "name": {
     *     "first": "Ada",
     *     "last": "Lovelace"
     *   }
     * }
     *
     * // Test for the existence of certain keys within a DataSnapshot
     * var ref = admin.database().ref("users/ada");
     * ref.once("value")
     *   .then(function(snapshot) {
     *     var a = snapshot.exists();  // true
     *     var b = snapshot.child("name").exists(); // true
     *     var c = snapshot.child("name/first").exists(); // true
     *     var d = snapshot.child("name/middle").exists(); // false
     *   });
     * ```
     *
     * @return Whether this `DataSnapshot` contains any data.
     */
    exists(): boolean;

    /**
     * Exports the entire contents of the DataSnapshot as a JavaScript object.
     *
     * The `exportVal()` method is similar to `val()`, except priority information
     * is included (if available), making it suitable for backing up your data.
     *
     * @return The DataSnapshot's contents as a JavaScript value (Object,
     *   Array, string, number, boolean, or `null`).
     */
    exportVal(): any;

    /**
     * Enumerates the top-level children in the `DataSnapshot`.
     *
     * Because of the way JavaScript objects work, the ordering of data in the
     * JavaScript object returned by `val()` is not guaranteed to match the ordering
     * on the server nor the ordering of `child_added` events. That is where
     * `forEach()` comes in handy. It guarantees the children of a `DataSnapshot`
     * will be iterated in their query order.
     *
     * If no explicit `orderBy*()` method is used, results are returned
     * ordered by key (unless priorities are used, in which case, results are
     * returned by priority).
     *
     * @example
     * ```javascript
     *
     * // Assume we have the following data in the Database:
     * {
     *   "users": {
     *     "ada": {
     *       "first": "Ada",
     *       "last": "Lovelace"
     *     },
     *     "alan": {
     *       "first": "Alan",
     *       "last": "Turing"
     *     }
     *   }
     * }
     *
     * // Loop through users in order with the forEach() method. The callback
     * // provided to forEach() will be called synchronously with a DataSnapshot
     * // for each child:
     * var query = admin.database().ref("users").orderByKey();
     * query.once("value")
     *   .then(function(snapshot) {
     *     snapshot.forEach(function(childSnapshot) {
     *       // key will be "ada" the first time and "alan" the second time
     *       var key = childSnapshot.key;
     *       // childData will be the actual contents of the child
     *       var childData = childSnapshot.val();
     *   });
     * });
     * ```
     *
     * @example
     * ```javascript
     * // You can cancel the enumeration at any point by having your callback
     * // function return true. For example, the following code sample will only
     * // fire the callback function one time:
     * var query = admin.database().ref("users").orderByKey();
     * query.once("value")
     *   .then(function(snapshot) {
     *     snapshot.forEach(function(childSnapshot) {
     *       var key = childSnapshot.key; // "ada"
     *
     *       // Cancel enumeration
     *       return true;
     *   });
     * });
     * ```
     *
     * @param action A function
     *   that will be called for each child `DataSnapshot`. The callback can return
     *   true to cancel further enumeration.
     * @return True if enumeration was canceled due to your callback
     *   returning true.
     */
    forEach(action: (a: admin.database.DataSnapshot) => boolean | void): boolean;

    /**
     * Gets the priority value of the data in this `DataSnapshot`.
     *
     * Applications need not use priority but can order collections by
     * ordinary properties (see
     * {@link
      *  https://firebase.google.com/docs/database/web/lists-of-data#sorting_and_filtering_data
      *  Sorting and filtering data}).
      *
      * @return The the priority value of the data in this `DataSnapshot`.
      */
    getPriority(): string|number|null;

    /**
     * Returns true if the specified child path has (non-null) data.
     *
     * @example
     * ```javascript
     * // Assume we have the following data in the Database:
     * {
     *   "name": {
     *     "first": "Ada",
     *     "last": "Lovelace"
     *   }
     * }
     *
     * // Determine which child keys in DataSnapshot have data.
     * var ref = admin.database().ref("users/ada");
     * ref.once("value")
     *   .then(function(snapshot) {
     *     var hasName = snapshot.hasChild("name"); // true
     *     var hasAge = snapshot.hasChild("age"); // false
     *   });
     * ```
     *
     * @param path A relative path to the location of a potential child.
     * @return `true` if data exists at the specified child path; else
     *  `false`.
     */
    hasChild(path: string): boolean;

    /**
     * Returns whether or not the `DataSnapshot` has any non-`null` child
     * properties.
     *
     * You can use `hasChildren()` to determine if a `DataSnapshot` has any
     * children. If it does, you can enumerate them using `forEach()`. If it
     * doesn't, then either this snapshot contains a primitive value (which can be
     * retrieved with `val()`) or it is empty (in which case, `val()` will return
     * `null`).
     *
     * @example
     * ```javascript
     * // Assume we have the following data in the Database:
     * {
     *   "name": {
     *     "first": "Ada",
     *     "last": "Lovelace"
     *   }
     * }
     *
     * var ref = admin.database().ref("users/ada");
     * ref.once("value")
     *   .then(function(snapshot) {
     *     var a = snapshot.hasChildren(); // true
     *     var b = snapshot.child("name").hasChildren(); // true
     *     var c = snapshot.child("name/first").hasChildren(); // false
     *   });
     * ```
     *
     * @return True if this snapshot has any children; else false.
     */
    hasChildren(): boolean;

    /**
     * Returns the number of child properties of this `DataSnapshot`.
     *
     * @example
     * ```javascript
     * // Assume we have the following data in the Database:
     * {
     *   "name": {
     *     "first": "Ada",
     *     "last": "Lovelace"
     *   }
     * }
     *
     * var ref = admin.database().ref("users/ada");
     * ref.once("value")
     *   .then(function(snapshot) {
     *     var a = snapshot.numChildren(); // 1 ("name")
     *     var b = snapshot.child("name").numChildren(); // 2 ("first", "last")
     *     var c = snapshot.child("name/first").numChildren(); // 0
     *   });
     * ```
     *
     * @return The number of child properties of this `DataSnapshot`.
     */
    numChildren(): number;

    /**
     * @return A JSON-serializable representation of this object.
     */
    toJSON(): Object | null;

    /**
     * Extracts a JavaScript value from a `DataSnapshot`.
     *
     * Depending on the data in a `DataSnapshot`, the `val()` method may return a
     * scalar type (string, number, or boolean), an array, or an object. It may also
     * return null, indicating that the `DataSnapshot` is empty (contains no data).
     *
     * @example
     * ```javascript
     * // Write and then read back a string from the Database.
     * ref.set("hello")
     *   .then(function() {
     *     return ref.once("value");
     *   })
     *   .then(function(snapshot) {
     *     var data = snapshot.val(); // data === "hello"
     *   });
     * ```
     *
     * @example
     * ```javascript
     * // Write and then read back a JavaScript object from the Database.
     * ref.set({ name: "Ada", age: 36 })
     *   .then(function() {
     *    return ref.once("value");
     *   })
     *   .then(function(snapshot) {
     *     var data = snapshot.val();
     *     // data is { "name": "Ada", "age": 36 }
     *     // data.name === "Ada"
     *     // data.age === 36
     *   });
     * ```
     *
     * @return The DataSnapshot's contents as a JavaScript value (Object,
     *   Array, string, number, boolean, or `null`).
     */
    val(): any;
  }

  /**
   * The `onDisconnect` class allows you to write or clear data when your client
   * disconnects from the Database server. These updates occur whether your
   * client disconnects cleanly or not, so you can rely on them to clean up data
   * even if a connection is dropped or a client crashes.
   *
   * The `onDisconnect` class is most commonly used to manage presence in
   * applications where it is useful to detect how many clients are connected and
   * when other clients disconnect. See
   * {@link
    *   https://firebase.google.com/docs/database/web/offline-capabilities
    *   Enabling Offline Capabilities in JavaScript} for more information.
    *
    * To avoid problems when a connection is dropped before the requests can be
    * transferred to the Database server, these functions should be called before
    * any data is written.
    *
    * Note that `onDisconnect` operations are only triggered once. If you want an
    * operation to occur each time a disconnect occurs, you'll need to re-establish
    * the `onDisconnect` operations each time you reconnect.
    */
  interface OnDisconnect {

    /**
     * Cancels all previously queued `onDisconnect()` set or update events for this
     * location and all children.
     *
     * If a write has been queued for this location via a `set()` or `update()` at a
     * parent location, the write at this location will be canceled, though all
     * other siblings will still be written.
     *
     * @example
     * ```javascript
     * var ref = admin.database().ref("onlineState");
     * ref.onDisconnect().set(false);
     * // ... sometime later
     * ref.onDisconnect().cancel();
     * ```
     *
     * @param onComplete An optional callback function that is
     *   called when synchronization to the server has completed. The callback
     *   will be passed a single parameter: null for success, or an Error object
     *   indicating a failure.
     * @return Resolves when synchronization to the server is complete.
     */
    cancel(onComplete?: (a: Error|null) => any): Promise<void>;

    /**
     * Ensures the data at this location is deleted when the client is disconnected
     * (due to closing the browser, navigating to a new page, or network issues).
     *
     * @param onComplete An optional callback function that is
     *   called when synchronization to the server has completed. The callback
     *   will be passed a single parameter: null for success, or an Error object
     *   indicating a failure.
     * @return Resolves when synchronization to the server is complete.
     */
    remove(onComplete?: (a: Error|null) => any): Promise<void>;

    /**
     * Ensures the data at this location is set to the specified value when the
     * client is disconnected (due to closing the browser, navigating to a new page,
     * or network issues).
     *
     * `set()` is especially useful for implementing "presence" systems, where a
     * value should be changed or cleared when a user disconnects so that they
     * appear "offline" to other users. See
     * {@link
      *   https://firebase.google.com/docs/database/web/offline-capabilities
      *   Enabling Offline Capabilities in JavaScript} for more information.
      *
      * Note that `onDisconnect` operations are only triggered once. If you want an
      * operation to occur each time a disconnect occurs, you'll need to re-establish
      * the `onDisconnect` operations each time.
      *
      * @example
      * ```javascript
      * var ref = admin.database().ref("users/ada/status");
      * ref.onDisconnect().set("I disconnected!");
      * ```
      *
      * @param value The value to be written to this location on
      *   disconnect (can be an object, array, string, number, boolean, or null).
      * @param onComplete An optional callback function that
      *   will be called when synchronization to the database server has completed.
      *   The callback will be passed a single parameter: null for success, or an
      *   `Error` object indicating a failure.
      * @return A promise that resolves when synchronization to the database is complete.
      */
    set(value: any, onComplete?: (a: Error|null) => any): Promise<void>;

    /**
     * Ensures the data at this location is set to the specified value and priority
     * when the client is disconnected (due to closing the browser, navigating to a
     * new page, or network issues).
     *
     * @param value The value to be written to this location on
     *   disconnect (can be an object, array, string, number, boolean, or null).
     * @param priority
     * @param onComplete An optional callback function that is
     *   called when synchronization to the server has completed. The callback
     *   will be passed a single parameter: null for success, or an Error object
     *   indicating a failure.
     * @return A promise that resolves when synchronization to the database is complete.
     */
    setWithPriority(
      value: any,
      priority: number|string|null,
      onComplete?: (a: Error|null) => any
    ): Promise<void>;

    /**
     * Writes multiple values at this location when the client is disconnected (due
     * to closing the browser, navigating to a new page, or network issues).
     *
     * The `values` argument contains multiple property-value pairs that will be
     * written to the Database together. Each child property can either be a simple
     * property (for example, "name") or a relative path (for example, "name/first")
     * from the current location to the data to update.
     *
     * As opposed to the `set()` method, `update()` can be use to selectively update
     * only the referenced properties at the current location (instead of replacing
     * all the child properties at the current location).
     *
     * See {@link https://firebase.google.com/docs/reference/admin/node/admin.database.Reference#update}
     * for examples of using the connected version of `update`.
     *
     * @example
     * ```javascript
     * var ref = admin.database().ref("users/ada");
     * ref.update({
     *    onlineState: true,
     *    status: "I'm online."
     * });
     * ref.onDisconnect().update({
     *   onlineState: false,
     *   status: "I'm offline."
     * });
     * ```
     *
     * @param values Object containing multiple values.
     * @param onComplete An optional callback function that will
     *   be called when synchronization to the server has completed. The
     *   callback will be passed a single parameter: null for success, or an Error
     *   object indicating a failure.
     * @return Resolves when synchronization to the
     *   Database is complete.
     */
    update(values: Object, onComplete?: (a: Error|null) => any): Promise<void>;
  }

  type EventType = 'value' | 'child_added' | 'child_changed' | 'child_moved' | 'child_removed';

  /**
   * A `Query` sorts and filters the data at a Database location so only a subset
   * of the child data is included. This can be used to order a collection of
   * data by some attribute (for example, height of dinosaurs) as well as to
   * restrict a large list of items (for example, chat messages) down to a number
   * suitable for synchronizing to the client. Queries are created by chaining
   * together one or more of the filter methods defined here.
   *
   * Just as with a `Reference`, you can receive data from a `Query` by using the
   * `on()` method. You will only receive events and `DataSnapshot`s for the
   * subset of the data that matches your query.
   *
   * See
   * {@link
    *  https://firebase.google.com/docs/database/web/lists-of-data#sorting_and_filtering_data
    *  Sorting and filtering data} for more information.
    */
  interface Query {
    ref: admin.database.Reference;

    /**
     * Creates a `Query` with the specified ending point.
     *
     * Using `startAt()`, `endAt()`, and `equalTo()` allows you to choose arbitrary
     * starting and ending points for your queries.
     *
     * The ending point is inclusive, so children with exactly the specified value
     * will be included in the query. The optional key argument can be used to
     * further limit the range of the query. If it is specified, then children that
     * have exactly the specified value must also have a key name less than or equal
     * to the specified key.
     *
     * You can read more about `endAt()` in
     * {@link
     *  https://firebase.google.com/docs/database/web/lists-of-data#filtering_data
     *  Filtering data}.
     *
     * @example
     * ```javascript
     * // Find all dinosaurs whose names come before Pterodactyl lexicographically.
     * var ref = admin.database().ref("dinosaurs");
     * ref.orderByKey().endAt("pterodactyl").on("child_added", function(snapshot) {
     *   console.log(snapshot.key);
     * });
     * ```
     *
     * @param value The value to end at. The argument
     *   type depends on which `orderBy*()` function was used in this query.
     *   Specify a value that matches the `orderBy*()` type. When used in
     *   combination with `orderByKey()`, the value must be a string.
     * @param key The child key to end at, among the children with the
     *   previously specified priority. This argument is only allowed if ordering by
     *   priority.
     * @return A new `Query` object.
     */
    endAt(value: number|string|boolean|null, key?: string): admin.database.Query;

    /**
     * Creates a `Query` that includes children that match the specified value.
     *
     * Using `startAt()`, `endAt()`, and `equalTo()` allows us to choose arbitrary
     * starting and ending points for our queries.
     *
     * The optional key argument can be used to further limit the range of the
     * query. If it is specified, then children that have exactly the specified
     * value must also have exactly the specified key as their key name. This can be
     * used to filter result sets with many matches for the same value.
     *
     * You can read more about `equalTo()` in
     * {@link
     *  https://firebase.google.com/docs/database/web/lists-of-data#filtering_data
     *  Filtering data}.
     *
     * @example
     * // Find all dinosaurs whose height is exactly 25 meters.
     * var ref = admin.database().ref("dinosaurs");
     * ref.orderByChild("height").equalTo(25).on("child_added", function(snapshot) {
     *   console.log(snapshot.key);
     * });
     *
     * @param value The value to match for. The
     *   argument type depends on which `orderBy*()` function was used in this
     *   query. Specify a value that matches the `orderBy*()` type. When used in
     *   combination with `orderByKey()`, the value must be a string.
     * @param key The child key to start at, among the children with the
     *   previously specified priority. This argument is only allowed if ordering by
     *   priority.
     * @return A new `Query` object.
     */
    equalTo(value: number|string|boolean|null, key?: string): admin.database.Query;

    /**
     * Returns whether or not the current and provided queries represent the same
     * location, have the same query parameters, and are from the same instance of
     * `admin.app.App`.
     *
     * Two `Reference` objects are equivalent if they represent the same location
     * and are from the same instance of `admin.app.App`.
     *
     * Two `Query` objects are equivalent if they represent the same location, have
     * the same query parameters, and are from the same instance of `admin.app.App`.
     * Equivalent queries share the same sort order, limits, and starting and
     * ending points.
     *
     * @example
     * ```javascript
     * var rootRef = admin.database().ref();
     * var usersRef = rootRef.child("users");
     *
     * usersRef.isEqual(rootRef);  // false
     * usersRef.isEqual(rootRef.child("users"));  // true
     * usersRef.parent.isEqual(rootRef);  // true
     * ```
     *
     * @example
     *  ```javascript
     * var rootRef = admin.database().ref();
     * var usersRef = rootRef.child("users");
     * var usersQuery = usersRef.limitToLast(10);
     *
     * usersQuery.isEqual(usersRef);  // false
     * usersQuery.isEqual(usersRef.limitToLast(10));  // true
     * usersQuery.isEqual(rootRef.limitToLast(10));  // false
     * usersQuery.isEqual(usersRef.orderByKey().limitToLast(10));  // false
     * ```
     *
     * @param other The query to compare against.
     * @return Whether or not the current and provided queries are
     *   equivalent.
     */
    isEqual(other: admin.database.Query|null): boolean;

    /**
     * Generates a new `Query` limited to the first specific number of children.
     *
     * The `limitToFirst()` method is used to set a maximum number of children to be
     * synced for a given callback. If we set a limit of 100, we will initially only
     * receive up to 100 `child_added` events. If we have fewer than 100 messages
     * stored in our Database, a `child_added` event will fire for each message.
     * However, if we have over 100 messages, we will only receive a `child_added`
     * event for the first 100 ordered messages. As items change, we will receive
     * `child_removed` events for each item that drops out of the active list so
     * that the total number stays at 100.
     *
     * You can read more about `limitToFirst()` in
     * {@link
      *  https://firebase.google.com/docs/database/web/lists-of-data#filtering_data
      *  Filtering data}.
      *
      * @example
      * ```javascript
      * // Find the two shortest dinosaurs.
      * var ref = admin.database().ref("dinosaurs");
      * ref.orderByChild("height").limitToFirst(2).on("child_added", function(snapshot) {
      *   // This will be called exactly two times (unless there are less than two
      *   // dinosaurs in the Database).
      *
      *   // It will also get fired again if one of the first two dinosaurs is
      *   // removed from the data set, as a new dinosaur will now be the second
      *   // shortest.
      *   console.log(snapshot.key);
      * });
      * ```
      *
      * @param limit The maximum number of nodes to include in this query.
      * @return A `Query` object.
      */
    limitToFirst(limit: number): admin.database.Query;

    /**
     * Generates a new `Query` object limited to the last specific number of
     * children.
     *
     * The `limitToLast()` method is used to set a maximum number of children to be
     * synced for a given callback. If we set a limit of 100, we will initially only
     * receive up to 100 `child_added` events. If we have fewer than 100 messages
     * stored in our Database, a `child_added` event will fire for each message.
     * However, if we have over 100 messages, we will only receive a `child_added`
     * event for the last 100 ordered messages. As items change, we will receive
     * `child_removed` events for each item that drops out of the active list so
     * that the total number stays at 100.
     *
     * You can read more about `limitToLast()` in
     * {@link
      *  https://firebase.google.com/docs/database/web/lists-of-data#filtering_data
      *  Filtering data}.
      *
      * @example
      * ```javascript
      * // Find the two heaviest dinosaurs.
      * var ref = admin.database().ref("dinosaurs");
      * ref.orderByChild("weight").limitToLast(2).on("child_added", function(snapshot) {
      *   // This callback will be triggered exactly two times, unless there are
      *   // fewer than two dinosaurs stored in the Database. It will also get fired
      *   // for every new, heavier dinosaur that gets added to the data set.
      *   console.log(snapshot.key);
      * });
      * ```
      *
      * @param limit The maximum number of nodes to include in this query.
      * @return A `Query` object.
      */
    limitToLast(limit: number): admin.database.Query;

    /**
     * Detaches a callback previously attached with `on()`.
     *
     * Detach a callback previously attached with `on()`. Note that if `on()` was
     * called multiple times with the same eventType and callback, the callback
     * will be called multiple times for each event, and `off()` must be called
     * multiple times to remove the callback. Calling `off()` on a parent listener
     * will not automatically remove listeners registered on child nodes, `off()`
     * must also be called on any child listeners to remove the callback.
     *
     * If a callback is not specified, all callbacks for the specified eventType
     * will be removed. Similarly, if no eventType or callback is specified, all
     * callbacks for the `Reference` will be removed.
     *
     * @example
     * ```javascript
     * var onValueChange = function(dataSnapshot) {  ... };
     * ref.on('value', onValueChange);
     * ref.child('meta-data').on('child_added', onChildAdded);
     * // Sometime later...
     * ref.off('value', onValueChange);
     *
     * // You must also call off() for any child listeners on ref
     * // to cancel those callbacks
     * ref.child('meta-data').off('child_added', onValueAdded);
     * ```
     *
     * @example
     * ```javascript
     * // Or you can save a line of code by using an inline function
     * // and on()'s return value.
     * var onValueChange = ref.on('value', function(dataSnapshot) { ... });
     * // Sometime later...
     * ref.off('value', onValueChange);
     * ```
     *
     * @param eventType One of the following strings: "value",
     *   "child_added", "child_changed", "child_removed", or "child_moved."
     * @param callback The callback function that was passed to `on()`.
     * @param context The context that was passed to `on()`.
     */
    off(
      eventType?: admin.database.EventType,
      callback?: (a: admin.database.DataSnapshot, b?: string|null) => any,
      context?: Object|null
    ): void;

    /**
     * Listens for data changes at a particular location.
     *
     * This is the primary way to read data from a Database. Your callback
     * will be triggered for the initial data and again whenever the data changes.
     * Use `off( )` to stop receiving updates. See
     * {@link https://firebase.google.com/docs/database/web/retrieve-data
      *   Retrieve Data on the Web}
      * for more details.
      *
      * <h4>value event</h4>
      *
      * This event will trigger once with the initial data stored at this location,
      * and then trigger again each time the data changes. The `DataSnapshot` passed
      * to the callback will be for the location at which `on()` was called. It
      * won't trigger until the entire contents has been synchronized. If the
      * location has no data, it will be triggered with an empty `DataSnapshot`
      * (`val()` will return `null`).
      *
      * <h4>child_added event</h4>
      *
      * This event will be triggered once for each initial child at this location,
      * and it will be triggered again every time a new child is added. The
      * `DataSnapshot` passed into the callback will reflect the data for the
      * relevant child. For ordering purposes, it is passed a second argument which
      * is a string containing the key of the previous sibling child by sort order
      * (or `null` if it is the first child).
      *
      * <h4>child_removed event</h4>
      *
      * This event will be triggered once every time a child is removed. The
      * `DataSnapshot` passed into the callback will be the old data for the child
      * that was removed. A child will get removed when either:
      *
      * - a client explicitly calls `remove()` on that child or one of its ancestors
      * - a client calls `set(null)` on that child or one of its ancestors
      * - that child has all of its children removed
      * - there is a query in effect which now filters out the child (because it's
      *   sort order changed or the max limit was hit)
      *
      * <h4>child_changed event</h4>
      *
      * This event will be triggered when the data stored in a child (or any of its
      * descendants) changes. Note that a single `child_changed` event may represent
      * multiple changes to the child. The `DataSnapshot` passed to the callback will
      * contain the new child contents. For ordering purposes, the callback is also
      * passed a second argument which is a string containing the key of the previous
      * sibling child by sort order (or `null` if it is the first child).
      *
      * <h4>child_moved event</h4>
      *
      * This event will be triggered when a child's sort order changes such that its
      * position relative to its siblings changes. The `DataSnapshot` passed to the
      * callback will be for the data of the child that has moved. It is also passed
      * a second argument which is a string containing the key of the previous
      * sibling child by sort order (or `null` if it is the first child).
      *
      * @example
      * ```javascript
      * // Handle a new value.
      * ref.on('value', function(dataSnapshot) {
      *   ...
      * });
      * ```
      *
      * @example
      * ```javascript
      * // Handle a new child.
      * ref.on('child_added', function(childSnapshot, prevChildKey) {
      *   ...
      * });
      * ```
      *
      * @example
      * ```javascript
      * // Handle child removal.
      * ref.on('child_removed', function(oldChildSnapshot) {
      *   ...
      * });
      * ```
      *
      * @example
      * ```javascript
      * // Handle child data changes.
      * ref.on('child_changed', function(childSnapshot, prevChildKey) {
      *   ...
      * });
      * ```
      *
      * @example
      * ```javascript
      * // Handle child ordering changes.
      * ref.on('child_moved', function(childSnapshot, prevChildKey) {
      *   ...
      * });
      * ```
      *
      * @param eventType One of the following strings: "value",
      *   "child_added", "child_changed", "child_removed", or "child_moved."
      * @param callback A callback that fires when the specified event occurs. The callback is
      *   passed a DataSnapshot. For ordering purposes, "child_added",
      *   "child_changed", and "child_moved" will also be passed a string containing
      *   the key of the previous child, by sort order (or `null` if it is the
      *   first child).
      * @param cancelCallbackOrContext An optional
      *   callback that will be notified if your event subscription is ever canceled
      *   because your client does not have permission to read this data (or it had
      *   permission but has now lost it). This callback will be passed an `Error`
      *   object indicating why the failure occurred.
      * @param context If provided, this object will be used as `this`
      *   when calling your callback(s).
      * @return The provided
      *   callback function is returned unmodified. This is just for convenience if
      *   you want to pass an inline function to `on()`,  but store the callback
      *   function for later passing to `off()`.
      */
    on(
      eventType: admin.database.EventType,
      callback: (a: admin.database.DataSnapshot|null, b?: string) => any,
      cancelCallbackOrContext?: Object|null,
      context?: Object|null
    ): (a: admin.database.DataSnapshot|null, b?: string) => any;

    /**
     * Listens for exactly one event of the specified event type, and then stops
     * listening.
     *
     * This is equivalent to calling `on()`, and then calling `off()` inside the
     * callback function. See `on()` for details on the event types.
     *
     * @example
     * ```javascript
     * // Basic usage of .once() to read the data located at ref.
     * ref.once('value')
     *   .then(function(dataSnapshot) {
     *     // handle read data.
     *   });
     * ```
     *
     * @param eventType One of the following strings: "value",
     *   "child_added", "child_changed", "child_removed", or "child_moved."
     * @param successCallback A callback that fires when the specified event occurs. The callback is
     *   passed a `DataSnapshot`. For ordering purposes, "child_added",
     *   "child_changed", and "child_moved" will also be passed a string containing
     *   the key of the previous child by sort order (or `null` if it is the
     *   first child).
     * @param failureCallbackOrContext An optional
     *   callback that will be notified if your client does not have permission to
     *   read the data. This callback will be passed an `Error` object indicating
     *   why the failure occurred.
     * @param context If provided, this object will be used as `this`
     *   when calling your callback(s).
     * @return {!Promise<admin.database.DataSnapshot>}
     */
    once(
      eventType: admin.database.EventType,
      successCallback?: (a: admin.database.DataSnapshot, b?: string) => any,
      failureCallbackOrContext?: Object|null,
      context?: Object|null
    ): Promise<admin.database.DataSnapshot>;

    /**
     * Generates a new `Query` object ordered by the specified child key.
     *
     * Queries can only order by one key at a time. Calling `orderByChild()`
     * multiple times on the same query is an error.
     *
     * Firebase queries allow you to order your data by any child key on the fly.
     * However, if you know in advance what your indexes will be, you can define
     * them via the .indexOn rule in your Security Rules for better performance. See
     * the {@link https://firebase.google.com/docs/database/security/indexing-data
      * .indexOn} rule for more information.
      *
      * You can read more about `orderByChild()` in
      * {@link
      *  https://firebase.google.com/docs/database/web/lists-of-data#sort_data
      *  Sort data}.
      *
      * @example
      * ```javascript
      * var ref = admin.database().ref("dinosaurs");
      * ref.orderByChild("height").on("child_added", function(snapshot) {
      *   console.log(snapshot.key + " was " + snapshot.val().height + " m tall");
      * });
      * ```
      *
      * @param path
      * @return A new `Query` object.
      */
    orderByChild(path: string): admin.database.Query;

    /**
     * Generates a new `Query` object ordered by key.
     *
     * Sorts the results of a query by their (ascending) key values.
     *
     * You can read more about `orderByKey()` in
     * {@link
     *  https://firebase.google.com/docs/database/web/lists-of-data#sort_data
     *  Sort data}.
     *
     * @example
     * ```javascript
     * var ref = admin.database().ref("dinosaurs");
     * ref.orderByKey().on("child_added", function(snapshot) {
     *   console.log(snapshot.key);
     * });
     * ```
     *
     * @return A new `Query` object.
     */
    orderByKey(): admin.database.Query;

    /**
     * Generates a new `Query` object ordered by priority.
     *
     * Applications need not use priority but can order collections by
     * ordinary properties (see
     * {@link
     *  https://firebase.google.com/docs/database/web/lists-of-data#sort_data
     *  Sort data} for alternatives to priority.
     *
     * @return A new `Query` object.
     */
    orderByPriority(): admin.database.Query;

    /**
     * Generates a new `Query` object ordered by value.
     *
     * If the children of a query are all scalar values (string, number, or
     * boolean), you can order the results by their (ascending) values.
     *
     * You can read more about `orderByValue()` in
     * {@link
     *  https://firebase.google.com/docs/database/web/lists-of-data#sort_data
     *  Sort data}.
     *
     * @example
     * ```javascript
     * var scoresRef = admin.database().ref("scores");
     * scoresRef.orderByValue().limitToLast(3).on("value", function(snapshot) {
     *   snapshot.forEach(function(data) {
     *     console.log("The " + data.key + " score is " + data.val());
     *   });
     * });
     * ```
     *
     * @return A new `Query` object.
     */
    orderByValue(): admin.database.Query;

    /**
     * Creates a `Query` with the specified starting point.
     *
     * Using `startAt()`, `endAt()`, and `equalTo()` allows you to choose arbitrary
     * starting and ending points for your queries.
     *
     * The starting point is inclusive, so children with exactly the specified value
     * will be included in the query. The optional key argument can be used to
     * further limit the range of the query. If it is specified, then children that
     * have exactly the specified value must also have a key name greater than or
     * equal to the specified key.
     *
     * You can read more about `startAt()` in
     * {@link
     *  https://firebase.google.com/docs/database/web/lists-of-data#filtering_data
     *  Filtering data}.
     *
     * @example
     * ```javascript
     * // Find all dinosaurs that are at least three meters tall.
     * var ref = admin.database().ref("dinosaurs");
     * ref.orderByChild("height").startAt(3).on("child_added", function(snapshot) {
     *   console.log(snapshot.key)
     * });
     * ```
     *
     * @param value The value to start at. The argument
     *   type depends on which `orderBy*()` function was used in this query.
     *   Specify a value that matches the `orderBy*()` type. When used in
     *   combination with `orderByKey()`, the value must be a string.
     * @param  key The child key to start at. This argument is allowed if
     *   ordering by child, value, or priority.
     * @return A new `Query` object.
     */
    startAt(value: number|string|boolean|null, key?: string): admin.database.Query;

    /**
     * @return A JSON-serializable representation of this object.
     */
    toJSON(): Object;

    /**
     * Gets the absolute URL for this location.
     *
     * The `toString()` method returns a URL that is ready to be put into a browser,
     * curl command, or a `admin.database().refFromURL()` call. Since all of those
     * expect the URL to be url-encoded, `toString()` returns an encoded URL.
     *
     * Append '.json' to the returned URL when typed into a browser to download
     * JSON-formatted data. If the location is secured (that is, not publicly
     * readable), you will get a permission-denied error.
     *
     * @example
     * ```javascript
     * // Calling toString() on a root Firebase reference returns the URL where its
     * // data is stored within the Database:
     * var rootRef = admin.database().ref();
     * var rootUrl = rootRef.toString();
     * // rootUrl === "https://sample-app.firebaseio.com/".
     *
     * // Calling toString() at a deeper Firebase reference returns the URL of that
     * // deep path within the Database:
     * var adaRef = rootRef.child('users/ada');
     * var adaURL = adaRef.toString();
     * // adaURL === "https://sample-app.firebaseio.com/users/ada".
     * ```
     *
     * @return The absolute URL for this location.
     * @override
     */
    toString(): string;
  }

  /**
   * A `Reference` represents a specific location in your Database and can be used
   * for reading or writing data to that Database location.
   *
   * You can reference the root or child location in your Database by calling
   * `admin.database().ref()` or `admin.database().ref("child/path")`.
   *
   * Writing is done with the `set()` method and reading can be done with the
   * `on()` method. See
   * {@link
   *   https://firebase.google.com/docs/database/web/read-and-write
   *   Read and Write Data on the Web}
   */
  interface Reference extends admin.database.Query {

    /**
     * The last part of the `Reference`'s path.
     *
     * For example, `"ada"` is the key for
     * `https://<DATABASE_NAME>.firebaseio.com/users/ada`.
     *
     * The key of a root `Reference` is `null`.
     *
     * @example
     * ```javascript
     * // The key of a root reference is null
     * var rootRef = admin.database().ref();
     * var key = rootRef.key;  // key === null
     * ```
     *
     * @example
     * ```javascript
     * // The key of any non-root reference is the last token in the path
     * var adaRef = admin.database().ref("users/ada");
     * var key = adaRef.key;  // key === "ada"
     * key = adaRef.child("name/last").key;  // key === "last"
     * ```
     */
    key: string|null;

    /**
     * The parent location of a `Reference`.
     *
     * The parent of a root `Reference` is `null`.
     *
     * @example
     * ```javascript
     * // The parent of a root reference is null
     * var rootRef = admin.database().ref();
     * parent = rootRef.parent;  // parent === null
     * ```
     *
     * @example
     * ```javascript
     * // The parent of any non-root reference is the parent location
     * var usersRef = admin.database().ref("users");
     * var adaRef = admin.database().ref("users/ada");
     * // usersRef and adaRef.parent represent the same location
     * ```
     */
    parent: admin.database.Reference|null;

    /**
     * The root `Reference` of the Database.
     *
     * @example
     * ```javascript
     * // The root of a root reference is itself
     * var rootRef = admin.database().ref();
     * // rootRef and rootRef.root represent the same location
     * ```
     *
     * @example
     * ```javascript
     * // The root of any non-root reference is the root location
     * var adaRef = admin.database().ref("users/ada");
     * // rootRef and adaRef.root represent the same location
     * ```
     */
    root: admin.database.Reference;
    path: string;

    /**
     * Gets a `Reference` for the location at the specified relative path.
     *
     * The relative path can either be a simple child name (for example, "ada") or
     * a deeper slash-separated path (for example, "ada/name/first").
     *
     * @example
     * ```javascript
     * var usersRef = admin.database().ref('users');
     * var adaRef = usersRef.child('ada');
     * var adaFirstNameRef = adaRef.child('name/first');
     * var path = adaFirstNameRef.toString();
     * // path is now 'https://sample-app.firebaseio.com/users/ada/name/first'
     * ```
     *
     * @param path A relative path from this location to the desired child
     *   location.
     * @return The specified child location.
     */
    child(path: string): admin.database.Reference;

    /**
     * Returns an `OnDisconnect` object - see
     * {@link
     *   https://firebase.google.com/docs/database/web/offline-capabilities
     *   Enabling Offline Capabilities in JavaScript} for more information on how
     * to use it.
     *
     * @return An `OnDisconnect` object .
     */
    onDisconnect(): admin.database.OnDisconnect;

    /**
     * Generates a new child location using a unique key and returns its
     * `Reference`.
     *
     * This is the most common pattern for adding data to a collection of items.
     *
     * If you provide a value to `push()`, the value will be written to the
     * generated location. If you don't pass a value, nothing will be written to the
     * Database and the child will remain empty (but you can use the `Reference`
     * elsewhere).
     *
     * The unique key generated by `push()` are ordered by the current time, so the
     * resulting list of items will be chronologically sorted. The keys are also
     * designed to be unguessable (they contain 72 random bits of entropy).
     *
     *
     * See
     * {@link
     *  https://firebase.google.com/docs/database/web/lists-of-data#append_to_a_list_of_data
     *  Append to a list of data}
     * </br>See
     * {@link
     *  https://firebase.googleblog.com/2015/02/the-2120-ways-to-ensure-unique_68.html
     *  The 2^120 Ways to Ensure Unique Identifiers}
     *
     * @example
     * ```javascript
     * var messageListRef = admin.database().ref('message_list');
     * var newMessageRef = messageListRef.push();
     * newMessageRef.set({
     *   user_id: 'ada',
     *   text: 'The Analytical Engine weaves algebraical patterns just as the Jacquard loom weaves flowers and leaves.'
     * });
     * // We've appended a new message to the message_list location.
     * var path = newMessageRef.toString();
     * // path will be something like
     * // 'https://sample-app.firebaseio.com/message_list/-IKo28nwJLH0Nc5XeFmj'
     * ```
     *
     * @param value Optional value to be written at the generated location.
     * @param onComplete Callback called when write to server is
     *   complete.
     * @return Combined `Promise` and
     *   `Reference`; resolves when write is complete, but can be used immediately
     *   as the `Reference` to the child location.
     */
    push(value?: any, onComplete?: (a: Error|null) => any): admin.database.ThenableReference;

    /**
     * Removes the data at this Database location.
     *
     * Any data at child locations will also be deleted.
     *
     * The effect of the remove will be visible immediately and the corresponding
     * event 'value' will be triggered. Synchronization of the remove to the
     * Firebase servers will also be started, and the returned Promise will resolve
     * when complete. If provided, the onComplete callback will be called
     * asynchronously after synchronization has finished.
     *
     * @example
     * ```javascript
     * var adaRef = admin.database().ref('users/ada');
     * adaRef.remove()
     *   .then(function() {
     *     console.log("Remove succeeded.")
     *   })
     *   .catch(function(error) {
     *     console.log("Remove failed: " + error.message)
     *   });
     * ```
     *
     * @param onComplete Callback called when write to server is
     *   complete.
     * @return Resolves when remove on server is complete.
     */
    remove(onComplete?: (a: Error|null) => any): Promise<void>;

    /**
     * Writes data to this Database location.
     *
     * This will overwrite any data at this location and all child locations.
     *
     * The effect of the write will be visible immediately, and the corresponding
     * events ("value", "child_added", etc.) will be triggered. Synchronization of
     * the data to the Firebase servers will also be started, and the returned
     * Promise will resolve when complete. If provided, the `onComplete` callback
     * will be called asynchronously after synchronization has finished.
     *
     * Passing `null` for the new value is equivalent to calling `remove()`; namely,
     * all data at this location and all child locations will be deleted.
     *
     * `set()` will remove any priority stored at this location, so if priority is
     * meant to be preserved, you need to use `setWithPriority()` instead.
     *
     * Note that modifying data with `set()` will cancel any pending transactions
     * at that location, so extreme care should be taken if mixing `set()` and
     * `transaction()` to modify the same data.
     *
     * A single `set()` will generate a single "value" event at the location where
     * the `set()` was performed.
     *
     * @example
     * ```javascript
     * var adaNameRef = admin.database().ref('users/ada/name');
     * adaNameRef.child('first').set('Ada');
     * adaNameRef.child('last').set('Lovelace');
     * // We've written 'Ada' to the Database location storing Ada's first name,
     * // and 'Lovelace' to the location storing her last name.
     * ```
     *
     * @example
     * ```javascript
     * adaNameRef.set({ first: 'Ada', last: 'Lovelace' });
     * // Exact same effect as the previous example, except we've written
     * // Ada's first and last name simultaneously.
     * ```
     *
     * @example
     * ```javascript
     * adaNameRef.set({ first: 'Ada', last: 'Lovelace' })
     *   .then(function() {
     *     console.log('Synchronization succeeded');
     *   })
     *   .catch(function(error) {
     *     console.log('Synchronization failed');
     *   });
     * // Same as the previous example, except we will also log a message
     * // when the data has finished synchronizing.
     * ```
     *
     * @param value The value to be written (string, number, boolean, object,
     *   array, or null).
     * @param onComplete Callback called when write to server is
     *   complete.
     * @return Resolves when write to server is complete.
     */
    set(value: any, onComplete?: (a: Error|null) => any): Promise<void>;

    /**
     * Sets a priority for the data at this Database location.
     *
     * Applications need not use priority but can order collections by
     * ordinary properties (see
     * {@link
     *  https://firebase.google.com/docs/database/web/lists-of-data#sorting_and_filtering_data
     *  Sorting and filtering data}).
     *
     * @param priority
     * @param onComplete
     * @return
     */
    setPriority(
      priority: string|number|null,
      onComplete: (a: Error|null) => any
    ): Promise<void>;

    /**
     * Writes data the Database location. Like `set()` but also specifies the
     * priority for that data.
     *
     * Applications need not use priority but can order collections by
     * ordinary properties (see
     * {@link
     *  https://firebase.google.com/docs/database/web/lists-of-data#sorting_and_filtering_data
     *  Sorting and filtering data}).
     *
     * @param newVal
     * @param newPriority
     * @param  onComplete
     * @return
     */
    setWithPriority(
      newVal: any, newPriority: string|number|null,
      onComplete?: (a: Error|null) => any
    ): Promise<void>;

    /**
     * Atomically modifies the data at this location.
     *
     * Atomically modify the data at this location. Unlike a normal `set()`, which
     * just overwrites the data regardless of its previous value, `transaction()` is
     * used to modify the existing value to a new value, ensuring there are no
     * conflicts with other clients writing to the same location at the same time.
     *
     * To accomplish this, you pass `transaction()` an update function which is used
     * to transform the current value into a new value. If another client writes to
     * the location before your new value is successfully written, your update
     * function will be called again with the new current value, and the write will
     * be retried. This will happen repeatedly until your write succeeds without
     * conflict or you abort the transaction by not returning a value from your
     * update function.
     *
     * Note: Modifying data with `set()` will cancel any pending transactions at
     * that location, so extreme care should be taken if mixing `set()` and
     * `transaction()` to update the same data.
     *
     * Note: When using transactions with Security and Firebase Rules in place, be
     * aware that a client needs `.read` access in addition to `.write` access in
     * order to perform a transaction. This is because the client-side nature of
     * transactions requires the client to read the data in order to transactionally
     * update it.
     *
     * @example
     * ```javascript
     * // Increment Ada's rank by 1.
     * var adaRankRef = admin.database().ref('users/ada/rank');
     * adaRankRef.transaction(function(currentRank) {
     *   // If users/ada/rank has never been set, currentRank will be `null`.
     *   return currentRank + 1;
     * });
     * ```
     *
     * @example
     * ```javascript
     * // Try to create a user for ada, but only if the user id 'ada' isn't
     * // already taken
     * var adaRef = admin.database().ref('users/ada');
     * adaRef.transaction(function(currentData) {
     *   if (currentData === null) {
     *     return { name: { first: 'Ada', last: 'Lovelace' } };
     *   } else {
     *     console.log('User ada already exists.');
     *     return; // Abort the transaction.
     *   }
     * }, function(error, committed, snapshot) {
     *   if (error) {
     *     console.log('Transaction failed abnormally!', error);
     *   } else if (!committed) {
     *     console.log('We aborted the transaction (because ada already exists).');
     *   } else {
     *     console.log('User ada added!');
     *   }
     *   console.log("Ada's data: ", snapshot.val());
     * });
     * ```
     *
     * @param transactionUpdate A developer-supplied function which
     *   will be passed the current data stored at this location (as a JavaScript
     *   object). The function should return the new value it would like written (as
     *   a JavaScript object). If `undefined` is returned (i.e. you return with no
     *   arguments) the transaction will be aborted and the data at this location
     *   will not be modified.
     * @param onComplete A callback
     *   function that will be called when the transaction completes. The callback
     *   is passed three arguments: a possibly-null `Error`, a `boolean` indicating
     *   whether the transaction was committed, and a `DataSnapshot` indicating the
     *   final result. If the transaction failed abnormally, the first argument will
     *   be an `Error` object indicating the failure cause. If the transaction
     *   finished normally, but no data was committed because no data was returned
     *   from `transactionUpdate`, then second argument will be false. If the
     *   transaction completed and committed data to Firebase, the second argument
     *   will be true. Regardless, the third argument will be a `DataSnapshot`
     *   containing the resulting data in this location.
     * @param applyLocally By default, events are raised each time the
     *   transaction update function runs. So if it is run multiple times, you may
     *   see intermediate states. You can set this to false to suppress these
     *   intermediate states and instead wait until the transaction has completed
     *   before events are raised.
     * @return Returns a Promise that can optionally be used instead of the `onComplete`
     *   callback to handle success and failure.
     */
    transaction(
      transactionUpdate: (a: any) => any,
      onComplete?: (a: Error|null, b: boolean, c: admin.database.DataSnapshot|null) => any,
      applyLocally?: boolean
    ): Promise<{
      committed: boolean,
      snapshot: admin.database.DataSnapshot|null
    }>;

    /**
     * Writes multiple values to the Database at once.
     *
     * The `values` argument contains multiple property-value pairs that will be
     * written to the Database together. Each child property can either be a simple
     * property (for example, "name") or a relative path (for example,
     * "name/first") from the current location to the data to update.
     *
     * As opposed to the `set()` method, `update()` can be use to selectively update
     * only the referenced properties at the current location (instead of replacing
     * all the child properties at the current location).
     *
     * The effect of the write will be visible immediately, and the corresponding
     * events ('value', 'child_added', etc.) will be triggered. Synchronization of
     * the data to the Firebase servers will also be started, and the returned
     * Promise will resolve when complete. If provided, the `onComplete` callback
     * will be called asynchronously after synchronization has finished.
     *
     * A single `update()` will generate a single "value" event at the location
     * where the `update()` was performed, regardless of how many children were
     * modified.
     *
     * Note that modifying data with `update()` will cancel any pending
     * transactions at that location, so extreme care should be taken if mixing
     * `update()` and `transaction()` to modify the same data.
     *
     * Passing `null` to `update()` will remove the data at this location.
     *
     * See
     * {@link
     *  https://firebase.googleblog.com/2015/09/introducing-multi-location-updates-and_86.html
     *  Introducing multi-location updates and more}.
     *
     * @example
     * ```javascript
     * var adaNameRef = admin.database().ref('users/ada/name');
     * // Modify the 'first' and 'last' properties, but leave other data at
     * // adaNameRef unchanged.
     * adaNameRef.update({ first: 'Ada', last: 'Lovelace' });
     * ```
     *
     * @param values Object containing multiple values.
     * @param onComplete Callback called when write to server is
     *   complete.
     * @return Resolves when update on server is complete.
     */
    update(values: Object, onComplete?: (a: Error|null) => any): Promise<void>;
  }

  /**
   * @extends {admin.database.Reference}
   */
  interface ThenableReference extends admin.database.Reference, Promise<admin.database.Reference> {}

  function enableLogging(logger?: boolean|((message: string) => any), persistent?: boolean): any;
}

declare namespace admin.database.ServerValue {
  var TIMESTAMP: number;
}

type BaseMessage = {
  data?: {[key: string]: string};
  notification?: admin.messaging.Notification;
  android?: admin.messaging.AndroidConfig;
  webpush?: admin.messaging.WebpushConfig;
  apns?: admin.messaging.ApnsConfig;
};

interface TokenMessage extends BaseMessage {
  token: string;
}

interface TopicMessage extends BaseMessage {
  topic: string;
}

interface ConditionMessage extends BaseMessage {
  condition: string;
}

declare namespace admin.messaging {
  type Message = TokenMessage | TopicMessage | ConditionMessage;

  interface MulticastMessage extends BaseMessage {
    tokens: string[];
  }

  /**
   * Represents the Android-specific options that can be included in an
   * {@link admin.messaging.Message}.
   */
  interface AndroidConfig {

    /**
     * Collapse key for the message. Collapse key serves as an identifier for a
     * group of messages that can be collapsed, so that only the last message gets
     * sent when delivery can be resumed. A maximum of four different collapse keys
     * may be active at any given time.
     */
    collapseKey?: string;

    /**
     * Priority of the message. Must be either `normal` or `high`.
     */
    priority?: ('high'|'normal');

    /**
     * Time-to-live duration of the message in milliseconds.
     */
    ttl?: number;

    /**
     * Package name of the application where the registration tokens must match
     * in order to receive the message.
     */
    restrictedPackageName?: string;

    /**
     * A collection of data fields to be included in the message. All values must
     * be strings. When provided, overrides any data fields set on the top-level
     * `admin.messaging.Message`.}
     */
    data?: {[key: string]: string};

    /**
     * Android notification to be included in the message.
     */
    notification?: AndroidNotification;
  }

  /**
   * Represents the Android-specific notification options that can be included in
   * {@link admin.messaging.AndroidConfig}.
   */
  interface AndroidNotification {

    /**
     * Title of the Android notification. When provided, overrides the title set via
     * `admin.messaging.Notification`.
     */
    title?: string;

    /**
     * Body of the Android notification. When provided, overrides the body set via
     * `admin.messaging.Notification`.
     */
    body?: string;

    /**
     * Icon resource for the Android notification.
     */
    icon?: string;

    /**
     * Notification icon color in `#rrggbb` format.
     */
    color?: string;

    /**
     * File name of the sound to be played when the device receives the
     * notification.
     */
    sound?: string;

    /**
     * Notification tag. This is an identifier used to replace existing
     * notifications in the notification drawer. If not specified, each request
     * creates a new notification.
     */
    tag?: string;

    /**
     * Action associated with a user click on the notification. If specified, an
     * activity with a matching Intent Filter is launched when a user clicks on the
     * notification.
     */
    clickAction?: string;

    /**
     * Key of the body string in the app's string resource to use to localize the
     * body text.
     *
     */
    bodyLocKey?: string;

    /**
     * An array of resource keys that will be used in place of the format
     * specifiers in `bodyLocKey`.
     */
    bodyLocArgs?: string[];

    /**
     * Key of the title string in the app's string resource to use to localize the
     * title text.
     */
    titleLocKey?: string;

    /**
     * An array of resource keys that will be used in place of the format
     * specifiers in `titleLocKey`.
     */
    titleLocArgs?: string[];

    /**
     * The Android notification channel ID (new in Android O). The app must create
     * a channel with this channel ID before any notification with this channel ID
     * can be received. If you don't send this channel ID in the request, or if the
     * channel ID provided has not yet been created by the app, FCM uses the channel
     * ID specified in the app manifest.
     */
    channelId?: string;
  }

  /**
   * Represents the APNs-specific options that can be included in an
   * {@link admin.messaging.Message}. Refer to
   * [Apple documentation](https://developer.apple.com/library/content/documentation/NetworkingInternet/Conceptual/RemoteNotificationsPG/CommunicatingwithAPNs.html)
   * for various headers and payload fields supported by APNs.
   */
  interface ApnsConfig {

    /**
     * A collection of APNs headers. Header values must be strings.
     */
    headers?: {[key: string]: string};

    /**
     * An APNs payload to be included in the message.
     */
    payload?: ApnsPayload;
  }
  /**
   * Represents the payload of an APNs message. Mainly consists of the `aps`
   * dictionary. But may also contain other arbitrary custom keys.
   */
  interface ApnsPayload {

    /**
     * The `aps` dictionary to be included in the message.
     */
    aps: Aps;
    [customData: string]: object;
  }
  /**
   * Represents the [aps dictionary](https://developer.apple.com/library/content/documentation/NetworkingInternet/Conceptual/RemoteNotificationsPG/PayloadKeyReference.html)
   * that is part of APNs messages.
   */
  interface Aps {

    /**
     * Alert to be included in the message. This may be a string or an object of
     * type `admin.messaging.ApsAlert`.
     */
    alert?: string | ApsAlert;

    /**
     * Badge to be displayed with the message. Set to 0 to remove the badge. When
     * not specified, the badge will remain unchanged.
     */
    badge?: number;

    /**
     * Sound to be played with the message.
     */
    sound?: string | CriticalSound;

    /**
     * Specifies whether to configure a background update notification.
     */
    contentAvailable?: boolean;

    /**
     * Specifies whether to set the `mutable-content` property on the message
     * so the clients can modify the notification via app extensions.
     */
    mutableContent?: boolean;

    /**
     * Type of the notification.
     */
    category?: string;

    /**
     * An app-specific identifier for grouping notifications.
     */
    threadId?: string;
    [customData: string]: any;
  }

  interface ApsAlert {
    title?: string;
    subtitle?: string;
    body?: string;
    locKey?: string;
    locArgs?: string[];
    titleLocKey?: string;
    titleLocArgs?: string[];
    subtitleLocKey?: string;
    subtitleLocArgs?: string[];
    actionLocKey?: string;
    launchImage?: string;
  }

  /**
   * Represents a critical sound configuration that can be included in the
   * `aps` dictionary of an APNs payload.
   */
  interface CriticalSound {

    /**
     * The critical alert flag. Set to `true` to enable the critical alert.
     */
    critical?: boolean;

    /**
     * The name of a sound file in the app's main bundle or in the `Library/Sounds`
     * folder of the app's container directory. Specify the string "default" to play
     * the system sound.
     */
    name: string;

    /**
     * The volume for the critical alert's sound. Must be a value between 0.0
     * (silent) and 1.0 (full volume).
     */
    volume?: number;
  }


  /**
   * A notification that can be included in {@link admin.messaging.Message}.
   */
  interface Notification {
    /**
     * The title of the notification.
     */
    title?: string;
    /**
     * The notification body
     */
    body?: string;
  }
  /**
   * Represents the WebPush protocol options that can be included in an
   * {@link admin.messaging.Message}.
   */
  interface WebpushConfig {

    /**
     * A collection of WebPush headers. Header values must be strings.
     *
     * See [WebPush specification](https://tools.ietf.org/html/rfc8030#section-5)
     * for supported headers.
     */
    headers?: {[key: string]: string};

    /**
     * A collection of data fields.
     */
    data?: {[key: string]: string};

    /**
     * A WebPush notification payload to be included in the message.
     */
    notification?: WebpushNotification;

    /**
     * Options for features provided by the FCM SDK for Web.
     */
    fcmOptions?: WebpushFcmOptions;
  }

  /** Represents options for features provided by the FCM SDK for Web
   * (which are not part of the Webpush standard).
   */
  interface WebpushFcmOptions {

    /**
     * The link to open when the user clicks on the notification.
     * For all URL values, HTTPS is required.
     */
    link?: string;
  }

  /**
   * Represents the WebPush-specific notification options that can be included in
   * {@link admin.messaging.WebpushConfig}. This supports most of the standard
   * options as defined in the Web Notification
   * [specification](https://developer.mozilla.org/en-US/docs/Web/API/notification/Notification).
   */
  interface WebpushNotification {

    /**
     * Title text of the notification.
     */
    title?: string;

    /**
     * An array of notification actions representing the actions
     * available to the user when the notification is presented.
     */
    actions?: Array<{

      /**
       * An action available to the user when the notification is presented
       */
      action: string;

      /**
       * Optional icon for a notification action.
       */
      icon?: string;

      /**
       * Title of the notification action.
       */
      title: string;
    }>;

    /**
     * URL of the image used to represent the notification when there is
     * not enough space to display the notification itself.
     */
    badge?: string;

    /**
     * Body text of the notification.
     */
    body?: string;

    /**
     * Arbitrary data that you want associated with the notification.
     * This can be of any data type.
     */
    data?: any;

    /**
     * The direction in which to display the notification. Must be one
     * of `auto`, `ltr` or `rtl`.
     */
    dir?: 'auto' | 'ltr' | 'rtl';

    /**
     * URL to the notification icon.
     */
    icon?: string;

    /**
     * URL of an image to be displayed in the notification.
     */
    image?: string;

    /**
     * The notification's language as a BCP 47 language tag.
     */
    lang?: string;

    /**
     * A boolean specifying whether the user should be notified after a
     * new notification replaces an old one. Defaults to false.
     */
    renotify?: boolean;

    /**
     * Indicates that a notification should remain active until the user
     * clicks or dismisses it, rather than closing automatically.
     * Defaults to false.
     */
    requireInteraction?: boolean;

    /**
     * A boolean specifying whether the notification should be silent.
     * Defaults to false.
     */
    silent?: boolean;

    /**
     * An identifying tag for the notification.
     */
    tag?: string;

    /**
     * Timestamp of the notification. Refer to
     * https://developer.mozilla.org/en-US/docs/Web/API/notification/timestamp
     * for details.
     */
    timestamp?: number;

    /**
     * A vibration pattern for the device's vibration hardware to emit
     * when the notification fires.
     */
    vibrate?: number | number[];
    [key: string]: any;
  }
  /**
   * Interface representing an FCM legacy API data message payload. Data
   * messages let developers send up to 4KB of custom key-value pairs. The
   * keys and values must both be strings. Keys can be any custom string,
   * except for the following reserved strings:
   *
   *   * `"from"`
   *   * Anything starting with `"google."`.
   *
   * See [Build send requests](/docs/cloud-messaging/send-message)
   * for code samples and detailed documentation.
   */
  interface DataMessagePayload {
    [key: string]: string;
  }

  /**
   * Interface representing an FCM legacy API notification message payload.
   * Notification messages let developers send up to 4KB of predefined
   * key-value pairs. Accepted keys are outlined below.
   *
   * See [Build send requests](/docs/cloud-messaging/send-message)
   * for code samples and detailed documentation.
   */
  interface NotificationMessagePayload {
    tag?: string;

    /**
     * The notification's body text.
     *
     * **Platforms:** iOS, Android, Web
     */
    body?: string;

    /**
     * The notification's icon.
     *
     * **Android:** Sets the notification icon to `myicon` for drawable resource
     * `myicon`. If you don't send this key in the request, FCM displays the
     * launcher icon specified in your app manifest.
     *
     * **Web:** The URL to use for the notification's icon.
     *
     * **Platforms:** Android, Web
     */
    icon?: string;

    /**
     * The value of the badge on the home screen app icon.
     *
     * If not specified, the badge is not changed.
     *
     * If set to `0`, the badge is removed.
     *
     * **Platforms:** iOS
     */
    badge?: string;

    /**
     * The notification icon's color, expressed in `#rrggbb` format.
     *
     * **Platforms:** Android
     */
    color?: string;

    /**
     * Identifier used to replace existing notifications in the notification drawer.
     *
     * If not specified, each request creates a new notification.
     *
     * If specified and a notification with the same tag is already being shown,
     * the new notification replaces the existing one in the notification drawer.
     *
     * **Platforms:** Android
     */
    sound?: string;

    /**
     * The notification's title.
     *
     * **Platforms:** iOS, Android, Web
     */
    title?: string;

    /**
     * The key to the body string in the app's string resources to use to localize
     * the body text to the user's current localization.
     *
     * **iOS:** Corresponds to `loc-key` in the APNs payload. See
     * [Payload Key Reference](https://developer.apple.com/library/content/documentation/NetworkingInternet/Conceptual/RemoteNotificationsPG/PayloadKeyReference.html)
     * and
     * [Localizing the Content of Your Remote Notifications](https://developer.apple.com/library/content/documentation/NetworkingInternet/Conceptual/RemoteNotificationsPG/CreatingtheNotificationPayload.html#//apple_ref/doc/uid/TP40008194-CH10-SW9)
     * for more information.
     *
     * **Android:** See
     * [String Resources](http://developer.android.com/guide/topics/resources/string-resource.html)      * for more information.
     *
     * **Platforms:** iOS, Android
     */
    bodyLocKey?: string;

    /**
     * Variable string values to be used in place of the format specifiers in
     * `body_loc_key` to use to localize the body text to the user's current
     * localization.
     *
     * The value should be a stringified JSON array.
     *
     * **iOS:** Corresponds to `loc-args` in the APNs payload. See
     * [Payload Key Reference](https://developer.apple.com/library/content/documentation/NetworkingInternet/Conceptual/RemoteNotificationsPG/PayloadKeyReference.html)
     * and
     * [Localizing the Content of Your Remote Notifications](https://developer.apple.com/library/content/documentation/NetworkingInternet/Conceptual/RemoteNotificationsPG/CreatingtheNotificationPayload.html#//apple_ref/doc/uid/TP40008194-CH10-SW9)
     * for more information.
     *
     * **Android:** See
     * [Formatting and Styling](http://developer.android.com/guide/topics/resources/string-resource.html#FormattingAndStyling)
     * for more information.
     *
     * **Platforms:** iOS, Android
     */
    bodyLocArgs?: string;

    /**
     * Action associated with a user click on the notification. If specified, an
     * activity with a matching Intent Filter is launched when a user clicks on the
     * notification.
     *
     *   * **Platforms:** Android
     */
    clickAction?: string;

    /**
     * The key to the title string in the app's string resources to use to localize
     * the title text to the user's current localization.
     *
     * **iOS:** Corresponds to `title-loc-key` in the APNs payload. See
     * [Payload Key Reference](https://developer.apple.com/library/content/documentation/NetworkingInternet/Conceptual/RemoteNotificationsPG/PayloadKeyReference.html)
     * and
     * [Localizing the Content of Your Remote Notifications](https://developer.apple.com/library/content/documentation/NetworkingInternet/Conceptual/RemoteNotificationsPG/CreatingtheNotificationPayload.html#//apple_ref/doc/uid/TP40008194-CH10-SW9)
     * for more information.
     *
     * **Android:** See
     * [String Resources](http://developer.android.com/guide/topics/resources/string-resource.html)
     * for more information.
     *
     * **Platforms:** iOS, Android
     */
    titleLocKey?: string;

    /**
     * Variable string values to be used in place of the format specifiers in
     * `title_loc_key` to use to localize the title text to the user's current
     * localization.
     *
     * The value should be a stringified JSON array.
     *
     * **iOS:** Corresponds to `title-loc-args` in the APNs payload. See
     * [Payload Key Reference](https://developer.apple.com/library/content/documentation/NetworkingInternet/Conceptual/RemoteNotificationsPG/PayloadKeyReference.html)
     * and
     * [Localizing the Content of Your Remote Notifications](https://developer.apple.com/library/content/documentation/NetworkingInternet/Conceptual/RemoteNotificationsPG/CreatingtheNotificationPayload.html#//apple_ref/doc/uid/TP40008194-CH10-SW9)
     * for more information.
     *
     * **Android:** See
     * [Formatting and Styling](http://developer.android.com/guide/topics/resources/string-resource.html#FormattingAndStyling)
     * for more information.
     *
     * **Platforms:** iOS, Android
     */
    titleLocArgs?: string;
    [key: string]: string | undefined;
  }

  /**
   * Interface representing a Firebase Cloud Messaging message payload. One or
   * both of the `data` and `notification` keys are required.
   *
   * See
   * [Build send requests](/docs/cloud-messaging/send-message)
   * for code samples and detailed documentation.
   */
  interface MessagingPayload {

    /**
     * The data message payload.
     */
    data?: admin.messaging.DataMessagePayload;

    /**
     * The notification message payload.
     */
    notification?: admin.messaging.NotificationMessagePayload;
  }
  /**
   * Interface representing the options that can be provided when sending a
   * message via the FCM legacy APIs.
   *
   * See [Build send requests](/docs/cloud-messaging/send-message)
   * for code samples and detailed documentation.
   */
  interface MessagingOptions {

    /**
     * Whether or not the message should actually be sent. When set to `true`,
     * allows developers to test a request without actually sending a message. When
     * set to `false`, the message will be sent.
     *
     * **Default value:** `false`
     */
    dryRun?: boolean;

    /**
     * The priority of the message. Valid values are `"normal"` and `"high".` On
     * iOS, these correspond to APNs priorities `5` and `10`.
     *
     * By default, notification messages are sent with high priority, and data
     * messages are sent with normal priority. Normal priority optimizes the client
     * app's battery consumption and should be used unless immediate delivery is
     * required. For messages with normal priority, the app may receive the message
     * with unspecified delay.
     *
     * When a message is sent with high priority, it is sent immediately, and the
     * app can wake a sleeping device and open a network connection to your server.
     *
     * For more information, see
     * [Setting the priority of a message](/docs/cloud-messaging/concept-options#setting-the-priority-of-a-message).
     *
     * **Default value:** `"high"` for notification messages, `"normal"` for data
     * messages
     */
    priority?: string;

    /**
     * How long (in seconds) the message should be kept in FCM storage if the device
     * is offline. The maximum time to live supported is four weeks, and the default
     * value is also four weeks. For more information, see
     * [Setting the lifespan of a message](/docs/cloud-messaging/concept-options#ttl).
     *
     * **Default value:** `2419200` (representing four weeks, in seconds)
     */
    timeToLive?: number;

    /**
     * String identifying a group of messages (for example, "Updates Available")
     * that can be collapsed, so that only the last message gets sent when delivery
     * can be resumed. This is used to avoid sending too many of the same messages
     * when the device comes back online or becomes active.
     *
     * There is no guarantee of the order in which messages get sent.
     *
     * A maximum of four different collapse keys is allowed at any given time. This
     * means FCM server can simultaneously store four different
     * send-to-sync messages per client app. If you exceed this number, there is no
     * guarantee which four collapse keys the FCM server will keep.
     *
     * **Default value:** None
     */
    collapseKey?: string;

    /**
     * On iOS, use this field to represent `mutable-content` in the APNs payload.
     * When a notification is sent and this is set to `true`, the content of the
     * notification can be modified before it is displayed, using a
     * [Notification Service app extension](https://developer.apple.com/reference/usernotifications/unnotificationserviceextension)
     *
     * On Android and Web, this parameter will be ignored.
     *
     * **Default value:** `false`
     */
    mutableContent?: boolean;

    /**
     * On iOS, use this field to represent `content-available` in the APNs payload.
     * When a notification or data message is sent and this is set to `true`, an
     * inactive client app is awoken. On Android, data messages wake the app by
     * default. On Chrome, this flag is currently not supported.
     *
     * **Default value:** `false`
     */
    contentAvailable?: boolean;

    /**
     * The package name of the application which the registration tokens must match
     * in order to receive the message.
     *
     * **Default value:** None
     */
    restrictedPackageName?: string;
    [key: string]: any | undefined;
  }

  /**
   * Interface representing the status of a message sent to an individual device
   * via the FCM legacy APIs.
   *
   * See
   * [Send to individual devices](/docs/cloud-messaging/admin/send-messages#send_to_individual_devices)
   * for code samples and detailed documentation.
   */
  interface MessagingDeviceResult {

    /**
     * The error that occurred when processing the message for the recipient.
     */
    error?: admin.FirebaseError;

    /**
     * A unique ID for the successfully processed message.
     */
    messageId?: string;

    /**
     * The canonical registration token for the client app that the message was
     * processed and sent to. You should use this value as the registration token
     * for future requests. Otherwise, future messages might be rejected.
     */
    canonicalRegistrationToken?: string;
  }

  /**
   * Interface representing the server response from the legacy
   * {@link https://firebase.google.com/docs/reference/admin/node/admin.messaging.Messaging#sendToDevice `sendToDevice()`} method.
   *
   * See
   * [Send to individual devices](/docs/cloud-messaging/admin/send-messages#send_to_individual_devices)
   * for code samples and detailed documentation.
   */
  interface MessagingDevicesResponse {

    /**
     * The number of results that contain a canonical registration token. A
     * canonical registration token is the registration token corresponding to the
     * last registration requested by the client app. This is the token that you
     * should use when sending future messages to the device.
     *
     * You can access the canonical registration tokens within the
     * [`results`](#results) property.
     */
    canonicalRegistrationTokenCount: number;

    /**
     * The number of messages that could not be processed and resulted in an error.
     */
    failureCount: number;

    /**
     * The unique ID number identifying this multicast message.
     */
    multicastId: number;

    /**
     * An array of `MessagingDeviceResult` objects representing the status of the
     * processed messages. The objects are listed in the same order as in the
     * request. That is, for each registration token in the request, its result has
     * the same index in this array. If only a single registration token is
     * provided, this array will contain a single object.
     */
    results: admin.messaging.MessagingDeviceResult[];

    /**
     * The number of messages that were successfully processed and sent.
     */
    successCount: number;
  }
  /**
   * Interface representing the server response from the
   * {@link https://firebase.google.com/docs/reference/admin/node/admin.messaging.Messaging#sendToDeviceGroup `sendToDeviceGroup()`}
   * method.
   *
   * See
   * [Send messages to device groups](/docs/cloud-messaging/send-message?authuser=0#send_messages_to_device_groups)
   * for code samples and detailed documentation.
   */
  interface MessagingDeviceGroupResponse {

    /**
     * The number of messages that could not be processed and resulted in an error.
     */
    successCount: number;

    /**
     * The number of messages that could not be processed and resulted in an error.
     */
    failureCount: number;

     /**
     * An array of registration tokens that failed to receive the message.
     */
    failedRegistrationTokens: string[];
  }

  /**
   * Interface representing the server response from the legacy
   * {@link https://firebase.google.com/docs/reference/admin/node/admin.messaging.Messaging#sendToTopic `sendToTopic()`} method.
   *
   * See
   * [Send to a topic](/docs/cloud-messaging/admin/send-messages#send_to_a_topic)
   * for code samples and detailed documentation.
   */
  interface MessagingTopicResponse {

    /**
     * The message ID for a successfully received request which FCM will attempt to
     * deliver to all subscribed devices.
     */
    messageId: number;
  }

  /**
   * Interface representing the server response from the legacy
   * {@link https://firebase.google.com/docs/reference/admin/node/admin.messaging.Messaging#sendToCondition `sendToCondition()`} method.
   *
   * See
   * [Send to a condition](/docs/cloud-messaging/admin/send-messages#send_to_a_condition)
   * for code samples and detailed documentation.
   */
  interface MessagingConditionResponse {

    /**
     * The message ID for a successfully received request which FCM will attempt to
     * deliver to all subscribed devices.
     */
    messageId: number;
  }

  /**
   * Interface representing the server response from the
   * {@link https://firebase.google.com/docs/reference/admin/node/admin.messaging.Messaging#subscribeToTopic `subscribeToTopic()`} and
   * {@link
   *   admin.messaging.Messaging#unsubscribeFromTopic
   *   `unsubscribeFromTopic()`}
   * methods.
   *
   * See
   * [Manage topics from the server](/docs/cloud-messaging/manage-topics)
   * for code samples and detailed documentation.
   */
  interface MessagingTopicManagementResponse {

    /**
     * The number of registration tokens that could not be subscribed to the topic
     * and resulted in an error.
     */
    failureCount: number;

    /**
     * The number of registration tokens that were successfully subscribed to the
     * topic.
     */
    successCount: number;

    /**
     * An array of errors corresponding to the provided registration token(s). The
     * length of this array will be equal to [`failureCount`](#failureCount).
     */
    errors: admin.FirebaseArrayIndexError[];
  }

  /**
   * Interface representing the server response from the
   * {@link https://firebase.google.com/docs/reference/admin/node/admin.messaging.Messaging#sendAll `sendAll()`} and
   * {@link https://firebase.google.com/docs/reference/admin/node/admin.messaging.Messaging#sendMulticast `sendMulticast()`} methods.
   */
  interface BatchResponse {

    /**
     * An array of responses, each corresponding to a message.
     */
    responses: admin.messaging.SendResponse[];

    /**
     * The number of messages that were successfully handed off for sending.
     */
    successCount: number;

    /**
     * The number of messages that resulted in errors when sending.
     */
    failureCount: number;
  }
  /**
   * Interface representing the status of an individual message that was sent as
   * part of a batch request.
   */
  interface SendResponse {

    /**
     * A boolean indicating if the message was successfully handed off to FCM or
     * not. When true, the `messageId` attribute is guaranteed to be set. When
     * false, the `error` attribute is guaranteed to be set.
     */
    success: boolean;

    /**
     * A unique message ID string, if the message was handed off to FCM for
     * delivery.
     *
     */
    messageId?: string;

    /**
     * An error, if the message was not handed off to FCM successfully.
     */
    error?: admin.FirebaseError;
  }

  /**
   * Gets the {@link admin.messaging.Messaging `Messaging`} service for the
   * current app.
   *
   * @example
   * ```javascript
   * var messaging = app.messaging();
   * // The above is shorthand for:
   * // var messaging = admin.messaging(app);
   * ```
   *
   * @return The `Messaging` service for the current app.
   */
  interface Messaging {
    /**
     * The {@link admin.app.App app} associated with the current `Messaging` service
     * instance.
     *
     * @example
     * ```javascript
     * var app = messaging.app;
     * ```
     */
    app: admin.app.App;

    /**
     * Sends the given message via FCM.
     *
     * @param message The message payload.
     * @param dryRun Whether to send the message in the dry-run
     *   (validation only) mode.
     * @return A promise fulfilled with a unique message ID
     *   string after the message has been successfully handed off to the FCM
     *   service for delivery.
     */
    send(message: admin.messaging.Message, dryRun?: boolean): Promise<string>;

    /**
     * Sends all the messages in the given array via Firebase Cloud Messaging.
     * Employs batching to send the entire list as a single RPC call. Compared
     * to the `send()` method, this method is a significantly more efficient way
     * to send multiple messages.
     *
     * The responses list obtained from the return value
     * corresponds to the order of tokens in the `MulticastMessage`. An error
     * from this method indicates a total failure -- i.e. none of the messages in
     * the list could be sent. Partial failures are indicated by a `BatchResponse`
     * return value.
     *
     * @param messages A non-empty array
     *   containing up to 100 messages.
     * @param dryRun Whether to send the messages in the dry-run
     *   (validation only) mode.
     * @return A Promise fulfilled with an object representing the result of the
     *   send operation.
     */
    sendAll(
      messages: Array<admin.messaging.Message>,
      dryRun?: boolean
    ): Promise<admin.messaging.BatchResponse>;

    /**
     * Sends the given multicast message to all the FCM registration tokens
     * specified in it.
     *
     * This method uses the `sendAll()` API under the hood to send the given
     * message to all the target recipients. The responses list obtained from the
     * return value corresponds to the order of tokens in the `MulticastMessage`.
     * An error from this method indicates a total failure -- i.e. the message was
     * not sent to any of the tokens in the list. Partial failures are indicated by
     * a `BatchResponse` return value.
     *
     * @param message A multicast message
     *   containing up to 100 tokens.
     * @param dryRun Whether to send the message in the dry-run
     *   (validation only) mode.
     * @return A Promise fulfilled with an object representing the result of the
     *   send operation.
     */
    sendMulticast(
      message: admin.messaging.MulticastMessage,
      dryRun?: boolean
    ): Promise<admin.messaging.BatchResponse>;

    /**
     * Sends an FCM message to a single device corresponding to the provided
     * registration token.
     *
     * See
     * [Send to individual devices](/docs/cloud-messaging/admin/legacy-fcm#send_to_individual_devices)
     * for code samples and detailed documentation. Takes either a
     * `registrationToken` to send to a single device or a
     * `registrationTokens` parameter containing an array of tokens to send
     * to multiple devices.
     *
     * @param registrationToken A device registration token or an array of
     *   device registration tokens to which the message should be sent.
     * @param payload The message payload.
     * @param options Optional options to
     *   alter the message.
     *
     * @return A promise fulfilled with the server's response after the message
     *   has been sent.
     */
    sendToDevice(
      registrationToken: string | string[],
      payload: admin.messaging.MessagingPayload,
      options?: admin.messaging.MessagingOptions
    ): Promise<admin.messaging.MessagingDevicesResponse>;

    /**
     * Sends an FCM message to a device group corresponding to the provided
     * notification key.
     *
     * See
     * [Send to a device group](/docs/cloud-messaging/admin/legacy-fcm#send_to_a_device_group)
     * for code samples and detailed documentation.
     *
     * @param notificationKey The notification key for the device group to
     *   which to send the message.
     * @param payload The message payload.
     * @param options Optional options to
     *   alter the message.
     *
     * @return A promise fulfilled with the server's response after the message
     *   has been sent.
     */
    sendToDeviceGroup(
      notificationKey: string,
      payload: admin.messaging.MessagingPayload,
      options?: admin.messaging.MessagingOptions
    ): Promise<admin.messaging.MessagingDeviceGroupResponse>;

    /**
     * Sends an FCM message to a topic.
     *
     * See
     * [Send to a topic](/docs/cloud-messaging/admin/legacy-fcm#send_to_a_topic)
     * for code samples and detailed documentation.
     *
     * @param topic The topic to which to send the message.
     * @param payload The message payload.
     * @param options Optional options to
     *   alter the message.
     *
     * @return A promise fulfilled with the server's response after the message
     *   has been sent.
     */
    sendToTopic(
      topic: string,
      payload: admin.messaging.MessagingPayload,
      options?: admin.messaging.MessagingOptions
    ): Promise<admin.messaging.MessagingTopicResponse>;

    /**
     * Sends an FCM message to a condition.
     *
     * See
     * [Send to a condition](/docs/cloud-messaging/admin/legacy-fcm#send_to_a_condition)
     * for code samples and detailed documentation.
     *
     * @param condition The condition determining to which topics to send
     *   the message.
     * @param payload The message payload.
     * @param options Optional options to
     *   alter the message.
     *
     * @return A promise fulfilled with the server's response after the message
     *   has been sent.
     */
    sendToCondition(
      condition: string,
      payload: admin.messaging.MessagingPayload,
      options?: admin.messaging.MessagingOptions
    ): Promise<admin.messaging.MessagingConditionResponse>;

    /**
     * Subscribes a device to an FCM topic.
     *
     * See [Subscribe to a
     * topic](/docs/cloud-messaging/manage-topics#suscribe_and_unsubscribe_using_the)
     * for code samples and detailed documentation. Optionally, you can provide an
     * array of tokens to subscribe multiple devices.
     *
     * @param registrationTokens A token or array of registration tokens
     *   for the devices to subscribe to the topic.
     * @param topic The topic to which to subscribe.
     *
     * @return A promise fulfilled with the server's response after the device has been
     *   subscribed to the topic.
     */
    subscribeToTopic(
      registrationTokens: string | string[],
      topic: string
    ): Promise<admin.messaging.MessagingTopicManagementResponse>;

    /**
     * Unsubscribes a device from an FCM topic.
     *
     * See [Unsubscribe from a
     * topic](/docs/cloud-messaging/admin/manage-topic-subscriptions#unsubscribe_from_a_topic)
     * for code samples and detailed documentation.  Optionally, you can provide an
     * array of tokens to unsubscribe multiple devices.
     *
     * @param registrationTokens A device registration token or an array of
     *   device registration tokens to unsubscribe from the topic.
     * @param topic The topic from which to unsubscribe.
     *
     * @return A promise fulfilled with the server's response after the device has been
     *   unsubscribed from the topic.
     */
    unsubscribeFromTopic(
      registrationTokens: string | string[],
      topic: string
    ): Promise<admin.messaging.MessagingTopicManagementResponse>;
  }
}

declare namespace admin.storage {

  /**
   * The default `Storage` service if no
   * app is provided or the `Storage` service associated with the provided
   * app.
   */
  interface Storage {
    /**
     * Optional app whose `Storage` service to
     * return. If not provided, the default `Storage` service will be returned.
     */
    app: admin.app.App;
    /**
     * @returns A [Bucket](https://cloud.google.com/nodejs/docs/reference/storage/latest/Bucket)
     * instance as defined in the `@google-cloud/storage` package.
     */
    bucket(name?: string): Bucket;
  }
}

declare namespace admin.firestore {
  export import v1beta1 = _firestore.v1beta1;
  export import v1 = _firestore.v1;

  export import CollectionReference = _firestore.CollectionReference;
  export import DocumentData = _firestore.DocumentData;
  export import DocumentReference = _firestore.DocumentReference;
  export import DocumentSnapshot = _firestore.DocumentSnapshot;
  export import FieldPath = _firestore.FieldPath;
  export import FieldValue = _firestore.FieldValue;
  export import Firestore = _firestore.Firestore;
  export import GeoPoint = _firestore.GeoPoint;
  export import Query = _firestore.Query;
  export import QueryDocumentSnapshot = _firestore.QueryDocumentSnapshot;
  export import QuerySnapshot = _firestore.QuerySnapshot;
  export import Timestamp = _firestore.Timestamp;
  export import Transaction = _firestore.Transaction;
  export import WriteBatch = _firestore.WriteBatch;
  export import WriteResult = _firestore.WriteResult;

  export import setLogFunction = _firestore.setLogFunction;
}

declare namespace admin.instanceId {
  /**
   * Gets the {@link admin.instanceId.InstanceId `InstanceId`} service for the
   * current app.
   *
   * @example
   * ```javascript
   * var instanceId = app.instanceId();
   * // The above is shorthand for:
   * // var instanceId = admin.instanceId(app);
   * ```
   *
   * @return The `InstanceId` service for the
   *   current app.
   */
  interface InstanceId {
    app: admin.app.App;

    /**
     * Deletes the specified instance ID and the associated data from Firebase.
     *
     * Note that Google Analytics for Firebase uses its own form of Instance ID to
     * keep track of analytics data. Therefore deleting a Firebase Instance ID does
     * not delete Analytics data. See
     * [Delete an Instance ID](/support/privacy/manage-iids#delete_an_instance_id)
     * for more information.
     *
     * @param instanceId The instance ID to be deleted.
     *
     * @return A promise fulfilled when the instance ID is deleted.
     */
    deleteInstanceId(instanceId: string): Promise<void>;
  }
}

declare namespace admin.projectManagement {

  /**
   * A SHA-1 or SHA-256 certificate.
   *
   * Do not call this constructor directly. Instead, use
   * [`projectManagement.shaCertificate()`](admin.projectManagement.ProjectManagement#shaCertificate).
   */
  interface ShaCertificate {

    /**
     * The SHA certificate type.
     *
     * @example
     * ```javascript
     * var certType = shaCertificate.certType;
     * ```
     */
    certType: ('sha1' | 'sha256');

    /**
     * The SHA-1 or SHA-256 hash for this certificate.
     *
     * @example
     * ```javascript
     * var shaHash = shaCertificate.shaHash;
     * ```
     */
    shaHash: string;

    /**
     * The fully-qualified resource name that identifies this sha-key.
     *
     * This is useful when manually constructing requests for Firebase's public API.
     *
     * @example
     * ```javascript
     * var resourceName = shaCertificate.resourceName;
     * ```
     */
    resourceName?: string;
  }

  /**
<<<<<<< HEAD
   * Metadata about a Firebase app.
   */
  interface AppMetadata {
=======
   * Metadata about a Firebase Android app.
   */
  interface AndroidAppMetadata {

    /**
     * The fully-qualified resource name that identifies this app.
     *
     * This is useful when manually constructing requests for Firebase's public API.
     *
     * @example
     * ```javascript
     * var resourceName = androidAppMetadata.resourceName;
     * ```
     */
    resourceName: string;
>>>>>>> 564cbe5f

    /**
     * The globally unique, Firebase-assigned identifier of the app.
     *
     * @example
     * ```javascript
<<<<<<< HEAD
     * var appId = appMetadata.appId;
=======
     * var appId = androidAppMetadata.appId;
>>>>>>> 564cbe5f
     * ```
     */
    appId: string;

    /**
     * The optional user-assigned display name of the app.
     *
     * @example
     * ```javascript
<<<<<<< HEAD
     * var displayName = appMetadata.displayName;
     * ```
     */
    displayName?: string;

    /**
     * The development platform of the app. Supporting Android and iOS app platform.
     *
     * @example
     * ```javascript
     * var platform = AppPlatform.ANDROID;
     * ```
     */
    platform: AppPlatform;
=======
     * var displayName = androidAppMetadata.displayName;
     * ```
     */
    displayName: string | null;
>>>>>>> 564cbe5f

    /**
     * The globally unique, user-assigned ID of the parent project for the app.
     *
     * @example
     * ```javascript
<<<<<<< HEAD
     * var projectId = appMetadata.projectId;
=======
     * var projectId = androidAppMetadata.projectId;
>>>>>>> 564cbe5f
     * ```
     */
    projectId: string;

    /**
<<<<<<< HEAD
     * The fully-qualified resource name that identifies this app.
     *
     * This is useful when manually constructing requests for Firebase's public API
     *
     * @example
     * ```javascript
     * var resourceName = androidAppMetadata.resourceName;
     * ```
     */
    resourceName: string;
  }

  /**
   * Platforms with which a Firebase App can be associated.
   */
  enum AppPlatform {

    /**
     * Unknown state. This is only used for distinguishing unset values.
     */
    PLATFORM_UNKNOWN = 'PLATFORM_UNKNOWN',

    /**
     * The Firebase App is associated with iOS.
     */
    IOS = 'IOS',

    /**
     * The Firebase App is associated with Android.
     */
    ANDROID = 'ANDROID',
  }

  interface AndroidAppMetadata extends AppMetadata {
    platform: AppPlatform.ANDROID;
    packageName: string;
  }

  interface IosAppMetadata extends AppMetadata {
    platform: AppPlatform.IOS;
    bundleId: string;
  }

=======
     * The canonical package name of the Android App, as would appear in the Google
     * Play Developer Console.
     *
     * @example
     * ```javascript
     * var packageName = androidAppMetadata.packageName;
     * ```
     */
    packageName: string;
  }

  /**
   * A reference to a Firebase Android app.
   *
   * Do not call this constructor directly. Instead, use
   * [`projectManagement.androidApp()`](admin.projectManagement.ProjectManagement#androidApp).
   */
>>>>>>> 564cbe5f
  interface AndroidApp {
    appId: string;

    /**
     * Retrieves metadata about this Android app.
     *
     * @return A promise that resolves to the retrieved metadata about this Android app.
     */
    getMetadata(): Promise<admin.projectManagement.AndroidAppMetadata>;

    /**
     * Sets the optional user-assigned display name of the app.
     *
     * @param newDisplayName The new display name to set.
     *
     * @return A promise that resolves when the display name has been set.
     */
    setDisplayName(newDisplayName: string): Promise<void>;

    /**
     * Gets the list of SHA certificates associated with this Android app in Firebase.
     *
     * @return The list of SHA-1 and SHA-256 certificates associated with this Android app in
     *     Firebase.
     */
    getShaCertificates(): Promise<admin.projectManagement.ShaCertificate[]>;

    /**
     * Adds the given SHA certificate to this Android app.
     *
     * @param certificateToAdd The SHA certificate to add.
     *
     * @return A promise that resolves when the given certificate
     *     has been added to the Android app.
     */
    addShaCertificate(certificateToAdd: ShaCertificate): Promise<void>;

    /**
     * Deletes the specified SHA certificate from this Android app.
     *
     * @param  certificateToDelete The SHA certificate to delete.
     *
     * @return A promise that resolves when the specified
     *     certificate has been removed from the Android app.
     */
    deleteShaCertificate(certificateToRemove: ShaCertificate): Promise<void>;

    /**
     * Gets the configuration artifact associated with this app.
     *
     * @return A promise that resolves to the Android app's
     *     Firebase config file, in UTF-8 string format. This string is typically
     *     intended to be written to a JSON file that gets shipped with your Android
     *     app.
     */
    getConfig(): Promise<string>;
  }

<<<<<<< HEAD
=======
  /**
   * Metadata about a Firebase iOS app.
   */
  interface IosAppMetadata {

    /**
     * The fully-qualified resource name that identifies this app.
     *
     * This is useful when manually constructing requests for Firebase's public API.
     *
     * @example
     * ```javascript
     * var resourceName = iOSAppMetadata.resourceName;
     * ```
     */
    resourceName: string;

    /**
     * The globally unique, Firebase-assigned identifier of the app.
     *
     * @example
     * ```javascript
     * var appId = androidAppMetadata.appId;
     * ``
     */
    appId: string;

    /**
     * The optional user-assigned display name of the app.
     *
     * @example
     * ```javascript
     * var displayName = iOSAppMetadata.displayName;
     * ```
     */
    displayName: string;

    /**
     * The globally unique, user-assigned ID of the parent project for the app.
     *
     * @example
     * ```javascript
     * var projectId = iOSAppMetadata.projectId;
     * ```
     */
    projectId: string;

    /**
     * The canonical bundle ID of the iOS App as it would appear in the iOS App
     * Store.
     *
     * @example
     * ```javascript
     * var bundleId = iosAppMetadata.bundleId;
     *```
     */
    bundleId: string;
  }

  /**
   * A reference to a Firebase iOS app.
   *
   * Do not call this constructor directly. Instead, use
   * [`projectManagement.iosApp()`](admin.projectManagement.ProjectManagement#iosApp).
   */
>>>>>>> 564cbe5f
  interface IosApp {
    appId: string;

    /**
     * Retrieves metadata about this iOS app.
     *
     * @return {!Promise<admin.projectManagement.IosAppMetadata>} A promise that
     *     resolves to the retrieved metadata about this iOS app.
     */
    getMetadata(): Promise<admin.projectManagement.IosAppMetadata>;

    /**
     * Sets the optional user-assigned display name of the app.
     *
     * @param newDisplayName The new display name to set.
     *
     * @return A promise that resolves when the display name has
     *     been set.
     */
    setDisplayName(newDisplayName: string): Promise<void>;

    /**
     * Gets the configuration artifact associated with this app.
     *
     * @return A promise that resolves to the iOS app's Firebase
     *     config file, in UTF-8 string format. This string is typically intended to
     *     be written to a plist file that gets shipped with your iOS app.
     */
    getConfig(): Promise<string>;
  }

  /**
   * The Firebase ProjectManagement service interface.
   *
   * Do not call this constructor directly. Instead, use
   * [`admin.projectManagement()`](admin.projectManagement#projectManagement).
   */
  interface ProjectManagement {
    app: admin.app.App;

    /**
<<<<<<< HEAD
     * Lists up to 100 Firebase apps associated with this Firebase project.
     *
     * @return A promise that resolves to the app metadata list of up to 100 apps of the current
     *     project
     */
    listAppMetadata(): Promise<admin.projectManagement.AppMetadata[]>;

=======
     * Lists up to 100 Firebase Android apps associated with this Firebase project.
     *
     * @return The list of Android apps.
     */
>>>>>>> 564cbe5f
    listAndroidApps(): Promise<admin.projectManagement.AndroidApp[]>;

    /**
     * Lists up to 100 Firebase iOS apps associated with this Firebase project.
     *
     * @return The list of iOS apps.
     */
    listIosApps(): Promise<admin.projectManagement.IosApp[]>;

    /**
     * Creates an `AndroidApp` object, referencing the specified Android app within
     * this Firebase project.
     *
     * This method does not perform an RPC.
     *
     * @param appId The `appId` of the Android app to reference.
     *
     * @return An `AndroidApp` object that references the specified Firebase Android app.
     */
    androidApp(appId: string): admin.projectManagement.AndroidApp;

    /**
<<<<<<< HEAD
     * Update the display name of this Firebase project
     *
     * @param newDisplayName The new display name to be updated
     *
     * @return A promise that resolves when the project display name has been updated
     */
    setDisplayName(newDisplayName: string): Promise<void>;

=======
     * Creates an `iOSApp` object, referencing the specified iOS app within
     * this Firebase project.
     *
     * This method does not perform an RPC.
     *
     * @param appId The `appId` of the iOS app to reference.
     *
     * @return An `iOSApp` object that references the specified Firebase iOS app.
     */
>>>>>>> 564cbe5f
    iosApp(appId: string): admin.projectManagement.IosApp;

    /**
     * Creates a `ShaCertificate` object.
     *
     * This method does not perform an RPC.
     *
     * @param shaHash The SHA-1 or SHA-256 hash for this certificate.
     *
     * @return A `ShaCertificate` object contains the specified SHA hash.
     */
    shaCertificate(shaHash: string): admin.projectManagement.ShaCertificate;

    /**
     * Creates a new Firebase Android app associated with this Firebase project.
     *
     * @param packageName The canonical package name of the Android App,
     *     as would appear in the Google Play Developer Console.
     * @param displayName An optional user-assigned display name for this
     *     new app.
     *
     * @return A promise that resolves to the newly created Android app.
     */
    createAndroidApp(
        packageName: string, displayName?: string): Promise<admin.projectManagement.AndroidApp>;

    /**
     * Creates a new Firebase iOS app associated with this Firebase project.
     *
     * @param bundleId The iOS app bundle ID to use for this new app.
     * @param displayName An optional user-assigned display name for this
     *     new app.
     *
     * @return A promise that resolves to the newly created iOS app.
     */
    createIosApp(bundleId: string, displayName?: string): Promise<admin.projectManagement.IosApp>;
  }
}

declare module 'firebase-admin' {
}

export = admin;<|MERGE_RESOLUTION|>--- conflicted
+++ resolved
@@ -1144,14 +1144,11 @@
     callbackURL?: string;
   }
 
-<<<<<<< HEAD
-=======
   /**
    * The [OIDC](https://openid.net/specs/openid-connect-core-1_0-final.html) Auth
    * provider configuration interface. An OIDC provider can be created via
    * {@link https://firebase.google.com/docs/reference/admin/node/admin.auth.Auth#createProviderConfig `createProviderConfig()`}.
    */
->>>>>>> 564cbe5f
   interface OIDCAuthProviderConfig extends admin.auth.AuthProviderConfig {
 
     /**
@@ -4832,14 +4829,49 @@
   }
 
   /**
-<<<<<<< HEAD
    * Metadata about a Firebase app.
    */
   interface AppMetadata {
-=======
-   * Metadata about a Firebase Android app.
-   */
-  interface AndroidAppMetadata {
+
+    /**
+     * The globally unique, Firebase-assigned identifier of the app.
+     *
+     * @example
+     * ```javascript
+     * var appId = appMetadata.appId;
+     * ```
+     */
+    appId: string;
+
+    /**
+     * The optional user-assigned display name of the app.
+     *
+     * @example
+     * ```javascript
+     * var displayName = appMetadata.displayName;
+     * ```
+     */
+    displayName?: string;
+
+    /**
+     * The development platform of the app. Supporting Android and iOS app platform.
+     *
+     * @example
+     * ```javascript
+     * var platform = AppPlatform.ANDROID;
+     * ```
+     */
+    platform: AppPlatform;
+
+    /**
+     * The globally unique, user-assigned ID of the parent project for the app.
+     *
+     * @example
+     * ```javascript
+     * var projectId = appMetadata.projectId;
+     * ```
+     */
+    projectId: string;
 
     /**
      * The fully-qualified resource name that identifies this app.
@@ -4852,75 +4884,6 @@
      * ```
      */
     resourceName: string;
->>>>>>> 564cbe5f
-
-    /**
-     * The globally unique, Firebase-assigned identifier of the app.
-     *
-     * @example
-     * ```javascript
-<<<<<<< HEAD
-     * var appId = appMetadata.appId;
-=======
-     * var appId = androidAppMetadata.appId;
->>>>>>> 564cbe5f
-     * ```
-     */
-    appId: string;
-
-    /**
-     * The optional user-assigned display name of the app.
-     *
-     * @example
-     * ```javascript
-<<<<<<< HEAD
-     * var displayName = appMetadata.displayName;
-     * ```
-     */
-    displayName?: string;
-
-    /**
-     * The development platform of the app. Supporting Android and iOS app platform.
-     *
-     * @example
-     * ```javascript
-     * var platform = AppPlatform.ANDROID;
-     * ```
-     */
-    platform: AppPlatform;
-=======
-     * var displayName = androidAppMetadata.displayName;
-     * ```
-     */
-    displayName: string | null;
->>>>>>> 564cbe5f
-
-    /**
-     * The globally unique, user-assigned ID of the parent project for the app.
-     *
-     * @example
-     * ```javascript
-<<<<<<< HEAD
-     * var projectId = appMetadata.projectId;
-=======
-     * var projectId = androidAppMetadata.projectId;
->>>>>>> 564cbe5f
-     * ```
-     */
-    projectId: string;
-
-    /**
-<<<<<<< HEAD
-     * The fully-qualified resource name that identifies this app.
-     *
-     * This is useful when manually constructing requests for Firebase's public API
-     *
-     * @example
-     * ```javascript
-     * var resourceName = androidAppMetadata.resourceName;
-     * ```
-     */
-    resourceName: string;
   }
 
   /**
@@ -4944,26 +4907,40 @@
     ANDROID = 'ANDROID',
   }
 
+  /**
+   * Metadata about a Firebase Android App.
+   */
   interface AndroidAppMetadata extends AppMetadata {
+
     platform: AppPlatform.ANDROID;
+
+    /**
+     * The canonical package name of the Android App, as would appear in the Google Play Developer
+     * Console.
+     *
+     * @example
+     * ```javascript
+     * var packageName = androidAppMetadata.packageName;
+     * ```
+     */
     packageName: string;
   }
 
+  /**
+   * Metadata about a Firebase iOS App.
+   */
   interface IosAppMetadata extends AppMetadata {
     platform: AppPlatform.IOS;
+
+    /**
+     * The canonical bundle ID of the iOS App as it would appear in the iOS App Store.
+     *
+     * @example
+     * ```javascript
+     * var bundleId = iosAppMetadata.bundleId;
+     *```
+     */
     bundleId: string;
-  }
-
-=======
-     * The canonical package name of the Android App, as would appear in the Google
-     * Play Developer Console.
-     *
-     * @example
-     * ```javascript
-     * var packageName = androidAppMetadata.packageName;
-     * ```
-     */
-    packageName: string;
   }
 
   /**
@@ -4972,7 +4949,6 @@
    * Do not call this constructor directly. Instead, use
    * [`projectManagement.androidApp()`](admin.projectManagement.ProjectManagement#androidApp).
    */
->>>>>>> 564cbe5f
   interface AndroidApp {
     appId: string;
 
@@ -5031,74 +5007,12 @@
     getConfig(): Promise<string>;
   }
 
-<<<<<<< HEAD
-=======
-  /**
-   * Metadata about a Firebase iOS app.
-   */
-  interface IosAppMetadata {
-
-    /**
-     * The fully-qualified resource name that identifies this app.
-     *
-     * This is useful when manually constructing requests for Firebase's public API.
-     *
-     * @example
-     * ```javascript
-     * var resourceName = iOSAppMetadata.resourceName;
-     * ```
-     */
-    resourceName: string;
-
-    /**
-     * The globally unique, Firebase-assigned identifier of the app.
-     *
-     * @example
-     * ```javascript
-     * var appId = androidAppMetadata.appId;
-     * ``
-     */
-    appId: string;
-
-    /**
-     * The optional user-assigned display name of the app.
-     *
-     * @example
-     * ```javascript
-     * var displayName = iOSAppMetadata.displayName;
-     * ```
-     */
-    displayName: string;
-
-    /**
-     * The globally unique, user-assigned ID of the parent project for the app.
-     *
-     * @example
-     * ```javascript
-     * var projectId = iOSAppMetadata.projectId;
-     * ```
-     */
-    projectId: string;
-
-    /**
-     * The canonical bundle ID of the iOS App as it would appear in the iOS App
-     * Store.
-     *
-     * @example
-     * ```javascript
-     * var bundleId = iosAppMetadata.bundleId;
-     *```
-     */
-    bundleId: string;
-  }
-
   /**
    * A reference to a Firebase iOS app.
    *
    * Do not call this constructor directly. Instead, use
    * [`projectManagement.iosApp()`](admin.projectManagement.ProjectManagement#iosApp).
    */
->>>>>>> 564cbe5f
   interface IosApp {
     appId: string;
 
@@ -5140,20 +5054,17 @@
     app: admin.app.App;
 
     /**
-<<<<<<< HEAD
      * Lists up to 100 Firebase apps associated with this Firebase project.
      *
-     * @return A promise that resolves to the app metadata list of up to 100 apps of the current
-     *     project
+     * @return A promise that resolves to the metadata list of the apps.
      */
     listAppMetadata(): Promise<admin.projectManagement.AppMetadata[]>;
 
-=======
+    /**
      * Lists up to 100 Firebase Android apps associated with this Firebase project.
      *
      * @return The list of Android apps.
      */
->>>>>>> 564cbe5f
     listAndroidApps(): Promise<admin.projectManagement.AndroidApp[]>;
 
     /**
@@ -5176,16 +5087,15 @@
     androidApp(appId: string): admin.projectManagement.AndroidApp;
 
     /**
-<<<<<<< HEAD
-     * Update the display name of this Firebase project
-     *
-     * @param newDisplayName The new display name to be updated
-     *
-     * @return A promise that resolves when the project display name has been updated
+     * Update the display name of this Firebase project.
+     *
+     * @param newDisplayName The new display name to be updated.
+     *
+     * @return A promise that resolves when the project display name has been updated.
      */
     setDisplayName(newDisplayName: string): Promise<void>;
 
-=======
+    /**
      * Creates an `iOSApp` object, referencing the specified iOS app within
      * this Firebase project.
      *
@@ -5195,7 +5105,6 @@
      *
      * @return An `iOSApp` object that references the specified Firebase iOS app.
      */
->>>>>>> 564cbe5f
     iosApp(appId: string): admin.projectManagement.IosApp;
 
     /**
