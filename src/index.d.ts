--- conflicted
+++ resolved
@@ -693,353 +693,6 @@
 }
 
 declare namespace admin.remoteConfig {
-<<<<<<< HEAD
-
-  /**
-  * Colors that are associated with conditions for display purposes.
-  */
-  type TagColor = 'BLUE' | 'BROWN' | 'CYAN' | 'DEEP_ORANGE' | 'GREEN' |
-    'INDIGO' | 'LIME' | 'ORANGE' | 'PINK' | 'PURPLE' | 'TEAL';
-
-  /**
-  * Interface representing a Remote Config template.
-  */
-  interface RemoteConfigTemplate {
-    /**
-     * A list of conditions in descending order by priority.
-     */
-    conditions: RemoteConfigCondition[];
-
-    /**
-     * Map of parameter keys to their optional default values and optional conditional values.
-     */
-    parameters: { [key: string]: RemoteConfigParameter };
-
-    /**
-     * Map of parameter group names to their parameter group objects.
-     * A group's name is mutable but must be unique among groups in the Remote Config template.
-     * The name is limited to 256 characters and intended to be human-readable. Any Unicode
-     * characters are allowed.
-     */
-    parameterGroups: { [key: string]: RemoteConfigParameterGroup };
-
-    /**
-     * ETag of the current Remote Config template (readonly).
-     */
-    readonly etag: string;
-
-    /**
-     * Version information for the current Remote Config template.
-     */
-    version?: Version;
-  }
-
-  /**
-   * Interface representing a Remote Config parameter.
-   * At minimum, a `defaultValue` or a `conditionalValues` entry must be present for the
-   * parameter to have any effect.
-   */
-  interface RemoteConfigParameter {
-
-    /**
-     * The value to set the parameter to, when none of the named conditions evaluate to `true`.
-     */
-    defaultValue?: RemoteConfigParameterValue;
-
-    /**
-     * A `(condition name, value)` map. The condition name of the highest priority
-     * (the one listed first in the Remote Config template's conditions list) determines the value of
-     * this parameter.
-     */
-    conditionalValues?: { [key: string]: RemoteConfigParameterValue };
-
-    /**
-     * A description for this parameter. Should not be over 100 characters and may contain any
-     * Unicode characters.
-     */
-    description?: string;
-  }
-
-  /**
-   * Interface representing a Remote Config parameter group.
-   * Grouping parameters is only for management purposes and does not affect client-side
-   * fetching of parameter values.
-   */
-  export interface RemoteConfigParameterGroup {
-    /**
-     * A description for the group. Its length must be less than or equal to 256 characters.
-     * A description may contain any Unicode characters.
-     */
-    description?: string;
-
-    /**
-     * Map of parameter keys to their optional default values and optional conditional values for
-     * parameters that belong to this group. A parameter only appears once per
-     * Remote Config template. An ungrouped parameter appears at the top level, whereas a
-     * parameter organized within a group appears within its group's map of parameters.
-     */
-    parameters: { [key: string]: RemoteConfigParameter };
-  }
-
-  /**
-   * Interface representing a Remote Config condition.
-   * A condition targets a specific group of users. A list of these conditions make up
-   * part of a Remote Config template.
-   */
-  interface RemoteConfigCondition {
-
-    /**
-     * A non-empty and unique name of this condition.
-     */
-    name: string;
-
-    /**
-     * The logic of this condition.
-     * See the documentation on
-     * {@link https://firebase.google.com/docs/remote-config/condition-reference condition expressions}
-     * for the expected syntax of this field.
-     */
-    expression: string;
-
-    /**
-     * The color associated with this condition for display purposes in the Firebase Console.
-     * Not specifying this value results in the console picking an arbitrary color to associate
-     * with the condition.
-     */
-    tagColor?: TagColor;
-  }
-
-  /**
-   * Interface representing an explicit parameter value.
-   */
-  interface ExplicitParameterValue {
-    /**
-     * The `string` value that the parameter is set to.
-     */
-    value: string;
-  }
-
-  /**
-   * Interface representing an in-app-default value.
-   */
-  interface InAppDefaultValue {
-    /**
-     * If `true`, the parameter is omitted from the parameter values returned to a client.
-     */
-    useInAppDefault: boolean;
-  }
-
-  /**
-   * Type representing a Remote Config parameter value.
-   * A `RemoteConfigParameterValue` could be either an `ExplicitParameterValue` or
-   * an `InAppDefaultValue`.
-   */
-  type RemoteConfigParameterValue = ExplicitParameterValue | InAppDefaultValue;
-
-  /**
-   * Interface representing a Remote Config template version.
-   * Output only, except for the version description. Contains metadata about a particular
-   * version of the Remote Config template. All fields are set at the time the specified Remote
-   * Config template is published. A version's description field may be specified in
-   * `publishTemplate` calls.
-   */
-  export interface Version {
-    /**
-     * The version number of a Remote Config template.
-     */
-    versionNumber?: string;
-
-    /**
-     * The timestamp of when this version of the Remote Config template was written to the
-     * Remote Config backend.
-     */
-    updateTime?: string;
-
-    /**
-     * The origin of the template update action.
-     */
-    updateOrigin?: ('REMOTE_CONFIG_UPDATE_ORIGIN_UNSPECIFIED' | 'CONSOLE' |
-      'REST_API' | 'ADMIN_SDK_NODE');
-
-    /**
-     * The type of the template update action.
-     */
-    updateType?: ('REMOTE_CONFIG_UPDATE_TYPE_UNSPECIFIED' |
-      'INCREMENTAL_UPDATE' | 'FORCED_UPDATE' | 'ROLLBACK');
-
-    /**
-     * Aggregation of all metadata fields about the account that performed the update.
-     */
-    updateUser?: RemoteConfigUser;
-
-    /**
-     * The user-provided description of the corresponding Remote Config template.
-     */
-    description?: string;
-
-    /**
-     * The version number of the Remote Config template that has become the current version
-     * due to a rollback. Only present if this version is the result of a rollback.
-     */
-    rollbackSource?: string;
-
-    /**
-     * Indicates whether this Remote Config template was published before version history was
-     * supported.
-     */
-    isLegacy?: boolean;
-  }
-
-  /** Interface representing a list of Remote Config template versions. */
-  export interface ListVersionsResult {
-    /**
-     * A list of version metadata objects, sorted in reverse chronological order.
-     */
-    versions: Version[];
-
-    /**
-     * Token to retrieve the next page of results, or empty if there are no more results
-     * in the list.
-     */
-    nextPageToken?: string;
-  }
-
-  /** Interface representing options for Remote Config list versions operation. */
-  export interface ListVersionsOptions {
-    /**
-     * The maximum number of items to return per page.
-     */
-    pageSize?: number;
-
-    /**
-     * The `nextPageToken` value returned from a previous list versions request, if any.
-     */
-    pageToken?: string;
-
-    /**
-     * Specifies the newest version number to include in the results.
-     * If specified, must be greater than zero. Defaults to the newest version.
-     */
-    endVersionNumber?: string | number;
-
-    /**
-     * Specifies the earliest update time to include in the results. Any entries updated before this
-     * time are omitted.
-     */
-    startTime?: Date | string;
-
-    /**
-     * Specifies the latest update time to include in the results. Any entries updated on or after
-     * this time are omitted.
-     */
-    endTime?: Date | string;
-  }
-
-  /** Interface representing a Remote Config user.*/
-  export interface RemoteConfigUser {
-    /**
-     * Email address. Output only.
-     */
-    email: string;
-
-    /**
-     * Display name. Output only.
-     */
-    name?: string;
-
-    /**
-     * Image URL. Output only.
-     */
-    imageUrl?: string;
-  }
-
-  /**
-   * The Firebase `RemoteConfig` service interface.
-   *
-   * Do not call this constructor directly. Instead, use
-   * [`admin.remoteConfig()`](admin.remoteConfig#remoteConfig).
-   */
-  interface RemoteConfig {
-    app: admin.app.App;
-
-    /**
-     * Gets the current active version of the {@link admin.remoteConfig.RemoteConfigTemplate
-     * `RemoteConfigTemplate`} of the project.
-     *
-     * @return A promise that fulfills with a `RemoteConfigTemplate`.
-     */
-    getTemplate(): Promise<RemoteConfigTemplate>;
-
-    /**
-     * Gets the requested version of the {@link admin.remoteConfig.RemoteConfigTemplate
-     * `RemoteConfigTemplate`} of the project.
-     *
-     * @param versionNumber Version number of the Remote Config template to look up.
-     *
-     * @return A promise that fulfills with a `RemoteConfigTemplate`.
-     */
-    getTemplateAtVersion(versionNumber: number | string): Promise<RemoteConfigTemplate>;
-
-    /**
-     * Validates a {@link admin.remoteConfig.RemoteConfigTemplate `RemoteConfigTemplate`}.
-     *
-     * @param template The Remote Config template to be validated.
-     * @returns A promise that fulfills with the validated `RemoteConfigTemplate`.
-     */
-    validateTemplate(template: RemoteConfigTemplate): Promise<RemoteConfigTemplate>;
-
-    /**
-     * Publishes a Remote Config template.
-     *
-     * @param template The Remote Config template to be published.
-     * @param options Optional options object when publishing a Remote Config template:
-     *    - {boolean} `force` Setting this to `true` forces the Remote Config template to
-     *      be updated and circumvent the ETag. This approach is not recommended
-     *      because it risks causing the loss of updates to your Remote Config
-     *      template if multiple clients are updating the Remote Config template.
-     *      See {@link https://firebase.google.com/docs/remote-config/use-config-rest#etag_usage_and_forced_updates
-     *      ETag usage and forced updates}.
-     *
-     * @return A Promise that fulfills with the published `RemoteConfigTemplate`.
-     */
-    publishTemplate(template: RemoteConfigTemplate, options?: { force: boolean }): Promise<RemoteConfigTemplate>;
-
-    /**
-    * Rolls back a project's published Remote Config template to the specified version.
-    * A rollback is equivalent to getting a previously published Remote Config
-    * template and re-publishing it using a force update.
-    *
-    * @param versionNumber The version number of the Remote Config template to roll back to.
-    *    The specified version number must be lower than the current version number, and not have
-    *    been deleted due to staleness. Only the last 300 versions are stored.
-    *    All versions that correspond to non-active Remote Config templates (that is, all except the
-    *    template that is being fetched by clients) are also deleted if they are more than 90 days old.
-    * @return A promise that fulfills with the published `RemoteConfigTemplate`.
-    */
-    rollback(versionNumber: string | number): Promise<RemoteConfigTemplate>;
-
-    /**
-    * Gets a list of Remote Config template versions that have been published, sorted in reverse
-    * chronological order. Only the last 300 versions are stored.
-    * All versions that correspond to non-active Remote Config templates (that is, all except the
-    * template that is being fetched by clients) are also deleted if they are more than 90 days old.
-    *
-    * @param options Optional {@link admin.remoteConfig.ListVersionsOptions `ListVersionsOptions`}
-    *    object for getting a list of template versions.
-    * @return A promise that fulfills with a `ListVersionsResult`.
-    */
-    listVersions(options?: ListVersionsOptions): Promise<ListVersionsResult>;
-
-    /**
-     * Creates and returns a new Remote Config template from a JSON string.
-     *
-     * @param json The JSON string to populate a Remote Config template.
-     *
-     * @return A new template instance.
-     */
-    createTemplateFromJSON(json: string): RemoteConfigTemplate;
-  }
-=======
   export import TagColor = _remoteConfig.admin.remoteConfig.TagColor;
   export import RemoteConfigTemplate = _remoteConfig.admin.remoteConfig.RemoteConfigTemplate;
   export import RemoteConfigParameter = _remoteConfig.admin.remoteConfig.RemoteConfigParameter;
@@ -1053,7 +706,6 @@
   export import ListVersionsResult = _remoteConfig.admin.remoteConfig.ListVersionsResult;
   export import RemoteConfigUser = _remoteConfig.admin.remoteConfig.RemoteConfigUser;
   export import RemoteConfig = _remoteConfig.admin.remoteConfig.RemoteConfig;
->>>>>>> f11aed75
 }
 
 declare namespace admin.securityRules {
@@ -1086,7 +738,7 @@
 
   /**
    * A TensorFlow Lite Model output object
-   * 
+   *
    * One of either the `gcsTfliteUri` or `automlModel` properties will be
    * defined.
    */
@@ -1246,7 +898,7 @@
 
     /**
      * Publishes a Firebase ML model.
-     * 
+     *
      * A published model can be downloaded to client apps.
      *
      * @param {string} modelId The ID of the model to publish.
