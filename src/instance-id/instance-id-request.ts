--- conflicted
+++ resolved
@@ -93,13 +93,8 @@
         return response;
       })
       .catch((response) => {
-<<<<<<< HEAD
-        const error = (typeof response === 'object' && 'error' in response)
-          ? response.error : response;
-=======
         const error = (typeof response === 'object' && 'error' in response) ?
           response.error : response;
->>>>>>> c8f2ae7b
         if (error instanceof FirebaseError) {
           // In case of timeouts and other network errors, the API request handler returns a
           // FirebaseError wrapped in the response. Simply throw it here.
@@ -107,13 +102,8 @@
         }
 
         const template: string = ERROR_CODES[response.statusCode];
-<<<<<<< HEAD
-        const message: string = template
-          ? `Instance ID "${apiSettings.getEndpoint()}": ${template}` : JSON.stringify(error);
-=======
         const message: string = template ?
           `Instance ID "${apiSettings.getEndpoint()}": ${template}` : JSON.stringify(error);
->>>>>>> c8f2ae7b
         throw new FirebaseInstanceIdError(InstanceIdClientErrorCode.API_ERROR, message);
       });
   }
