--- conflicted
+++ resolved
@@ -14,31 +14,23 @@
  * limitations under the License.
  */
 
-<<<<<<< HEAD
+import { FirebaseApp } from '../app/firebase-app';
 import { App } from '../app/index';
-import { FirebaseInstanceIdError, InstanceIdClientErrorCode } from '../utils/error';
-import { FirebaseInstanceIdRequestHandler } from './instance-id-request-internal';
-=======
-import { FirebaseApp } from '../firebase-app';
 import {
-  FirebaseInstallationsError, FirebaseInstanceIdError, InstallationsClientErrorCode, InstanceIdClientErrorCode,
+  FirebaseInstallationsError, FirebaseInstanceIdError,
+  InstallationsClientErrorCode, InstanceIdClientErrorCode,
 } from '../utils/error';
-import { instanceId } from './index';
->>>>>>> cd7e384d
 import * as validator from '../utils/validator';
 
 /**
  * The `InstanceId` service enables deleting the Firebase instance IDs
  * associated with Firebase client app instances.
+ *
+ * @deprecated
  */
 export class InstanceId {
 
-<<<<<<< HEAD
   private app_: App;
-  private requestHandler: FirebaseInstanceIdRequestHandler;
-=======
-  private app_: FirebaseApp;
->>>>>>> cd7e384d
 
   /**
    * @param app The app for this InstanceId service.
@@ -71,7 +63,7 @@
    * @returns A promise fulfilled when the instance ID is deleted.
    */
   public deleteInstanceId(instanceId: string): Promise<void> {
-    return this.app.installations().deleteInstallation(instanceId)
+    return (this.app as FirebaseApp).installations().deleteInstallation(instanceId)
       .catch((err) => {
         if (err instanceof FirebaseInstallationsError) {
           let code = err.code.replace('installations/', '');
@@ -89,11 +81,7 @@
   /**
    * Returns the app associated with this InstanceId instance.
    *
-<<<<<<< HEAD
    * @returns The app associated with this InstanceId instance.
-=======
-   * @return The app associated with this InstanceId instance.
->>>>>>> cd7e384d
    */
   get app(): App {
     return this.app_;
