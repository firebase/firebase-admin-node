/*!
 * Copyright 2018 Google Inc.
 *
 * Licensed under the Apache License, Version 2.0 (the "License");
 * you may not use this file except in compliance with the License.
 * You may obtain a copy of the License at
 *
 *   http://www.apache.org/licenses/LICENSE-2.0
 *
 * Unless required by applicable law or agreed to in writing, software
 * distributed under the License is distributed on an "AS IS" BASIS,
 * WITHOUT WARRANTIES OR CONDITIONS OF ANY KIND, either express or implied.
 * See the License for the specific language governing permissions and
 * limitations under the License.
 */

import { FirebaseProjectManagementError } from '../utils/error';
import * as validator from '../utils/validator';
import { ProjectManagementRequestHandler, assertServerResponse } from './project-management-api-request';
<<<<<<< HEAD
import { IosAppMetadata, AppPlatform } from './AppMetadata';
=======
import { IosAppMetadata, AppPlatform } from './app-metadata';
>>>>>>> 1ff2e665

export class IosApp {
  private readonly resourceName: string;

  constructor(
      public readonly appId: string,
      private readonly requestHandler: ProjectManagementRequestHandler) {
    if (!validator.isNonEmptyString(appId)) {
      throw new FirebaseProjectManagementError(
          'invalid-argument', 'appId must be a non-empty string.');
    }

    this.resourceName = `projects/-/iosApps/${appId}`;
  }

  public getMetadata(): Promise<IosAppMetadata> {
    return this.requestHandler.getResource(this.resourceName)
        .then((responseData: any) => {
          assertServerResponse(
              validator.isNonNullObject(responseData),
              responseData,
              'getMetadata()\'s responseData must be a non-null object.');

          const requiredFieldsList = ['name', 'appId', 'projectId', 'bundleId'];
          requiredFieldsList.forEach((requiredField) => {
            assertServerResponse(
                validator.isNonEmptyString(responseData[requiredField]),
                responseData,
                `getMetadata()\'s responseData.${requiredField} must be a non-empty string.`);
          });

          const metadata: IosAppMetadata = {
            platform: AppPlatform.IOS,
            resourceName: responseData.name,
            appId: responseData.appId,
            displayName: responseData.displayName || null,
            projectId: responseData.projectId,
            bundleId: responseData.bundleId,
          };
          return metadata;
        });
  }

  public setDisplayName(newDisplayName: string): Promise<void> {
    return this.requestHandler.setDisplayName(this.resourceName, newDisplayName);
  }

  /**
   * @return {Promise<string>} A promise that resolves to a UTF-8 XML string, typically intended to
   *     be written to a plist file.
   */
  public getConfig(): Promise<string> {
    return this.requestHandler.getConfig(this.resourceName)
        .then((responseData: any) => {
          assertServerResponse(
              validator.isNonNullObject(responseData),
              responseData,
              'getConfig()\'s responseData must be a non-null object.');

          const base64ConfigFileContents = responseData.configFileContents;
          assertServerResponse(
              validator.isBase64String(base64ConfigFileContents),
              responseData,
              `getConfig()\'s responseData.configFileContents must be a base64 string.`);

          return Buffer.from(base64ConfigFileContents, 'base64').toString('utf8');
        });
  }
}<|MERGE_RESOLUTION|>--- conflicted
+++ resolved
@@ -17,11 +17,7 @@
 import { FirebaseProjectManagementError } from '../utils/error';
 import * as validator from '../utils/validator';
 import { ProjectManagementRequestHandler, assertServerResponse } from './project-management-api-request';
-<<<<<<< HEAD
-import { IosAppMetadata, AppPlatform } from './AppMetadata';
-=======
 import { IosAppMetadata, AppPlatform } from './app-metadata';
->>>>>>> 1ff2e665
 
 export class IosApp {
   private readonly resourceName: string;
