/*!
 * Copyright 2024 Google Inc.
 *
 * Licensed under the Apache License, Version 2.0 (the "License");
 * you may not use this file except in compliance with the License.
 * You may obtain a copy of the License at
 *
 *   http://www.apache.org/licenses/LICENSE-2.0
 *
 * Unless required by applicable law or agreed to in writing, software
 * distributed under the License is distributed on an "AS IS" BASIS,
 * WITHOUT WARRANTIES OR CONDITIONS OF ANY KIND, either express or implied.
 * See the License for the specific language governing permissions and
 * limitations under the License.
 */

'use strict';

import {
  AndCondition,
  OneOfCondition,
  EvaluationContext,
  NamedCondition,
  OrCondition,
  PercentCondition,
  PercentConditionOperator,
  CustomSignalCondition,
  CustomSignalOperator,
} from './remote-config-api';
import * as farmhash from 'farmhash-modern';

/**
 * Encapsulates condition evaluation logic to simplify organization and
 * facilitate testing.
 *
 * @internal
 */
export class ConditionEvaluator {
  private static MAX_CONDITION_RECURSION_DEPTH = 10;

  public evaluateConditions(
    namedConditions: NamedCondition[],
    context: EvaluationContext): Map<string, boolean> {
    // The order of the conditions is significant.
    // A JS Map preserves the order of insertion ("Iteration happens in insertion order"
    // - https://developer.mozilla.org/en-US/docs/Web/JavaScript/Reference/Global_Objects/Map#description).
    const evaluatedConditions = new Map();

    for (const namedCondition of namedConditions) {
      evaluatedConditions.set(
        namedCondition.name,
        this.evaluateCondition(namedCondition.condition, context));
    }

    return evaluatedConditions;
  }

  private evaluateCondition(
    condition: OneOfCondition,
    context: EvaluationContext,
    nestingLevel = 0): boolean {
    if (nestingLevel >= ConditionEvaluator.MAX_CONDITION_RECURSION_DEPTH) {
      // TODO: add logging once we have a wrapped logger.
      return false;
    }
    if (condition.orCondition) {
      return this.evaluateOrCondition(condition.orCondition, context, nestingLevel + 1)
    }
    if (condition.andCondition) {
      return this.evaluateAndCondition(condition.andCondition, context, nestingLevel + 1)
    }
    if (condition.true) {
      return true;
    }
    if (condition.false) {
      return false;
    }
    if (condition.percent) {
      return this.evaluatePercentCondition(condition.percent, context);
    }
    if (condition.customSignal) {
      return this.evaluateCustomSignalCondition(condition.customSignal, context);
    }
    // TODO: add logging once we have a wrapped logger.
    return false;
  }

  private evaluateOrCondition(
    orCondition: OrCondition,
    context: EvaluationContext,
    nestingLevel: number): boolean {

    const subConditions = orCondition.conditions || [];

    for (const subCondition of subConditions) {
      // Recursive call.
      const result = this.evaluateCondition(
        subCondition, context, nestingLevel + 1);

      // Short-circuit the evaluation result for true.
      if (result) {
        return result;
      }
    }
    return false;
  }

  private evaluateAndCondition(
    andCondition: AndCondition,
    context: EvaluationContext,
    nestingLevel: number): boolean {

    const subConditions = andCondition.conditions || [];

    for (const subCondition of subConditions) {
      // Recursive call.
      const result = this.evaluateCondition(
        subCondition, context, nestingLevel + 1);

      // Short-circuit the evaluation result for false.
      if (!result) {
        return result;
      }
    }
    return true;
  }

  private evaluatePercentCondition(
    percentCondition: PercentCondition,
    context: EvaluationContext
  ): boolean {
    if (!context.randomizationId) {
      // TODO: add logging once we have a wrapped logger.
      return false;
    }

    // This is the entry point for processing percent condition data from the response.
    // We're not using a proto library, so we can't assume undefined fields have
    // default values.
    const { seed, percentOperator, microPercent, microPercentRange } = percentCondition;

    if (!percentOperator) {
      // TODO: add logging once we have a wrapped logger.
      return false;
    }

    const normalizedMicroPercent = microPercent || 0;
    const normalizedMicroPercentUpperBound = microPercentRange?.microPercentUpperBound || 0;
    const normalizedMicroPercentLowerBound = microPercentRange?.microPercentLowerBound || 0;

    const seedPrefix = seed && seed.length > 0 ? `${seed}.` : '';
    const stringToHash = `${seedPrefix}${context.randomizationId}`;

    const hash64 = ConditionEvaluator.hashSeededRandomizationId(stringToHash)

    const instanceMicroPercentile = hash64 % BigInt(100 * 1_000_000);

<<<<<<< HEAD
=======
    // Negate the hash if its value is less than 0. We handle this manually because the
    // Long library doesn't provided an absolute value method.
    if (hash64.lt(0)) {
      hash64 = hash64.negate();
    }

    const instanceMicroPercentile = hash64.mod(100 * 1_000_000);

>>>>>>> b0e824d0
    switch (percentOperator) {
    case PercentConditionOperator.LESS_OR_EQUAL:
      return instanceMicroPercentile <= normalizedMicroPercent;
    case PercentConditionOperator.GREATER_THAN:
      return instanceMicroPercentile > normalizedMicroPercent;
    case PercentConditionOperator.BETWEEN:
      return instanceMicroPercentile > normalizedMicroPercentLowerBound
          && instanceMicroPercentile <= normalizedMicroPercentUpperBound;
    case PercentConditionOperator.UNKNOWN:
    default:
      break;
    }

    // TODO: add logging once we have a wrapped logger.
    return false;
  }

<<<<<<< HEAD
  // Visible for testing
  static hashSeededRandomizationId(seededRandomizationId: string): bigint {
    // For consistency with the Remote Config fetch endpoint's percent condition behavior
    // we use Farmhash's fingerprint64 algorithm and interpret the resulting unsigned value
    // as a signed value.
    let hash64 = BigInt.asIntN(64, farmhash.fingerprint64(seededRandomizationId));

    // Manually negate the hash if its value is less than 0, since Math.abs doesn't
    // support BigInt.
    if (hash64 < 0) {
      hash64 = -hash64;
    }

    return hash64;
  }
=======
  private evaluateCustomSignalCondition(
    customSignalCondition: CustomSignalCondition,
    context: EvaluationContext
  ): boolean {
    const {
      customSignalOperator,
      customSignalKey,
      targetCustomSignalValues,
    } = customSignalCondition;

    if (!customSignalOperator || !customSignalKey || !targetCustomSignalValues) {
      // TODO: add logging once we have a wrapped logger.
      return false;
    }

    if (!targetCustomSignalValues.length) {
      return false;
    }

    // Extract the value of the signal from the evaluation context.
    const actualCustomSignalValue = context[customSignalKey];

    if (actualCustomSignalValue == undefined) {
      return false
    }

    switch (customSignalOperator) {
    case CustomSignalOperator.STRING_CONTAINS:
      return compareStrings(
        targetCustomSignalValues,
        actualCustomSignalValue,
        (target, actual) => actual.includes(target),
      );
    case CustomSignalOperator.STRING_DOES_NOT_CONTAIN:
      return !compareStrings(
        targetCustomSignalValues,
        actualCustomSignalValue,
        (target, actual) => actual.includes(target),
      );
    case CustomSignalOperator.STRING_EXACTLY_MATCHES:
      return compareStrings(
        targetCustomSignalValues,
        actualCustomSignalValue,
        (target, actual) => actual.trim() === target.trim(),
      );
    case CustomSignalOperator.STRING_CONTAINS_REGEX:
      return compareStrings(
        targetCustomSignalValues,
        actualCustomSignalValue,
        (target, actual) => new RegExp(target).test(actual),
      );

    // For numeric operators only one target value is allowed.
    case CustomSignalOperator.NUMERIC_LESS_THAN:
      return compareNumbers(actualCustomSignalValue, targetCustomSignalValues[0], (r) => r < 0);
    case CustomSignalOperator.NUMERIC_LESS_EQUAL:
      return compareNumbers(actualCustomSignalValue, targetCustomSignalValues[0], (r) => r <= 0);
    case CustomSignalOperator.NUMERIC_EQUAL:
      return compareNumbers(actualCustomSignalValue, targetCustomSignalValues[0], (r) => r === 0);
    case CustomSignalOperator.NUMERIC_NOT_EQUAL:
      return compareNumbers(actualCustomSignalValue, targetCustomSignalValues[0], (r) => r !== 0);
    case CustomSignalOperator.NUMERIC_GREATER_THAN:
      return compareNumbers(actualCustomSignalValue, targetCustomSignalValues[0], (r) => r > 0);
    case CustomSignalOperator.NUMERIC_GREATER_EQUAL:
      return compareNumbers(actualCustomSignalValue, targetCustomSignalValues[0], (r) => r >= 0);

    // For semantic operators only one target value is allowed.
    case CustomSignalOperator.SEMANTIC_VERSION_LESS_THAN:
      return compareSemanticVersions(actualCustomSignalValue, targetCustomSignalValues[0], (r) => r < 0);
    case CustomSignalOperator.SEMANTIC_VERSION_LESS_EQUAL:
      return compareSemanticVersions(actualCustomSignalValue, targetCustomSignalValues[0], (r) => r <= 0);
    case CustomSignalOperator.SEMANTIC_VERSION_EQUAL:
      return compareSemanticVersions(actualCustomSignalValue, targetCustomSignalValues[0], (r) => r === 0);
    case CustomSignalOperator.SEMANTIC_VERSION_NOT_EQUAL:
      return compareSemanticVersions(actualCustomSignalValue, targetCustomSignalValues[0], (r) => r !== 0);
    case CustomSignalOperator.SEMANTIC_VERSION_GREATER_THAN:
      return compareSemanticVersions(actualCustomSignalValue, targetCustomSignalValues[0], (r) => r > 0);
    case CustomSignalOperator.SEMANTIC_VERSION_GREATER_EQUAL:
      return compareSemanticVersions(actualCustomSignalValue, targetCustomSignalValues[0], (r) => r >= 0);
    }

    // TODO: add logging once we have a wrapped logger.
    return false;
  }
}

// Compares the actual string value of a signal against a list of target
// values. If any of the target values are a match, returns true.
function compareStrings(
  targetValues: Array<string>,
  actualValue: string|number,
  predicateFn: (target: string, actual: string) => boolean
): boolean {
  const actual = String(actualValue);
  return targetValues.some((target) => predicateFn(target, actual));
}

// Compares two numbers against each other.
// Calls the predicate function with  -1, 0, 1 if actual is less than, equal to, or greater than target.
function compareNumbers(
  actualValue: string|number,
  targetValue: string,
  predicateFn: (result: number) => boolean
): boolean {
  const target = Number(targetValue);
  const actual = Number(actualValue);
  if (isNaN(target) || isNaN(actual)) {
    return false;
  }
  return predicateFn(actual < target ? -1 : actual > target ? 1 : 0);
}

// Max number of segments a numeric version can have. This is enforced by the server as well.
const MAX_LENGTH = 5;

// Compares semantic version strings against each other.
// Calls the predicate function with  -1, 0, 1 if actual is less than, equal to, or greater than target.
function compareSemanticVersions(
  actualValue: string|number,
  targetValue: string,
  predicateFn: (result: number) => boolean
): boolean {
  const version1 = String(actualValue).split('.').map(Number);
  const version2 = targetValue.split('.').map(Number);

  for (let i = 0; i < MAX_LENGTH; i++) {
    // Check to see if segments are present. Note that these may be present and be NaN.
    const version1HasSegment = version1[i] !== undefined;
    const version2HasSegment = version2[i] !== undefined;

    // If both are undefined, we've consumed everything and they're equal.
    if (!version1HasSegment && !version2HasSegment) return predicateFn(0)

    // Insert zeros if undefined for easier comparison.
    if (!version1HasSegment) version1[i] = 0;
    if (!version2HasSegment) version2[i] = 0;

    // At this point, if either segment is NaN, we return false directly.
    if (isNaN(version1[i]) || isNaN(version2[i])) return false;

    // Check if we have a difference in segments. Otherwise continue to next segment.
    if (version1[i] < version2[i]) return predicateFn(-1);
    if (version1[i] > version2[i]) return predicateFn(1);
  }
  return false;
>>>>>>> b0e824d0
}<|MERGE_RESOLUTION|>--- conflicted
+++ resolved
@@ -155,8 +155,6 @@
 
     const instanceMicroPercentile = hash64 % BigInt(100 * 1_000_000);
 
-<<<<<<< HEAD
-=======
     // Negate the hash if its value is less than 0. We handle this manually because the
     // Long library doesn't provided an absolute value method.
     if (hash64.lt(0)) {
@@ -165,7 +163,6 @@
 
     const instanceMicroPercentile = hash64.mod(100 * 1_000_000);
 
->>>>>>> b0e824d0
     switch (percentOperator) {
     case PercentConditionOperator.LESS_OR_EQUAL:
       return instanceMicroPercentile <= normalizedMicroPercent;
@@ -183,7 +180,6 @@
     return false;
   }
 
-<<<<<<< HEAD
   // Visible for testing
   static hashSeededRandomizationId(seededRandomizationId: string): bigint {
     // For consistency with the Remote Config fetch endpoint's percent condition behavior
@@ -199,7 +195,7 @@
 
     return hash64;
   }
-=======
+
   private evaluateCustomSignalCondition(
     customSignalCondition: CustomSignalCondition,
     context: EvaluationContext
@@ -345,5 +341,4 @@
     if (version1[i] > version2[i]) return predicateFn(1);
   }
   return false;
->>>>>>> b0e824d0
 }