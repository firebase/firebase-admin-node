--- conflicted
+++ resolved
@@ -155,17 +155,6 @@
 
     const instanceMicroPercentile = hash64 % BigInt(100 * 1_000_000);
 
-<<<<<<< HEAD
-    // Negate the hash if its value is less than 0. We handle this manually because the
-    // Long library doesn't provided an absolute value method.
-    if (hash64.lt(0)) {
-      hash64 = hash64.negate();
-    }
-
-    const instanceMicroPercentile = hash64.mod(100 * 1_000_000);
-
-=======
->>>>>>> 3a975521
     switch (percentOperator) {
     case PercentConditionOperator.LESS_OR_EQUAL:
       return instanceMicroPercentile <= normalizedMicroPercent;
@@ -183,7 +172,22 @@
     return false;
   }
 
-<<<<<<< HEAD
+  // Visible for testing
+  static hashSeededRandomizationId(seededRandomizationId: string): bigint {
+    // For consistency with the Remote Config fetch endpoint's percent condition behavior
+    // we use Farmhash's fingerprint64 algorithm and interpret the resulting unsigned value
+    // as a signed value.
+    let hash64 = BigInt.asIntN(64, farmhash.fingerprint64(seededRandomizationId));
+
+    // Manually negate the hash if its value is less than 0, since Math.abs doesn't
+    // support BigInt.
+    if (hash64 < 0) {
+      hash64 = -hash64;
+    }
+
+    return hash64;
+  }
+
   private evaluateCustomSignalCondition(
     customSignalCondition: CustomSignalCondition,
     context: EvaluationContext
@@ -329,21 +333,4 @@
     if (version1[i] > version2[i]) return predicateFn(1);
   }
   return false;
-=======
-  // Visible for testing
-  static hashSeededRandomizationId(seededRandomizationId: string): bigint {
-    // For consistency with the Remote Config fetch endpoint's percent condition behavior
-    // we use Farmhash's fingerprint64 algorithm and interpret the resulting unsigned value
-    // as a signed value.
-    let hash64 = BigInt.asIntN(64, farmhash.fingerprint64(seededRandomizationId));
-
-    // Manually negate the hash if its value is less than 0, since Math.abs doesn't
-    // support BigInt.
-    if (hash64 < 0) {
-      hash64 = -hash64;
-    }
-
-    return hash64;
-  }
->>>>>>> 3a975521
 }