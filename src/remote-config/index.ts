--- conflicted
+++ resolved
@@ -25,36 +25,25 @@
 import { RemoteConfig } from './remote-config';
 
 export {
+  AndServerCondition,
+  EvaluationContext,
   ExplicitParameterValue,
   InAppDefaultValue,
   ListVersionsOptions,
   ListVersionsResult,
-<<<<<<< HEAD
   MicroPercentRange,
-=======
   NamedServerCondition,
->>>>>>> c9701eb2
+  OrServerCondition,
   ParameterValueType,
   PercentConditionOperator,
+  PercentServerCondition,
   RemoteConfigCondition,
   RemoteConfigParameter,
   RemoteConfigParameterGroup,
   RemoteConfigParameterValue,
   RemoteConfigTemplate,
-<<<<<<< HEAD
+  RemoteConfigUser,
   ServerCondition,
-  EvaluationContext,
-  AndServerCondition,
-  NamedServerCondition,
-  OrServerCondition,
-  PercentServerCondition,
-  ServerConfig,
-  RemoteConfigServerTemplate,
-  RemoteConfigServerTemplateData,
-  RemoteConfigServerTemplateOptions,
-=======
->>>>>>> c9701eb2
-  RemoteConfigUser,
   ServerConfig,
   ServerTemplate,
   ServerTemplateData,
