--- conflicted
+++ resolved
@@ -29,14 +29,10 @@
 } from './remote-config-api';
 
 // Remote Config backend constants
-<<<<<<< HEAD
-// Honors env param to enable URL override independent of binary change.
-=======
 /**
   * Allows the `FIREBASE_REMOTE_CONFIG_URL_BASE` environment
   * variable to override the default API endpoint URL.
   */
->>>>>>> aed5646c
 const FIREBASE_REMOTE_CONFIG_URL_BASE = process.env.FIREBASE_REMOTE_CONFIG_URL_BASE || 'https://firebaseremoteconfig.googleapis.com';
 const FIREBASE_REMOTE_CONFIG_HEADERS = {
   'X-Firebase-Client': `fire-admin-node/${utils.getSdkVersion()}`,
