/*!
 * Copyright 2021 Google Inc.
 *
 * Licensed under the Apache License, Version 2.0 (the "License");
 * you may not use this file except in compliance with the License.
 * You may obtain a copy of the License at
 *
 *   http://www.apache.org/licenses/LICENSE-2.0
 *
 * Unless required by applicable law or agreed to in writing, software
 * distributed under the License is distributed on an "AS IS" BASIS,
 * WITHOUT WARRANTIES OR CONDITIONS OF ANY KIND, either express or implied.
 * See the License for the specific language governing permissions and
 * limitations under the License.
 */

/**
 * Colors that are associated with conditions for display purposes.
 */
export type TagColor = 'BLUE' | 'BROWN' | 'CYAN' | 'DEEP_ORANGE' | 'GREEN' |
  'INDIGO' | 'LIME' | 'ORANGE' | 'PINK' | 'PURPLE' | 'TEAL';

/**
 * Type representing a Remote Config parameter value data type.
 * Defaults to `STRING` if unspecified.
 */
export type ParameterValueType = 'STRING' | 'BOOLEAN' | 'NUMBER' | 'JSON'

/**
 * Interface representing a Remote Config condition.
 * A condition targets a specific group of users. A list of these conditions make up
 * part of a Remote Config template.
 */
export interface RemoteConfigCondition {

  /**
   * A non-empty and unique name of this condition.
   */
  name: string;

  /**
   * The logic of this condition.
   * See the documentation on
   * {@link https://firebase.google.com/docs/remote-config/condition-reference | condition expressions}
   * for the expected syntax of this field.
   */
  expression: string;

  /**
   * The color associated with this condition for display purposes in the Firebase Console.
   * Not specifying this value results in the console picking an arbitrary color to associate
   * with the condition.
   */
  tagColor?: TagColor;
}

/**
 * Represents a Remote Config condition in the dataplane.
 * A condition targets a specific group of users. A list of these conditions
 * comprise part of a Remote Config template.
 */
export interface NamedCondition {

  /**
   * A non-empty and unique name of this condition.
   */
  name: string;

  /**
   * The logic of this condition.
   * See the documentation on
   * {@link https://firebase.google.com/docs/remote-config/condition-reference | condition expressions}
   * for the expected syntax of this field.
   */
  condition: OneOfCondition;
}

/**
 * Represents a condition that may be one of several types.
 * Only the first defined field will be processed.
 */
export interface OneOfCondition {

  /**
   * Makes this condition an OR condition.
   */
  orCondition?: OrCondition;

  /**
   * Makes this condition an AND condition.
   */
  andCondition?: AndCondition;

  /**
   * Makes this condition a constant true.
   */
  true?: Record<string, never>;

  /**
   * Makes this condition a constant false.
   */
  false?: Record<string, never>;

  /**
   * Makes this condition a percent condition.
   */
  percent?: PercentCondition;
}

/**
 * Represents a collection of conditions that evaluate to true if all are true.
 */
export interface AndCondition {

  /**
   * The collection of conditions.
   */
  conditions?: Array<OneOfCondition>;
}

/**
 * Represents a collection of conditions that evaluate to true if any are true.
 */
export interface OrCondition {

  /**
   * The collection of conditions.
   */
  conditions?: Array<OneOfCondition>;
}

/**
 * Defines supported operators for percent conditions.
 */
export enum PercentConditionOperator {

  /**
   * A catchall error case.
   */
  UNKNOWN = 'UNKNOWN',

  /**
   * Target percentiles less than or equal to the target percent.
   * A condition using this operator must specify microPercent.
   */
  LESS_OR_EQUAL = 'LESS_OR_EQUAL',

  /**
   * Target percentiles greater than the target percent.
   * A condition using this operator must specify microPercent.
   */
  GREATER_THAN = 'GREATER_THAN',

  /**
   * Target percentiles within an interval defined by a lower bound and an
   * upper bound. The lower bound is an exclusive (open) bound and the
   * micro_percent_range_upper_bound is an inclusive (closed) bound.
   * A condition using this operator must specify microPercentRange.
   */
  BETWEEN = 'BETWEEN'
}

/**
 * Represents the limit of percentiles to target in micro-percents.
 * The value must be in the range [0 and 100000000]
 */
export interface MicroPercentRange {

  /**
   * The lower limit of percentiles to target in micro-percents.
   * The value must be in the range [0 and 100000000].
   */
  microPercentLowerBound?: number;

  /**
   * The upper limit of percentiles to target in micro-percents.
   * The value must be in the range [0 and 100000000].
   */
  microPercentUpperBound?: number;
}

/**
 * Represents a condition that compares the instance pseudo-random
 * percentile to a given limit.
 */
export interface PercentCondition {

  /**
   * The choice of percent operator to determine how to compare targets
   * to percent(s).
   */
  percentOperator?: PercentConditionOperator;

  /**
   * The limit of percentiles to target in micro-percents when
   * using the LESS_OR_EQUAL and GREATER_THAN operators. The value must
   * be in the range [0 and 100000000].
   */
  microPercent?: number;

  /**
   * The seed used when evaluating the hash function to map an instance to
   * a value in the hash space. This is a string which can have 0 - 32
   * characters and can contain ASCII characters [-_.0-9a-zA-Z].The string
   * is case-sensitive.
   */
  seed?: string;

  /**
   * The micro-percent interval to be used with the
   * BETWEEN operator.
   */
  microPercentRange?: MicroPercentRange;
}

/**
 * Interface representing an explicit parameter value.
 */
export interface ExplicitParameterValue {
  /**
   * The `string` value that the parameter is set to.
   */
  value: string;
}

/**
 * Interface representing an in-app-default value.
 */
export interface InAppDefaultValue {
  /**
   * If `true`, the parameter is omitted from the parameter values returned to a client.
   */
  useInAppDefault: boolean;
}

/**
 * Type representing a Remote Config parameter value.
 * A `RemoteConfigParameterValue` could be either an `ExplicitParameterValue` or
 * an `InAppDefaultValue`.
 */
export type RemoteConfigParameterValue = ExplicitParameterValue | InAppDefaultValue;

/**
 * Interface representing a Remote Config parameter.
 * At minimum, a `defaultValue` or a `conditionalValues` entry must be present for the
 * parameter to have any effect.
 */
export interface RemoteConfigParameter {

  /**
   * The value to set the parameter to, when none of the named conditions evaluate to `true`.
   */
  defaultValue?: RemoteConfigParameterValue;

  /**
   * A `(condition name, value)` map. The condition name of the highest priority
   * (the one listed first in the Remote Config template's conditions list) determines the value of
   * this parameter.
   */
  conditionalValues?: { [key: string]: RemoteConfigParameterValue };

  /**
   * A description for this parameter. Should not be over 100 characters and may contain any
   * Unicode characters.
   */
  description?: string;

  /**
   * The data type for all values of this parameter in the current version of the template.
   * Defaults to `ParameterValueType.STRING` if unspecified.
   */
  valueType?: ParameterValueType;
}

/**
 * Interface representing a Remote Config parameter group.
 * Grouping parameters is only for management purposes and does not affect client-side
 * fetching of parameter values.
 */
export interface RemoteConfigParameterGroup {
  /**
   * A description for the group. Its length must be less than or equal to 256 characters.
   * A description may contain any Unicode characters.
   */
  description?: string;

  /**
   * Map of parameter keys to their optional default values and optional conditional values for
   * parameters that belong to this group. A parameter only appears once per
   * Remote Config template. An ungrouped parameter appears at the top level, whereas a
   * parameter organized within a group appears within its group's map of parameters.
   */
  parameters: { [key: string]: RemoteConfigParameter };
}

/**
 * Represents a Remote Config client template.
 */
export interface RemoteConfigTemplate {
  /**
   * A list of conditions in descending order by priority.
   */
  conditions: RemoteConfigCondition[];

  /**
   * Map of parameter keys to their optional default values and optional conditional values.
   */
  parameters: { [key: string]: RemoteConfigParameter };

  /**
   * Map of parameter group names to their parameter group objects.
   * A group's name is mutable but must be unique among groups in the Remote Config template.
   * The name is limited to 256 characters and intended to be human-readable. Any Unicode
   * characters are allowed.
   */
  parameterGroups: { [key: string]: RemoteConfigParameterGroup };

  /**
   * ETag of the current Remote Config template (readonly).
   */
  readonly etag: string;

  /**
   * Version information for the current Remote Config template.
   */
  version?: Version;
}

/**
 * Represents the data in a Remote Config server template.
 */
export interface ServerTemplateData {
  /**
   * A list of conditions in descending order by priority.
   */
  conditions: NamedCondition[];

  /**
   * Map of parameter keys to their optional default values and optional conditional values.
   */
  parameters: { [key: string]: RemoteConfigParameter };

  /**
   * Current Remote Config template ETag (read-only).
   */
  readonly etag: string;

  /**
   * Version information for the current Remote Config template.
   */
  version?: Version;
}

/**
 * Represents optional arguments that can be used when instantiating {@link ServerTemplate}.
 */
export interface GetServerTemplateOptions {

  /**
   * Defines in-app default parameter values, so that your app behaves as
   * intended before it connects to the Remote Config backend, and so that
   * default values are available if none are set on the backend.
   */
<<<<<<< HEAD
  defaultConfig?: DefaultConfig;
=======
  defaultConfig?: ServerConfig,
}

/**
 * Represents optional arguments that can be used when instantiating
 * {@link ServerTemplate} synchonously.
 */
export interface InitServerTemplateOptions extends GetServerTemplateOptions {
>>>>>>> 69c12622

  /**
   * Enables integrations to use template data loaded independently. For
   * example, customers can reduce initialization latency by pre-fetching and
   * caching template data and then using this option to initialize the SDK with
   * that data.
   */
  template?: ServerTemplateData,
}

/**
 * Represents a stateful abstraction for a Remote Config server template.
 */
export interface ServerTemplate {

  /**
   * Cached {@link ServerTemplateData}.
   */
  cache: ServerTemplateData;

  /**
<<<<<<< HEAD
   * Defines in-app default parameter values, so that your app behaves as
   * intended before it connects to the Remote Config backend, and so that
   * default values are available if none are set on the backend.
   */
  defaultConfig: DefaultConfig;

  /**
=======
>>>>>>> 69c12622
   * Evaluates the current template to produce a {@link ServerConfig}.
   */
  evaluate(context?: EvaluationContext): ServerConfig;

  /**
   * Fetches and caches the current active version of the
   * project's {@link ServerTemplate}.
   */
  load(): Promise<void>;
}

/**
 * Represents template evaluation input signals.
 */
export type EvaluationContext = {

  /**
   * Defines the identifier to use when splitting a group. For example,
   * this is used by the percent condition.
   */
  randomizationId?: string
};

/**
 * Interface representing a Remote Config user.
 */
export interface RemoteConfigUser {
  /**
   * Email address. Output only.
   */
  email: string;

  /**
   * Display name. Output only.
   */
  name?: string;

  /**
   * Image URL. Output only.
   */
  imageUrl?: string;
}

/**
 * Interface representing a Remote Config template version.
 * Output only, except for the version description. Contains metadata about a particular
 * version of the Remote Config template. All fields are set at the time the specified Remote
 * Config template is published. A version's description field may be specified in
 * `publishTemplate` calls.
 */
export interface Version {
  /**
   * The version number of a Remote Config template.
   */
  versionNumber?: string;

  /**
   * The timestamp of when this version of the Remote Config template was written to the
   * Remote Config backend.
   */
  updateTime?: string;

  /**
   * The origin of the template update action.
   */
  updateOrigin?: ('REMOTE_CONFIG_UPDATE_ORIGIN_UNSPECIFIED' | 'CONSOLE' |
    'REST_API' | 'ADMIN_SDK_NODE');

  /**
   * The type of the template update action.
   */
  updateType?: ('REMOTE_CONFIG_UPDATE_TYPE_UNSPECIFIED' |
    'INCREMENTAL_UPDATE' | 'FORCED_UPDATE' | 'ROLLBACK');

  /**
   * Aggregation of all metadata fields about the account that performed the update.
   */
  updateUser?: RemoteConfigUser;

  /**
   * The user-provided description of the corresponding Remote Config template.
   */
  description?: string;

  /**
   * The version number of the Remote Config template that has become the current version
   * due to a rollback. Only present if this version is the result of a rollback.
   */
  rollbackSource?: string;

  /**
   * Indicates whether this Remote Config template was published before version history was
   * supported.
   */
  isLegacy?: boolean;
}

/**
 * Interface representing a list of Remote Config template versions.
 */
export interface ListVersionsResult {
  /**
   * A list of version metadata objects, sorted in reverse chronological order.
   */
  versions: Version[];

  /**
   * Token to retrieve the next page of results, or empty if there are no more results
   * in the list.
   */
  nextPageToken?: string;
}

/**
 * Interface representing options for Remote Config list versions operation.
 */
export interface ListVersionsOptions {
  /**
   * The maximum number of items to return per page.
   */
  pageSize?: number;

  /**
   * The `nextPageToken` value returned from a previous list versions request, if any.
   */
  pageToken?: string;

  /**
   * Specifies the newest version number to include in the results.
   * If specified, must be greater than zero. Defaults to the newest version.
   */
  endVersionNumber?: string | number;

  /**
   * Specifies the earliest update time to include in the results. Any entries updated before this
   * time are omitted.
   */
  startTime?: Date | string;

  /**
   * Specifies the latest update time to include in the results. Any entries updated on or after
   * this time are omitted.
   */
  endTime?: Date | string;
}

/**
 * Represents the configuration produced by evaluating a server template.
 */
export interface ServerConfig {

  /**
   * Gets the value for the given key as a boolean.
   *
   * Convenience method for calling <code>serverConfig.getValue(key).asBoolean()</code>.
   *
   * @param key - The name of the parameter.
   *
   * @returns The value for the given key as a boolean.
   */
  getBoolean(key: string): boolean;

  /**
   * Gets the value for the given key as a number.
   *
   * Convenience method for calling <code>serverConfig.getValue(key).asNumber()</code>.
   *
   * @param key - The name of the parameter.
   *
   * @returns The value for the given key as a number.
   */
  getNumber(key: string): number;

  /**
   * Gets the value for the given key as a string.
   * Convenience method for calling <code>serverConfig.getValue(key).asString()</code>.
   *
   * @param key - The name of the parameter.
   *
   * @returns The value for the given key as a string.
   */
  getString(key: string): string;

  /**
   * Gets the {@link Value} for the given key.
   *
   * Ensures application logic will always have a type-safe reference,
   * even if the parameter is removed remotely.
   *
   * @param key - The name of the parameter.
   *
   * @returns The value for the given key.
   */
  getValue(key: string): Value;
}

/**
 * Wraps a parameter value with metadata and type-safe getters.
 *
 * Type-safe getters insulate application logic from remote
 * changes to parameter names and types.
 */
export interface Value {

  /**
   * Gets the value as a boolean.
   *
   * The following values (case insensitive) are interpreted as true:
   * "1", "true", "t", "yes", "y", "on". Other values are interpreted as false.
   */
  asBoolean(): boolean;

  /**
   * Gets the value as a number. Comparable to calling <code>Number(value) || 0</code>.
   */
  asNumber(): number;

  /**
   * Gets the value as a string.
   */
  asString(): string;

  /**
   * Gets the {@link ValueSource} for the given key.
   */
  getSource(): ValueSource;
}

/**
 * Indicates the source of a value.
 *
 * <ul>
 *   <li>"static" indicates the value was defined by a static constant.</li>
 *   <li>"default" indicates the value was defined by default config.</li>
 *   <li>"remote" indicates the value was defined by config produced by
 *   evaluating a template.</li>
 * </ul>
 */
export type ValueSource = 'static' | 'default' | 'remote';

/**
 * Defines the format for in-app default parameter values.
 */
export type DefaultConfig = { [key: string]: string | number | boolean };<|MERGE_RESOLUTION|>--- conflicted
+++ resolved
@@ -361,10 +361,7 @@
    * intended before it connects to the Remote Config backend, and so that
    * default values are available if none are set on the backend.
    */
-<<<<<<< HEAD
   defaultConfig?: DefaultConfig;
-=======
-  defaultConfig?: ServerConfig,
 }
 
 /**
@@ -372,7 +369,6 @@
  * {@link ServerTemplate} synchonously.
  */
 export interface InitServerTemplateOptions extends GetServerTemplateOptions {
->>>>>>> 69c12622
 
   /**
    * Enables integrations to use template data loaded independently. For
@@ -394,16 +390,6 @@
   cache: ServerTemplateData;
 
   /**
-<<<<<<< HEAD
-   * Defines in-app default parameter values, so that your app behaves as
-   * intended before it connects to the Remote Config backend, and so that
-   * default values are available if none are set on the backend.
-   */
-  defaultConfig: DefaultConfig;
-
-  /**
-=======
->>>>>>> 69c12622
    * Evaluates the current template to produce a {@link ServerConfig}.
    */
   evaluate(context?: EvaluationContext): ServerConfig;
