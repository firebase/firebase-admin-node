/*!
 * Copyright 2021 Google Inc.
 *
 * Licensed under the Apache License, Version 2.0 (the "License");
 * you may not use this file except in compliance with the License.
 * You may obtain a copy of the License at
 *
 *   http://www.apache.org/licenses/LICENSE-2.0
 *
 * Unless required by applicable law or agreed to in writing, software
 * distributed under the License is distributed on an "AS IS" BASIS,
 * WITHOUT WARRANTIES OR CONDITIONS OF ANY KIND, either express or implied.
 * See the License for the specific language governing permissions and
 * limitations under the License.
 */

/**
 * Colors that are associated with conditions for display purposes.
 */
export type TagColor = 'BLUE' | 'BROWN' | 'CYAN' | 'DEEP_ORANGE' | 'GREEN' |
  'INDIGO' | 'LIME' | 'ORANGE' | 'PINK' | 'PURPLE' | 'TEAL';

/**
 * Type representing a Remote Config parameter value data type.
 * Defaults to `STRING` if unspecified.
 */
export type ParameterValueType = 'STRING' | 'BOOLEAN' | 'NUMBER' | 'JSON'

/**
 * Interface representing a Remote Config condition.
 * A condition targets a specific group of users. A list of these conditions make up
 * part of a Remote Config template.
 */
export interface RemoteConfigCondition {

  /**
   * A non-empty and unique name of this condition.
   */
  name: string;

  /**
   * The logic of this condition.
   * See the documentation on
   * {@link https://firebase.google.com/docs/remote-config/condition-reference | condition expressions}
   * for the expected syntax of this field.
   */
  expression: string;

  /**
   * The color associated with this condition for display purposes in the Firebase Console.
   * Not specifying this value results in the console picking an arbitrary color to associate
   * with the condition.
   */
  tagColor?: TagColor;
}

/**
 * Represents a Remote Config condition in the dataplane.
 * A condition targets a specific group of users. A list of these conditions
 * comprise part of a Remote Config template.
 */
export interface NamedServerCondition {

  /**
   * A non-empty and unique name of this condition.
   */
  name: string;
<<<<<<< HEAD

  /**
   * The logic of this condition.
   * See the documentation on
   * {@link https://firebase.google.com/docs/remote-config/condition-reference | condition expressions}
   * for the expected syntax of this field.
   */
  condition: ServerCondition;
}

/**
 * Represents a condition that may be one of several types.
 * Only the first defined field will be processed.
 */
export interface ServerCondition {

  /**
   * Makes this condition an OR condition.
   */
  or?: OrServerCondition;

  /**
   * Makes this condition an AND condition.
   */
  and?: AndServerCondition;

  /**
   * Makes this condition a constant true.
   */
  true?: Record<string, never>;

  /**
   * Makes this condition a constant false.
   */
  false?: Record<string, never>;

  /**
   * Makes this condition a percent condition.
   */
  percent?: PercentServerCondition;
}

/**
 * Represents a collection of conditions that evaluate to true if all are true.
 */
export interface AndServerCondition {

  /**
   * The collection of conditions.
   */
  conditions?: Array<ServerCondition>;
}

/**
 * Represents a collection of conditions that evaluate to true if any are true.
 */
export interface OrServerCondition {

  /**
   * The collection of conditions.
   */
  conditions?: Array<ServerCondition>;
}

/**
 * Defines supported operators for percent conditions.
 */
export enum PercentConditionOperator {

  /**
   * A catchall error case.
   */
  UNKNOWN = 'UNKNOWN',

  /**
   * Target percentiles less than or equal to the target percent.
   * A condition using this operator must specify microPercent.
   */
  LESS_OR_EQUAL = 'LESS_OR_EQUAL',

  /**
   * Target percentiles greater than the target percent.
   * A condition using this operator must specify microPercent.
   */
  GREATER_THAN = 'GREATER_THAN',

  /**
   * Target percentiles within an interval defined by a lower bound and an
   * upper bound. The lower bound is an exclusive (open) bound and the
   * micro_percent_range_upper_bound is an inclusive (closed) bound.
   * A condition using this operator must specify microPercentRange.
   */
  BETWEEN = 'BETWEEN'
}

/**
 * Represents the limit of percentiles to target in micro-percents.
 * The value must be in the range [0 and 100000000]
 */
export interface MicroPercentRange {

  /**
   * The lower limit of percentiles to target in micro-percents.
   * The value must be in the range [0 and 100000000].
   */
  microPercentLowerBound?: number;

  /**
   * The upper limit of percentiles to target in micro-percents.
   * The value must be in the range [0 and 100000000].
   */
  microPercentUpperBound?: number;
}

/**
 * Represents a condition that compares the instance pseudo-random
 * percentile to a given limit.
 */
export interface PercentServerCondition {

  /**
   * The choice of percent operator to determine how to compare targets
   * to percent(s).
   */
  operator?: PercentConditionOperator;

  /**
   * The limit of percentiles to target in micro-percents when
   * using the LESS_OR_EQUAL and GREATER_THAN operators. The value must
   * be in the range [0 and 100000000].
   */
  microPercent?: number;

  /**
   * The seed used when evaluating the hash function to map an instance to
   * a value in the hash space. This is a string which can have 0 - 32
   * characters and can contain ASCII characters [-_.0-9a-zA-Z].The string
   * is case-sensitive.
   */
  seed?: string;

  /**
   * The micro-percent interval to be used with the
   * BETWEEN operator.
   */
  microPercentRange?: MicroPercentRange;
=======
>>>>>>> c9701eb2
}

/**
 * Interface representing an explicit parameter value.
 */
export interface ExplicitParameterValue {
  /**
   * The `string` value that the parameter is set to.
   */
  value: string;
}

/**
 * Interface representing an in-app-default value.
 */
export interface InAppDefaultValue {
  /**
   * If `true`, the parameter is omitted from the parameter values returned to a client.
   */
  useInAppDefault: boolean;
}

/**
 * Type representing a Remote Config parameter value.
 * A `RemoteConfigParameterValue` could be either an `ExplicitParameterValue` or
 * an `InAppDefaultValue`.
 */
export type RemoteConfigParameterValue = ExplicitParameterValue | InAppDefaultValue;

/**
 * Interface representing a Remote Config parameter.
 * At minimum, a `defaultValue` or a `conditionalValues` entry must be present for the
 * parameter to have any effect.
 */
export interface RemoteConfigParameter {

  /**
   * The value to set the parameter to, when none of the named conditions evaluate to `true`.
   */
  defaultValue?: RemoteConfigParameterValue;

  /**
   * A `(condition name, value)` map. The condition name of the highest priority
   * (the one listed first in the Remote Config template's conditions list) determines the value of
   * this parameter.
   */
  conditionalValues?: { [key: string]: RemoteConfigParameterValue };

  /**
   * A description for this parameter. Should not be over 100 characters and may contain any
   * Unicode characters.
   */
  description?: string;

  /**
   * The data type for all values of this parameter in the current version of the template.
   * Defaults to `ParameterValueType.STRING` if unspecified.
   */
  valueType?: ParameterValueType;
}

/**
 * Interface representing a Remote Config parameter group.
 * Grouping parameters is only for management purposes and does not affect client-side
 * fetching of parameter values.
 */
export interface RemoteConfigParameterGroup {
  /**
   * A description for the group. Its length must be less than or equal to 256 characters.
   * A description may contain any Unicode characters.
   */
  description?: string;

  /**
   * Map of parameter keys to their optional default values and optional conditional values for
   * parameters that belong to this group. A parameter only appears once per
   * Remote Config template. An ungrouped parameter appears at the top level, whereas a
   * parameter organized within a group appears within its group's map of parameters.
   */
  parameters: { [key: string]: RemoteConfigParameter };
}

/**
 * Represents a Remote Config client template.
 */
export interface RemoteConfigTemplate {
  /**
   * A list of conditions in descending order by priority.
   */
  conditions: RemoteConfigCondition[];

  /**
   * Map of parameter keys to their optional default values and optional conditional values.
   */
  parameters: { [key: string]: RemoteConfigParameter };

  /**
   * Map of parameter group names to their parameter group objects.
   * A group's name is mutable but must be unique among groups in the Remote Config template.
   * The name is limited to 256 characters and intended to be human-readable. Any Unicode
   * characters are allowed.
   */
  parameterGroups: { [key: string]: RemoteConfigParameterGroup };

  /**
   * ETag of the current Remote Config template (readonly).
   */
  readonly etag: string;

  /**
   * Version information for the current Remote Config template.
   */
  version?: Version;
}

/**
 * Represents the data in a Remote Config server template.
 */
export interface ServerTemplateData {
  /**
   * A list of conditions in descending order by priority.
   */
  conditions: NamedServerCondition[];

  /**
   * Map of parameter keys to their optional default values and optional conditional values.
   */
  parameters: { [key: string]: RemoteConfigParameter };

  /**
   * Current Remote Config template ETag (read-only).
   */
  readonly etag: string;

  /**
   * Version information for the current Remote Config template.
   */
  version?: Version;
}

/**
 * Represents optional arguments that can be used when instantiating {@link ServerTemplate}.
 */
export interface ServerTemplateOptions {

  /**
   * Defines in-app default parameter values, so that your app behaves as
   * intended before it connects to the Remote Config backend, and so that
   * default values are available if none are set on the backend.
   */
  defaultConfig?: ServerConfig,

  /**
   * Enables integrations to use template data loaded independently. For
   * example, customers can reduce initialization latency by pre-fetching and
   * caching template data and then using this option to initialize the SDK with
   * that data.
   */
  template?: ServerTemplateData,
}

/**
 * Represents a stateful abstraction for a Remote Config server template.
 */
export interface ServerTemplate {

  /**
   * Cached {@link ServerTemplateData}.
   */
  cache: ServerTemplateData;

  /**
   * A {@link ServerConfig} that contains default Config values.
   */
  defaultConfig: ServerConfig;

  /**
   * Evaluates the current template to produce a {@link ServerConfig}.
   */
<<<<<<< HEAD
  evaluate(context?: EvaluationContext): ServerConfig;
=======
  evaluate(): ServerConfig;
>>>>>>> c9701eb2

  /**
   * Fetches and caches the current active version of the
   * project's {@link ServerTemplate}.
   */
  load(): Promise<void>;
}

/**
 * Represents template evaluation input signals.
 */
export type EvaluationContext = {

  /**
   * Defines the identifier to use when splitting a group. For example,
   * this is used by the percent condition.
   */
  randomizationId?: string
};

/**
 * Interface representing a Remote Config user.
 */
export interface RemoteConfigUser {
  /**
   * Email address. Output only.
   */
  email: string;

  /**
   * Display name. Output only.
   */
  name?: string;

  /**
   * Image URL. Output only.
   */
  imageUrl?: string;
}

/**
 * Interface representing a Remote Config template version.
 * Output only, except for the version description. Contains metadata about a particular
 * version of the Remote Config template. All fields are set at the time the specified Remote
 * Config template is published. A version's description field may be specified in
 * `publishTemplate` calls.
 */
export interface Version {
  /**
   * The version number of a Remote Config template.
   */
  versionNumber?: string;

  /**
   * The timestamp of when this version of the Remote Config template was written to the
   * Remote Config backend.
   */
  updateTime?: string;

  /**
   * The origin of the template update action.
   */
  updateOrigin?: ('REMOTE_CONFIG_UPDATE_ORIGIN_UNSPECIFIED' | 'CONSOLE' |
    'REST_API' | 'ADMIN_SDK_NODE');

  /**
   * The type of the template update action.
   */
  updateType?: ('REMOTE_CONFIG_UPDATE_TYPE_UNSPECIFIED' |
    'INCREMENTAL_UPDATE' | 'FORCED_UPDATE' | 'ROLLBACK');

  /**
   * Aggregation of all metadata fields about the account that performed the update.
   */
  updateUser?: RemoteConfigUser;

  /**
   * The user-provided description of the corresponding Remote Config template.
   */
  description?: string;

  /**
   * The version number of the Remote Config template that has become the current version
   * due to a rollback. Only present if this version is the result of a rollback.
   */
  rollbackSource?: string;

  /**
   * Indicates whether this Remote Config template was published before version history was
   * supported.
   */
  isLegacy?: boolean;
}

/**
 * Interface representing a list of Remote Config template versions.
 */
export interface ListVersionsResult {
  /**
   * A list of version metadata objects, sorted in reverse chronological order.
   */
  versions: Version[];

  /**
   * Token to retrieve the next page of results, or empty if there are no more results
   * in the list.
   */
  nextPageToken?: string;
}

/**
 * Interface representing options for Remote Config list versions operation.
 */
export interface ListVersionsOptions {
  /**
   * The maximum number of items to return per page.
   */
  pageSize?: number;

  /**
   * The `nextPageToken` value returned from a previous list versions request, if any.
   */
  pageToken?: string;

  /**
   * Specifies the newest version number to include in the results.
   * If specified, must be greater than zero. Defaults to the newest version.
   */
  endVersionNumber?: string | number;

  /**
   * Specifies the earliest update time to include in the results. Any entries updated before this
   * time are omitted.
   */
  startTime?: Date | string;

  /**
   * Specifies the latest update time to include in the results. Any entries updated on or after
   * this time are omitted.
   */
  endTime?: Date | string;
}

/**
 * Represents the configuration produced by evaluating a server template.
 */
export type ServerConfig = { [key: string]: string | boolean | number }<|MERGE_RESOLUTION|>--- conflicted
+++ resolved
@@ -65,7 +65,6 @@
    * A non-empty and unique name of this condition.
    */
   name: string;
-<<<<<<< HEAD
 
   /**
    * The logic of this condition.
@@ -212,8 +211,6 @@
    * BETWEEN operator.
    */
   microPercentRange?: MicroPercentRange;
-=======
->>>>>>> c9701eb2
 }
 
 /**
@@ -393,11 +390,7 @@
   /**
    * Evaluates the current template to produce a {@link ServerConfig}.
    */
-<<<<<<< HEAD
   evaluate(context?: EvaluationContext): ServerConfig;
-=======
-  evaluate(): ServerConfig;
->>>>>>> c9701eb2
 
   /**
    * Fetches and caches the current active version of the
