/*!
 * Copyright 2020 Google Inc.
 *
 * Licensed under the Apache License, Version 2.0 (the "License");
 * you may not use this file except in compliance with the License.
 * You may obtain a copy of the License at
 *
 *   http://www.apache.org/licenses/LICENSE-2.0
 *
 * Unless required by applicable law or agreed to in writing, software
 * distributed under the License is distributed on an "AS IS" BASIS,
 * WITHOUT WARRANTIES OR CONDITIONS OF ANY KIND, either express or implied.
 * See the License for the specific language governing permissions and
 * limitations under the License.
 */

import { App } from '../app';
import * as validator from '../utils/validator';
import { FirebaseRemoteConfigError, RemoteConfigApiClient } from './remote-config-api-client-internal';
import { ConditionEvaluator } from './condition-evaluator-internal';
import {
  ListVersionsOptions,
  ListVersionsResult,
  RemoteConfigCondition,
  RemoteConfigParameter,
  RemoteConfigParameterGroup,
  ServerTemplate,
  RemoteConfigTemplate,
  RemoteConfigUser,
  Version,
  ExplicitParameterValue,
  InAppDefaultValue,
  ParameterValueType,
  ServerConfig,
<<<<<<< HEAD
  RemoteConfigParameterValue,
  EvaluationContext,
=======
>>>>>>> 72465267
  ServerTemplateData,
  ServerTemplateOptions,
  NamedCondition,
} from './remote-config-api';

/**
 * The Firebase `RemoteConfig` service interface.
 */
export class RemoteConfig {

  private readonly client: RemoteConfigApiClient;

  /**
   * @param app - The app for this RemoteConfig service.
   * @constructor
   * @internal
   */
  constructor(readonly app: App) {
    this.client = new RemoteConfigApiClient(app);
  }

  /**
   * Gets the current active version of the {@link RemoteConfigTemplate} of the project.
   *
   * @returns A promise that fulfills with a `RemoteConfigTemplate`.
   */
  public getTemplate(): Promise<RemoteConfigTemplate> {
    return this.client.getTemplate()
      .then((templateResponse) => {
        return new RemoteConfigTemplateImpl(templateResponse);
      });
  }

  /**
   * Gets the requested version of the {@link RemoteConfigTemplate} of the project.
   *
   * @param versionNumber - Version number of the Remote Config template to look up.
   *
   * @returns A promise that fulfills with a `RemoteConfigTemplate`.
   */
  public getTemplateAtVersion(versionNumber: number | string): Promise<RemoteConfigTemplate> {
    return this.client.getTemplateAtVersion(versionNumber)
      .then((templateResponse) => {
        return new RemoteConfigTemplateImpl(templateResponse);
      });
  }

  /**
   * Validates a {@link RemoteConfigTemplate}.
   *
   * @param template - The Remote Config template to be validated.
   * @returns A promise that fulfills with the validated `RemoteConfigTemplate`.
   */
  public validateTemplate(template: RemoteConfigTemplate): Promise<RemoteConfigTemplate> {
    return this.client.validateTemplate(template)
      .then((templateResponse) => {
        return new RemoteConfigTemplateImpl(templateResponse);
      });
  }

  /**
   * Publishes a Remote Config template.
   *
   * @param template - The Remote Config template to be published.
   * @param options - Optional options object when publishing a Remote Config template:
   *    - `force`: Setting this to `true` forces the Remote Config template to
   *      be updated and circumvent the ETag. This approach is not recommended
   *      because it risks causing the loss of updates to your Remote Config
   *      template if multiple clients are updating the Remote Config template.
   *      See {@link https://firebase.google.com/docs/remote-config/use-config-rest#etag_usage_and_forced_updates |
   *      ETag usage and forced updates}.
   *
   * @returns A Promise that fulfills with the published `RemoteConfigTemplate`.
   */
  public publishTemplate(template: RemoteConfigTemplate, options?: { force: boolean }): Promise<RemoteConfigTemplate> {
    return this.client.publishTemplate(template, options)
      .then((templateResponse) => {
        return new RemoteConfigTemplateImpl(templateResponse);
      });
  }

  /**
   * Rolls back a project's published Remote Config template to the specified version.
   * A rollback is equivalent to getting a previously published Remote Config
   * template and re-publishing it using a force update.
   *
   * @param versionNumber - The version number of the Remote Config template to roll back to.
   *    The specified version number must be lower than the current version number, and not have
   *    been deleted due to staleness. Only the last 300 versions are stored.
   *    All versions that correspond to non-active Remote Config templates (that is, all except the
   *    template that is being fetched by clients) are also deleted if they are more than 90 days old.
   * @returns A promise that fulfills with the published `RemoteConfigTemplate`.
   */
  public rollback(versionNumber: number | string): Promise<RemoteConfigTemplate> {
    return this.client.rollback(versionNumber)
      .then((templateResponse) => {
        return new RemoteConfigTemplateImpl(templateResponse);
      });
  }

  /**
   * Gets a list of Remote Config template versions that have been published, sorted in reverse
   * chronological order. Only the last 300 versions are stored.
   * All versions that correspond to non-active Remote Config templates (i.e., all except the
   * template that is being fetched by clients) are also deleted if they are older than 90 days.
   *
   * @param options - Optional options object for getting a list of versions.
   * @returns A promise that fulfills with a `ListVersionsResult`.
   */
  public listVersions(options?: ListVersionsOptions): Promise<ListVersionsResult> {
    return this.client.listVersions(options)
      .then((listVersionsResponse) => {
        return {
          versions: listVersionsResponse.versions?.map(version => new VersionImpl(version)) ?? [],
          nextPageToken: listVersionsResponse.nextPageToken,
        }
      });
  }

  /**
   * Creates and returns a new Remote Config template from a JSON string.
   *
   * @param json - The JSON string to populate a Remote Config template.
   *
   * @returns A new template instance.
   */
  public createTemplateFromJSON(json: string): RemoteConfigTemplate {
    if (!validator.isNonEmptyString(json)) {
      throw new FirebaseRemoteConfigError(
        'invalid-argument',
        'JSON string must be a valid non-empty string');
    }

    let template: RemoteConfigTemplate;
    try {
      template = JSON.parse(json);
    } catch (e) {
      throw new FirebaseRemoteConfigError(
        'invalid-argument',
        `Failed to parse the JSON string: ${json}. ` + e
      );
    }

    return new RemoteConfigTemplateImpl(template);
  }

  /**
   * Instantiates {@link ServerTemplate} and then fetches and caches the latest
   * template version of the project.
   */
  public async getServerTemplate(options?: ServerTemplateOptions): Promise<ServerTemplate> {
    const template = this.initServerTemplate(options);
    await template.load();
    return template;
  }

  /**
   * Synchronously instantiates {@link ServerTemplate}.
   */
  public initServerTemplate(options?: ServerTemplateOptions): ServerTemplate {
<<<<<<< HEAD
    const template = new ServerTemplateImpl(
      this.client, new ConditionEvaluator(), options?.defaultConfig);
=======
    const template = new ServerTemplateImpl(this.client, options?.defaultConfig);
>>>>>>> 72465267
    if (options?.template) {
      template.cache = options?.template;
    }
    return template;
  }
}

/**
 * Remote Config template internal implementation.
 */
class RemoteConfigTemplateImpl implements RemoteConfigTemplate {

  public parameters: { [key: string]: RemoteConfigParameter };
  public parameterGroups: { [key: string]: RemoteConfigParameterGroup };
  public conditions: RemoteConfigCondition[];
  private readonly etagInternal: string;
  public version?: Version;

  constructor(config: RemoteConfigTemplate) {
    if (!validator.isNonNullObject(config) ||
      !validator.isNonEmptyString(config.etag)) {
      throw new FirebaseRemoteConfigError(
        'invalid-argument',
        `Invalid Remote Config template: ${JSON.stringify(config)}`);
    }

    this.etagInternal = config.etag;

    if (typeof config.parameters !== 'undefined') {
      if (!validator.isNonNullObject(config.parameters)) {
        throw new FirebaseRemoteConfigError(
          'invalid-argument',
          'Remote Config parameters must be a non-null object');
      }
      this.parameters = config.parameters;
    } else {
      this.parameters = {};
    }

    if (typeof config.parameterGroups !== 'undefined') {
      if (!validator.isNonNullObject(config.parameterGroups)) {
        throw new FirebaseRemoteConfigError(
          'invalid-argument',
          'Remote Config parameter groups must be a non-null object');
      }
      this.parameterGroups = config.parameterGroups;
    } else {
      this.parameterGroups = {};
    }

    if (typeof config.conditions !== 'undefined') {
      if (!validator.isArray(config.conditions)) {
        throw new FirebaseRemoteConfigError(
          'invalid-argument',
          'Remote Config conditions must be an array');
      }
      this.conditions = config.conditions;
    } else {
      this.conditions = [];
    }

    if (typeof config.version !== 'undefined') {
      this.version = new VersionImpl(config.version);
    }
  }

  /**
   * Gets the ETag of the template.
   *
   * @returns The ETag of the Remote Config template.
   */
  get etag(): string {
    return this.etagInternal;
  }

  /**
   * Returns a JSON-serializable representation of this object.
   *
   * @returns A JSON-serializable representation of this object.
   */
  public toJSON(): object {
    return {
      conditions: this.conditions,
      parameters: this.parameters,
      parameterGroups: this.parameterGroups,
      etag: this.etag,
      version: this.version,
    }
  }
}

/**
 * Remote Config dataplane template data implementation.
 */
class ServerTemplateImpl implements ServerTemplate {
  public cache: ServerTemplateData;

  constructor(
    private readonly apiClient: RemoteConfigApiClient,
<<<<<<< HEAD
    private readonly conditionEvaluator: ConditionEvaluator,
=======
>>>>>>> 72465267
    public readonly defaultConfig: ServerConfig = {}
  ) { }

  /**
   * Fetches and caches the current active version of the project's {@link ServerTemplate}.
   */
  public load(): Promise<void> {
    return this.apiClient.getServerTemplate()
      .then((template) => {
        this.cache = new ServerTemplateDataImpl(template);
      });
  }

  /**
   * Evaluates the current template in cache to produce a {@link ServerConfig}.
   */
<<<<<<< HEAD
  public evaluate(context: EvaluationContext = {}): ServerConfig {
=======
  public evaluate(): ServerConfig {
>>>>>>> 72465267
    if (!this.cache) {

      // This is the only place we should throw during evaluation, since it's under the
      // control of application logic. To preserve forward-compatibility, we should only
      // return false in cases where the SDK is unsure how to evaluate the fetched template.
      throw new FirebaseRemoteConfigError(
        'failed-precondition',
        'No Remote Config Server template in cache. Call load() before calling evaluate().');
    }

<<<<<<< HEAD
    const evaluatedConditions = this.conditionEvaluator.evaluateConditions(
      this.cache.conditions, context);

=======
>>>>>>> 72465267
    const evaluatedConfig: ServerConfig = {};

    for (const [key, parameter] of Object.entries(this.cache.parameters)) {
      const { conditionalValues, defaultValue, valueType } = parameter;

      // Supports parameters with no conditional values.
      const normalizedConditionalValues = conditionalValues || {};

      let parameterValueWrapper: RemoteConfigParameterValue | undefined = undefined;

      // Iterates in order over condition list. If there is a value associated
      // with a condition, this checks if the condition is true.
      for (const [conditionName, conditionEvaluation] of evaluatedConditions) {
        if (normalizedConditionalValues[conditionName] && conditionEvaluation) {
          parameterValueWrapper = normalizedConditionalValues[conditionName];
          break;
        }
      }

      if (parameterValueWrapper && (parameterValueWrapper as InAppDefaultValue).useInAppDefault) {
        // TODO: add logging once we have a wrapped logger.
        continue;
      }

      if (parameterValueWrapper) {
        const parameterValue = (parameterValueWrapper as ExplicitParameterValue).value;
        evaluatedConfig[key] = this.parseRemoteConfigParameterValue(valueType, parameterValue);
        continue;
      }

      if (!defaultValue) {
        // TODO: add logging once we have a wrapped logger.
        continue;
      }

      if ((defaultValue as InAppDefaultValue).useInAppDefault) {
        // TODO: add logging once we have a wrapped logger.
        continue;
      }

      const parameterDefaultValue = (defaultValue as ExplicitParameterValue).value;
      evaluatedConfig[key] = this.parseRemoteConfigParameterValue(valueType, parameterDefaultValue);
    }

    const mergedConfig = {};

    // Merges default config and rendered config, prioritizing the latter.
    Object.assign(mergedConfig, this.defaultConfig, evaluatedConfig);

    // Enables config to be a convenient object, but with the ability to perform additional
    // functionality when a value is retrieved.
    const proxyHandler = {
      get(target: ServerConfig, prop: string) {
        return target[prop];
      }
    };

    return new Proxy(mergedConfig, proxyHandler);
  }

  /**
   * Private helper method that coerces a parameter value string to the {@link ParameterValueType}.
   */
  private parseRemoteConfigParameterValue(parameterType: ParameterValueType | undefined,
    parameterValue: string): string | number | boolean {
    const BOOLEAN_TRUTHY_VALUES = ['1', 'true', 't', 'yes', 'y', 'on'];
    const DEFAULT_VALUE_FOR_NUMBER = 0;
    const DEFAULT_VALUE_FOR_STRING = '';

    if (parameterType === 'BOOLEAN') {
      return BOOLEAN_TRUTHY_VALUES.indexOf(parameterValue) >= 0;
    } else if (parameterType === 'NUMBER') {
      const num = Number(parameterValue);
      if (isNaN(num)) {
        return DEFAULT_VALUE_FOR_NUMBER;
      }
      return num;
    } else {
      // Treat everything else as string
      return parameterValue || DEFAULT_VALUE_FOR_STRING;
    }
  }
}

/**
 * Remote Config dataplane template data implementation.
 */
class ServerTemplateDataImpl implements ServerTemplateData {
  public parameters: { [key: string]: RemoteConfigParameter };
  public parameterGroups: { [key: string]: RemoteConfigParameterGroup };
  public conditions: NamedCondition[];
  public readonly etag: string;
  public version?: Version;

  constructor(template: ServerTemplateData) {
    if (!validator.isNonNullObject(template) ||
      !validator.isNonEmptyString(template.etag)) {
      throw new FirebaseRemoteConfigError(
        'invalid-argument',
        `Invalid Remote Config template: ${JSON.stringify(template)}`);
    }

    this.etag = template.etag;

    if (typeof template.parameters !== 'undefined') {
      if (!validator.isNonNullObject(template.parameters)) {
        throw new FirebaseRemoteConfigError(
          'invalid-argument',
          'Remote Config parameters must be a non-null object');
      }
      this.parameters = template.parameters;
    } else {
      this.parameters = {};
    }

    if (typeof template.conditions !== 'undefined') {
      if (!validator.isArray(template.conditions)) {
        throw new FirebaseRemoteConfigError(
          'invalid-argument',
          'Remote Config conditions must be an array');
      }
      this.conditions = template.conditions;
    } else {
      this.conditions = [];
    }

    if (typeof template.version !== 'undefined') {
      this.version = new VersionImpl(template.version);
    }
  }
}

/**
* Remote Config Version internal implementation.
*/
class VersionImpl implements Version {
  public readonly versionNumber?: string; // int64 format
  public readonly updateTime?: string; // in UTC
  public readonly updateOrigin?: ('REMOTE_CONFIG_UPDATE_ORIGIN_UNSPECIFIED' | 'CONSOLE' |
    'REST_API' | 'ADMIN_SDK_NODE');
  public readonly updateType?: ('REMOTE_CONFIG_UPDATE_TYPE_UNSPECIFIED' |
    'INCREMENTAL_UPDATE' | 'FORCED_UPDATE' | 'ROLLBACK');
  public readonly updateUser?: RemoteConfigUser;
  public readonly description?: string;
  public readonly rollbackSource?: string;
  public readonly isLegacy?: boolean;

  constructor(version: Version) {
    if (!validator.isNonNullObject(version)) {
      throw new FirebaseRemoteConfigError(
        'invalid-argument',
        `Invalid Remote Config version instance: ${JSON.stringify(version)}`);
    }

    if (typeof version.versionNumber !== 'undefined') {
      if (!validator.isNonEmptyString(version.versionNumber) &&
        !validator.isNumber(version.versionNumber)) {
        throw new FirebaseRemoteConfigError(
          'invalid-argument',
          'Version number must be a non-empty string in int64 format or a number');
      }
      if (!Number.isInteger(Number(version.versionNumber))) {
        throw new FirebaseRemoteConfigError(
          'invalid-argument',
          'Version number must be an integer or a string in int64 format');
      }
      this.versionNumber = version.versionNumber;
    }

    if (typeof version.updateOrigin !== 'undefined') {
      if (!validator.isNonEmptyString(version.updateOrigin)) {
        throw new FirebaseRemoteConfigError(
          'invalid-argument',
          'Version update origin must be a non-empty string');
      }
      this.updateOrigin = version.updateOrigin;
    }

    if (typeof version.updateType !== 'undefined') {
      if (!validator.isNonEmptyString(version.updateType)) {
        throw new FirebaseRemoteConfigError(
          'invalid-argument',
          'Version update type must be a non-empty string');
      }
      this.updateType = version.updateType;
    }

    if (typeof version.updateUser !== 'undefined') {
      if (!validator.isNonNullObject(version.updateUser)) {
        throw new FirebaseRemoteConfigError(
          'invalid-argument',
          'Version update user must be a non-null object');
      }
      this.updateUser = version.updateUser;
    }

    if (typeof version.description !== 'undefined') {
      if (!validator.isNonEmptyString(version.description)) {
        throw new FirebaseRemoteConfigError(
          'invalid-argument',
          'Version description must be a non-empty string');
      }
      this.description = version.description;
    }

    if (typeof version.rollbackSource !== 'undefined') {
      if (!validator.isNonEmptyString(version.rollbackSource)) {
        throw new FirebaseRemoteConfigError(
          'invalid-argument',
          'Version rollback source must be a non-empty string');
      }
      this.rollbackSource = version.rollbackSource;
    }

    if (typeof version.isLegacy !== 'undefined') {
      if (!validator.isBoolean(version.isLegacy)) {
        throw new FirebaseRemoteConfigError(
          'invalid-argument',
          'Version.isLegacy must be a boolean');
      }
      this.isLegacy = version.isLegacy;
    }

    // The backend API provides timestamps in ISO date strings. The Admin SDK exposes timestamps
    // in UTC date strings. If a developer uses a previously obtained template with UTC timestamps
    // we could still validate it below.
    if (typeof version.updateTime !== 'undefined') {
      if (!this.isValidTimestamp(version.updateTime)) {
        throw new FirebaseRemoteConfigError(
          'invalid-argument',
          'Version update time must be a valid date string');
      }
      this.updateTime = new Date(version.updateTime).toUTCString();
    }
  }

  /**
   * @returns A JSON-serializable representation of this object.
   */
  public toJSON(): object {
    return {
      versionNumber: this.versionNumber,
      updateOrigin: this.updateOrigin,
      updateType: this.updateType,
      updateUser: this.updateUser,
      description: this.description,
      rollbackSource: this.rollbackSource,
      isLegacy: this.isLegacy,
      updateTime: this.updateTime,
    }
  }

  private isValidTimestamp(timestamp: string): boolean {
    // This validation fails for timestamps earlier than January 1, 1970 and considers strings
    // such as "1.2" as valid timestamps.
    return validator.isNonEmptyString(timestamp) && (new Date(timestamp)).getTime() > 0;
  }
}<|MERGE_RESOLUTION|>--- conflicted
+++ resolved
@@ -32,11 +32,8 @@
   InAppDefaultValue,
   ParameterValueType,
   ServerConfig,
-<<<<<<< HEAD
   RemoteConfigParameterValue,
   EvaluationContext,
-=======
->>>>>>> 72465267
   ServerTemplateData,
   ServerTemplateOptions,
   NamedCondition,
@@ -197,12 +194,8 @@
    * Synchronously instantiates {@link ServerTemplate}.
    */
   public initServerTemplate(options?: ServerTemplateOptions): ServerTemplate {
-<<<<<<< HEAD
     const template = new ServerTemplateImpl(
       this.client, new ConditionEvaluator(), options?.defaultConfig);
-=======
-    const template = new ServerTemplateImpl(this.client, options?.defaultConfig);
->>>>>>> 72465267
     if (options?.template) {
       template.cache = options?.template;
     }
@@ -302,10 +295,7 @@
 
   constructor(
     private readonly apiClient: RemoteConfigApiClient,
-<<<<<<< HEAD
     private readonly conditionEvaluator: ConditionEvaluator,
-=======
->>>>>>> 72465267
     public readonly defaultConfig: ServerConfig = {}
   ) { }
 
@@ -322,11 +312,7 @@
   /**
    * Evaluates the current template in cache to produce a {@link ServerConfig}.
    */
-<<<<<<< HEAD
   public evaluate(context: EvaluationContext = {}): ServerConfig {
-=======
-  public evaluate(): ServerConfig {
->>>>>>> 72465267
     if (!this.cache) {
 
       // This is the only place we should throw during evaluation, since it's under the
@@ -337,12 +323,9 @@
         'No Remote Config Server template in cache. Call load() before calling evaluate().');
     }
 
-<<<<<<< HEAD
     const evaluatedConditions = this.conditionEvaluator.evaluateConditions(
       this.cache.conditions, context);
 
-=======
->>>>>>> 72465267
     const evaluatedConfig: ServerConfig = {};
 
     for (const [key, parameter] of Object.entries(this.cache.parameters)) {
