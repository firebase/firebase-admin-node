--- conflicted
+++ resolved
@@ -202,24 +202,9 @@
       this.client, new ConditionEvaluator(), options?.defaultConfig);
 
     if (options?.template) {
-<<<<<<< HEAD
-      // Check and instantiates the template via a json string
-      if (validator.isString(options?.template)) {
-        try {
-          template.cache = new ServerTemplateDataImpl(JSON.parse(options?.template));
-        } catch (e) {
-          throw new FirebaseRemoteConfigError(
-            'invalid-argument',
-            `Failed to parse the JSON string: ${options?.template}. ` + e
-          );
-        }
-      } else {
-        template.cache = options?.template;
-      }
-=======
       template.set(options?.template);
->>>>>>> 86f44260
-    }
+    }
+
     return template;
   }
 }
@@ -343,7 +328,7 @@
    */
   public set(template: ServerTemplateDataType): void {
     let parsed;
-    if (isString(template)) {
+    if (validator.isString(template)) {
       try {
         parsed = JSON.parse(template);
       } catch (e) {
