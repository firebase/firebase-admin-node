--- conflicted
+++ resolved
@@ -194,12 +194,8 @@
    * Synchronously instantiates {@link ServerTemplate}.
    */
   public initServerTemplate(options?: ServerTemplateOptions): ServerTemplate {
-<<<<<<< HEAD
-    const template = new RemoteConfigServerTemplateImpl(
+    const template = new ServerTemplateImpl(
       this.client, new RemoteConfigConditionEvaluator(), options?.defaultConfig);
-=======
-    const template = new ServerTemplateImpl(this.client, options?.defaultConfig);
->>>>>>> fa21a91f
     if (options?.template) {
       template.cache = options?.template;
     }
