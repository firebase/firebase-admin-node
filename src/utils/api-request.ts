/*!
 * Copyright 2017 Google Inc.
 *
 * Licensed under the Apache License, Version 2.0 (the "License");
 * you may not use this file except in compliance with the License.
 * You may obtain a copy of the License at
 *
 *   http://www.apache.org/licenses/LICENSE-2.0
 *
 * Unless required by applicable law or agreed to in writing, software
 * distributed under the License is distributed on an "AS IS" BASIS,
 * WITHOUT WARRANTIES OR CONDITIONS OF ANY KIND, either express or implied.
 * See the License for the specific language governing permissions and
 * limitations under the License.
 */

import {deepCopy} from './deep-copy';
import {FirebaseApp} from '../firebase-app';
import {AppErrorCodes, FirebaseAppError} from './error';
<<<<<<< HEAD
import axios, {AxiosInstance, AxiosTransformer, AxiosResponse, AxiosError} from 'axios';
import {OutgoingHttpHeaders} from 'http';

=======
import * as validator from './validator';
import {OutgoingHttpHeaders} from 'http';

import http = require('http');
>>>>>>> 40df8cba
import https = require('https');
import url = require('url');
import * as stream from 'stream';
import * as zlibmod from 'zlib';

/** Http method type definition. */
export type HttpMethod = 'GET' | 'POST' | 'PUT' | 'DELETE';
/** API callback function type definition. */
export type ApiCallbackFunction = (data: object) => void;

export interface HttpRequest {
  method: HttpMethod;
  url: string;
  headers?: {[key: string]: string};
  data?: any;
  timeout?: number;
}

export interface HttpResponse {
  readonly status: number;
  readonly headers: {[key: string]: string};
  readonly text: string;
  readonly data: any;
}

class AxiosHttpResponse implements HttpResponse {

  public readonly status: number;
  public readonly headers: {[key: string]: string};
  public readonly text: string;

  private readonly data_: any;
  private readonly request_: string;

  constructor(resp: AxiosResponse) {
    this.status = resp.status;
    this.headers = resp.headers;
    this.text = resp.data;
    try {
      this.data_ = JSON.parse(resp.data);
    } catch (err) {
      this.data_ = undefined;
    }
    this.request_ = `${resp.config.method} ${resp.config.url}`;
  }

  get data(): any {
    if (typeof this.data_ !== 'undefined') {
      return this.data_;
    }
    try {
      return JSON.parse(this.text);
    } catch (error) {
      throw new FirebaseAppError(
        AppErrorCodes.UNABLE_TO_PARSE_RESPONSE,
        `Error while parsing response data: "${ error.toString() }". Raw server ` +
        `response: "${ this.text }". Status code: "${ this.status }". Outgoing ` +
        `request: "${ this.request_ }."`,
      );
    }
  }
}

export class HttpError extends Error {
  constructor(public readonly response: HttpResponse) {
    super(`Server responded with status ${response.status}.`);
    Object.setPrototypeOf(this, HttpError.prototype); // required to make instanceof check work
  }
}

const identityTransform: AxiosTransformer = (data, header) => {
  return data;
};

function retryOnError(err) {
  const retryCodes = ['ECONNRESET'];
  if (retryCodes.indexOf(err.code) !== -1 && err.config && !err.config.__isRetryRequest) {
    err.config.__isRetryRequest = true;
    return axios(err.config);
  }
  throw err;
}
axios.interceptors.response.use(undefined, retryOnError);

export class HttpClient {

  /**
   * Sends an HTTP request to a remote server. If the server responds with a successful response (2xx), the returned
   * promise resolves with an HttpResponse. If the server responds with an error (4xx, 5xx), the promise rejects with
   * an HttpError. In case of all other errors, the promise rejects with a FirebaseAppError.
   *
   * @param {HttpRequest} request HTTP request to be sent.
   * @return {Promise<HttpResponse>} A promise that resolves with the response details.
   */
  public send(request: HttpRequest): Promise<HttpResponse> {
    return axios({
      method: request.method,
      url: request.url,
      headers: request.headers,
      data: request.data,
      timeout: request.timeout || 10000,
      transformResponse: identityTransform,
    }).then((resp) => {
      return new AxiosHttpResponse(resp);
    }).catch((err: AxiosError) => {
      if (err.response) {
        throw new HttpError(new AxiosHttpResponse(err.response));
      }
      if (err.code === 'ECONNABORTED' && err.message.match('^timeout.*exceeded$')) {
        throw new FirebaseAppError(
          AppErrorCodes.NETWORK_TIMEOUT,
          `Error while making request: ${err.message}.`);
      }
      throw new FirebaseAppError(
        AppErrorCodes.NETWORK_ERROR,
        `Error while making request: ${err.message}. Error code: ${err.code}`);
    });
  }
}

export class AuthorizedHttpClient extends HttpClient {
  constructor(private readonly app: FirebaseApp) {
    super();
  }

  public send(request: HttpRequest): Promise<HttpResponse> {
    return this.app.INTERNAL.getToken().then((accessTokenObj) => {
      const requestCopy = deepCopy(request);
      requestCopy.headers = requestCopy.headers || {};
      const authHeader = 'Authorization';
      requestCopy.headers[authHeader] = `Bearer ${accessTokenObj.accessToken}`;
      return super.send(requestCopy);
    });
  }
}

/**
 * Configuration for constructing a new HTTP request.
 */
export interface HttpRequestConfig {
  method: HttpMethod;
  /** Target URL of the request. Should be a well-formed URL including protocol, hostname, port and path. */
  url: string;
  headers?: {[key: string]: string};
  data?: string | object | Buffer;
  /** Connect and read timeout (in milliseconds) for the outgoing request. */
  timeout?: number;
}

/**
 * Represents an HTTP response received from a remote server.
 */
export interface HttpResponse {
  readonly status: number;
  readonly headers: any;
  /** Response data as a raw string. */
  readonly text: string;
  /** Response data as a parsed JSON object. */
  readonly data: any;
}

interface LowLevelResponse {
  status: number;
  headers: http.IncomingHttpHeaders;
  request: http.ClientRequest;
  data: string;
  config: HttpRequestConfig;
}

interface LowLevelError extends Error {
  config: HttpRequestConfig;
  code?: string;
  request?: http.ClientRequest;
  response?: LowLevelResponse;
}

class DefaultHttpResponse implements HttpResponse {

  public readonly status: number;
  public readonly headers: any;
  public readonly text: string;

  private readonly parsedData: any;
  private readonly parseError: Error;
  private readonly request: string;

  /**
   * Constructs a new HttpResponse from the given LowLevelResponse.
   */
  constructor(resp: LowLevelResponse) {
    this.status = resp.status;
    this.headers = resp.headers;
    this.text = resp.data;
    try {
      this.parsedData = JSON.parse(resp.data);
    } catch (err) {
      this.parsedData = undefined;
      this.parseError = err;
    }
    this.request = `${resp.config.method} ${resp.config.url}`;
  }

  get data(): any {
    if (typeof this.parsedData !== 'undefined') {
      return this.parsedData;
    }
    throw new FirebaseAppError(
      AppErrorCodes.UNABLE_TO_PARSE_RESPONSE,
      `Error while parsing response data: "${ this.parseError.toString() }". Raw server ` +
      `response: "${ this.text }". Status code: "${ this.status }". Outgoing ` +
      `request: "${ this.request }."`,
    );
  }
}

export class HttpError extends Error {

  public readonly response: HttpResponse;

  constructor(resp: LowLevelResponse) {
    super(`Server responded with status ${resp.status}.`);
    this.response = new DefaultHttpResponse(resp);
  }
}

export class HttpClient {

  /**
   * Sends an HTTP request to a remote server. If the server responds with a successful response (2xx), the returned
   * promise resolves with an HttpResponse. If the server responds with an error (3xx, 4xx, 5xx), the promise rejects
   * with an HttpError. In case of all other errors, the promise rejects with a FirebaseAppError. If a request fails
   * due to a low-level network error, transparently retries the request once before rejecting the promise.
   *
   * If the request data is specified as an object, it will be serialized into a JSON string. The application/json
   * content-type header will also be automatically set in this case. For all other payload types, the content-type
   * header should be explicitly set by the caller. To send a JSON leaf value (e.g. "foo", 5), parse it into JSON,
   * and pass as a string or a Buffer along with the appropriate content-type header.
   *
   * @param {HttpRequest} request HTTP request to be sent.
   * @return {Promise<HttpResponse>} A promise that resolves with the response details.
   */
  public send(config: HttpRequestConfig): Promise<HttpResponse> {
    return this.sendWithRetry(config);
  }

  /**
   * Sends an HTTP request, and retries it once in case of low-level network errors.
   */
  private sendWithRetry(config: HttpRequestConfig, attempts: number = 0): Promise<HttpResponse> {
    return sendRequest(config)
      .then((resp) => {
        return new DefaultHttpResponse(resp);
      }).catch((err: LowLevelError) => {
        const retryCodes = ['ECONNRESET', 'ETIMEDOUT'];
        if (retryCodes.indexOf(err.code) !== -1 && attempts === 0) {
          return this.sendWithRetry(config, attempts + 1);
        }
        if (err.response) {
          throw new HttpError(err.response);
        }
        if (err.code === 'ETIMEDOUT') {
          throw new FirebaseAppError(
            AppErrorCodes.NETWORK_TIMEOUT,
            `Error while making request: ${err.message}.`);
        }
        throw new FirebaseAppError(
          AppErrorCodes.NETWORK_ERROR,
          `Error while making request: ${err.message}. Error code: ${err.code}`);
      });
  }
}

/**
 * Sends an HTTP request based on the provided configuration. This is a wrapper around the http and https
 * packages of Node.js, providing content processing, timeouts and error handling.
 */
function sendRequest(config: HttpRequestConfig): Promise<LowLevelResponse> {
  return new Promise((resolve, reject) => {
    let data: Buffer;
    const headers = config.headers || {};
    if (config.data) {
      if (validator.isObject(config.data)) {
        data = new Buffer(JSON.stringify(config.data), 'utf-8');
        if (typeof headers['Content-Type'] === 'undefined') {
          headers['Content-Type'] = 'application/json;charset=utf-8';
        }
      } else if (validator.isString(config.data)) {
        data = new Buffer(config.data as string, 'utf-8');
      } else if (validator.isBuffer(config.data)) {
        data = config.data as Buffer;
      } else {
        return reject(createError(
          'Request data must be a string, a Buffer or a json serializable object',
          config,
        ));
      }
      // Add Content-Length header if data exists
      headers['Content-Length'] = data.length.toString();
    }
    const parsed = url.parse(config.url);
    const protocol = parsed.protocol || 'https:';
    const isHttps = protocol === 'https:';
    const options = {
      hostname: parsed.hostname,
      port: parsed.port,
      path: parsed.path,
      method: config.method,
      headers,
    };
    const transport: any = isHttps ? https : http;
    const req: http.ClientRequest = transport.request(options, (res: http.IncomingMessage) => {
      if (req.aborted) {
        return;
      }
      // Uncompress the response body transparently if required.
      let respStream: stream.Readable = res;
      const encodings = ['gzip', 'compress', 'deflate'];
      if (encodings.indexOf(res.headers['content-encoding']) !== -1) {
        // Add the unzipper to the body stream processing pipeline.
        const zlib: typeof zlibmod = require('zlib');
        respStream = respStream.pipe(zlib.createUnzip());
        // Remove the content-encoding in order to not confuse downstream operations.
        delete res.headers['content-encoding'];
      }

      const response: LowLevelResponse = {
        status: res.statusCode,
        headers: res.headers,
        request: req,
        data: undefined,
        config,
      };

      const responseBuffer = [];
      respStream.on('data', (chunk) => {
        responseBuffer.push(chunk);
      });

      respStream.on('error', (err) => {
        if (req.aborted) {
          return;
        }
        reject(enhanceError(err, config, null, req));
      });

      respStream.on('end', () => {
        const responseData = Buffer.concat(responseBuffer).toString();
        response.data = responseData;
        finalizeRequest(resolve, reject, response);
      });
    });

    // Handle errors
    req.on('error', (err) => {
      if (req.aborted) {
        return;
      }
      reject(enhanceError(err, config, null, req));
    });
    if (config.timeout) {
      // Listen to timeouts and throw an error.
      req.setTimeout(config.timeout, () => {
        req.abort();
        reject(createError(`timeout of ${config.timeout}ms exceeded`, config, 'ETIMEDOUT', req));
      });
    }
    // Send the request
    req.end(data);
  });
}

/**
 * Creates a new error from the given message, and enhances it with other information available.
 */
function createError(
  message: string,
  config: HttpRequestConfig,
  code?: string,
  request?: http.ClientRequest,
  response?: LowLevelResponse): LowLevelError {

  const error = new Error(message);
  return enhanceError(error, config, code, request, response);
}

/**
 * Enhances the given error by adding more information to it. Specifically, the HttpRequestConfig,
 * the underlying request and response will be attached to the error.
 */
function enhanceError(
  error,
  config: HttpRequestConfig,
  code: string,
  request: http.ClientRequest,
  response?: LowLevelResponse): LowLevelError {

  error.config = config;
  if (code) {
    error.code = code;
  }
  error.request = request;
  error.response = response;
  return error;
}

/**
 * Finalizes the current request in-flight by either resolving or rejecting the associated promise. In the event
 * of an error, adds additional useful information to the returned error.
 */
function finalizeRequest(resolve, reject, response: LowLevelResponse) {
  if (response.status >= 200 && response.status < 300) {
    resolve(response);
  } else {
    reject(createError(
      'Request failed with status code ' + response.status,
      response.config,
      null,
      response.request,
      response,
    ));
  }
}

export class AuthorizedHttpClient extends HttpClient {
  constructor(private readonly app: FirebaseApp) {
    super();
  }

  public send(request: HttpRequestConfig): Promise<HttpResponse> {
    return this.app.INTERNAL.getToken().then((accessTokenObj) => {
      const requestCopy = deepCopy(request);
      requestCopy.headers = requestCopy.headers || {};
      const authHeader = 'Authorization';
      requestCopy.headers[authHeader] = `Bearer ${accessTokenObj.accessToken}`;
      return super.send(requestCopy);
    });
  }
}

/**
 * Base class for handling HTTP requests.
 */
export class HttpRequestHandler {
  /**
   * Sends HTTP requests and returns a promise that resolves with the result.
   * Will retry once if the first attempt encounters an AppErrorCodes.NETWORK_ERROR.
   *
   * @param {string} host The HTTP host.
   * @param {number} port The port number.
   * @param {string} path The endpoint path.
   * @param {HttpMethod} httpMethod The http method.
   * @param {object} [data] The request JSON.
   * @param {object} [headers] The request headers.
   * @param {number} [timeout] The request timeout in milliseconds.
   * @return {Promise<object>} A promise that resolves with the response.
   */
  public sendRequest(
      host: string,
      port: number,
      path: string,
      httpMethod: HttpMethod,
      data?: object,
      headers?: object,
      timeout?: number): Promise<object> {
    // Convenience for calling the real _sendRequest() method with the original params.
    const sendOneRequest = () => {
      return this._sendRequest(host, port, path, httpMethod, data, headers, timeout);
    };

    return sendOneRequest()
      .catch ((response: { statusCode: number, error: string | object }) => {
        // Retry if the request failed due to a network error.
        if (response.error instanceof FirebaseAppError) {
          if ((response.error as FirebaseAppError).hasCode(AppErrorCodes.NETWORK_ERROR)) {
            return sendOneRequest();
          }
        }
        return Promise.reject(response);
      });
  }

  /**
   * Sends HTTP requests and returns a promise that resolves with the result.
   *
   * @param {string} host The HTTP host.
   * @param {number} port The port number.
   * @param {string} path The endpoint path.
   * @param {HttpMethod} httpMethod The http method.
   * @param {object} [data] The request JSON.
   * @param {object} [headers] The request headers.
   * @param {number} [timeout] The request timeout in milliseconds.
   * @return {Promise<object>} A promise that resolves with the response.
   */
  private _sendRequest(
      host: string,
      port: number,
      path: string,
      httpMethod: HttpMethod,
      data?: object,
      headers?: object,
      timeout?: number): Promise<any> {
    let requestData;
    if (data) {
      try {
        requestData = JSON.stringify(data);
      } catch (e) {
        return Promise.reject(e);
      }
    }
    const options: https.RequestOptions = {
      method: httpMethod,
      host,
      port,
      path,
      headers: headers as OutgoingHttpHeaders,
    };
    // Only https endpoints.
    return new Promise((resolve, reject) => {
      const req = https.request(options, (res) => {
        const buffers: Buffer[] = [];
        res.on('data', (buffer: Buffer) => buffers.push(buffer));
        res.on('end', () => {
          const response = Buffer.concat(buffers).toString();

          const statusCode = res.statusCode || 200;

          const responseHeaders = res.headers || {};
          const contentType = responseHeaders['content-type'] || 'application/json';

          if (contentType.indexOf('text/html') !== -1 || contentType.indexOf('text/plain') !== -1) {
            // Text response
            if (statusCode >= 200 && statusCode < 300) {
              resolve(response);
            } else {
              reject({
                statusCode,
                error: response,
              });
            }
          } else {
            // JSON response
            try {
              const json = JSON.parse(response);

              if (statusCode >= 200 && statusCode < 300) {
                resolve(json);
              } else {
                reject({
                  statusCode,
                  error: json,
                });
              }
            } catch (error) {
              const parsingError = new FirebaseAppError(
                AppErrorCodes.UNABLE_TO_PARSE_RESPONSE,
                `Failed to parse response data: "${ error.toString() }". Raw server` +
                `response: "${ response }". Status code: "${ res.statusCode }". Outgoing ` +
                `request: "${ options.method } ${options.host}${ options.path }"`,
              );
              reject({
                statusCode,
                error: parsingError,
              });
            }
          }
        });
      });

      if (timeout) {
        // Listen to timeouts and throw a network error.
        req.on('socket', (socket) => {
          socket.setTimeout(timeout);
          socket.on('timeout', () => {
            req.abort();

            const networkTimeoutError = new FirebaseAppError(
              AppErrorCodes.NETWORK_TIMEOUT,
              `${ host } network timeout. Please try again.`,
            );
            reject({
              statusCode: 408,
              error: networkTimeoutError,
            });
          });
        });
      }

      req.on('error', (error) => {
        const networkRequestError = new FirebaseAppError(
          AppErrorCodes.NETWORK_ERROR,
          `A network request error has occurred: ${ error && error.message }`,
        );
        reject({
          statusCode: 502,
          error: networkRequestError,
        });
      });

      if (requestData) {
        req.write(requestData);
      }

      req.end();
    });
  }
}

/**
 * Class that extends HttpRequestHandler and signs HTTP requests with a service
 * credential access token.
 *
 * @param {Credential} credential The service account credential used to
 *     sign HTTP requests.
 * @constructor
 */
export class SignedApiRequestHandler extends HttpRequestHandler {
  constructor(private app_: FirebaseApp) {
    super();
  }

  /**
   * Sends HTTP requests and returns a promise that resolves with the result.
   *
   * @param {string} host The HTTP host.
   * @param {number} port The port number.
   * @param {string} path The endpoint path.
   * @param {HttpMethod} httpMethod The http method.
   * @param {object} data The request JSON.
   * @param {object} headers The request headers.
   * @param {number} timeout The request timeout in milliseconds.
   * @return {Promise} A promise that resolves with the response.
   */
  public sendRequest(
      host: string,
      port: number,
      path: string,
      httpMethod: HttpMethod,
      data?: object,
      headers?: object,
      timeout?: number): Promise<object> {
    return this.app_.INTERNAL.getToken().then((accessTokenObj) => {
      const headersCopy: object = (headers && deepCopy(headers)) || {};
      const authorizationHeaderKey = 'Authorization';
      headersCopy[authorizationHeaderKey] = 'Bearer ' + accessTokenObj.accessToken;
      return super.sendRequest(host, port, path, httpMethod, data, headersCopy, timeout);
    });
  }
}

/**
 * Class that defines all the settings for the backend API endpoint.
 *
 * @param {string} endpoint The Firebase Auth backend endpoint.
 * @param {HttpMethod} httpMethod The http method for that endpoint.
 * @constructor
 */
export class ApiSettings {
  private requestValidator: ApiCallbackFunction;
  private responseValidator: ApiCallbackFunction;

  constructor(private endpoint: string, private httpMethod: HttpMethod = 'POST') {
    this.setRequestValidator(null)
        .setResponseValidator(null);
  }

  /** @return {string} The backend API endpoint. */
  public getEndpoint(): string {
    return this.endpoint;
  }

  /** @return {HttpMethod} The request HTTP method. */
  public getHttpMethod(): HttpMethod {
    return this.httpMethod;
  }

  /**
   * @param {ApiCallbackFunction} requestValidator The request validator.
   * @return {ApiSettings} The current API settings instance.
   */
  public setRequestValidator(requestValidator: ApiCallbackFunction): ApiSettings {
    const nullFunction = (request: object) => undefined;
    this.requestValidator = requestValidator || nullFunction;
    return this;
  }

  /** @return {ApiCallbackFunction} The request validator. */
  public getRequestValidator(): ApiCallbackFunction {
    return this.requestValidator;
  }

  /**
   * @param {ApiCallbackFunction} responseValidator The response validator.
   * @return {ApiSettings} The current API settings instance.
   */
  public setResponseValidator(responseValidator: ApiCallbackFunction): ApiSettings {
    const nullFunction = (request: object) => undefined;
    this.responseValidator = responseValidator || nullFunction;
    return this;
  }

  /** @return {ApiCallbackFunction} The response validator. */
  public getResponseValidator(): ApiCallbackFunction {
    return this.responseValidator;
  }
}<|MERGE_RESOLUTION|>--- conflicted
+++ resolved
@@ -17,16 +17,10 @@
 import {deepCopy} from './deep-copy';
 import {FirebaseApp} from '../firebase-app';
 import {AppErrorCodes, FirebaseAppError} from './error';
-<<<<<<< HEAD
-import axios, {AxiosInstance, AxiosTransformer, AxiosResponse, AxiosError} from 'axios';
-import {OutgoingHttpHeaders} from 'http';
-
-=======
 import * as validator from './validator';
 import {OutgoingHttpHeaders} from 'http';
 
 import http = require('http');
->>>>>>> 40df8cba
 import https = require('https');
 import url = require('url');
 import * as stream from 'stream';
@@ -36,132 +30,6 @@
 export type HttpMethod = 'GET' | 'POST' | 'PUT' | 'DELETE';
 /** API callback function type definition. */
 export type ApiCallbackFunction = (data: object) => void;
-
-export interface HttpRequest {
-  method: HttpMethod;
-  url: string;
-  headers?: {[key: string]: string};
-  data?: any;
-  timeout?: number;
-}
-
-export interface HttpResponse {
-  readonly status: number;
-  readonly headers: {[key: string]: string};
-  readonly text: string;
-  readonly data: any;
-}
-
-class AxiosHttpResponse implements HttpResponse {
-
-  public readonly status: number;
-  public readonly headers: {[key: string]: string};
-  public readonly text: string;
-
-  private readonly data_: any;
-  private readonly request_: string;
-
-  constructor(resp: AxiosResponse) {
-    this.status = resp.status;
-    this.headers = resp.headers;
-    this.text = resp.data;
-    try {
-      this.data_ = JSON.parse(resp.data);
-    } catch (err) {
-      this.data_ = undefined;
-    }
-    this.request_ = `${resp.config.method} ${resp.config.url}`;
-  }
-
-  get data(): any {
-    if (typeof this.data_ !== 'undefined') {
-      return this.data_;
-    }
-    try {
-      return JSON.parse(this.text);
-    } catch (error) {
-      throw new FirebaseAppError(
-        AppErrorCodes.UNABLE_TO_PARSE_RESPONSE,
-        `Error while parsing response data: "${ error.toString() }". Raw server ` +
-        `response: "${ this.text }". Status code: "${ this.status }". Outgoing ` +
-        `request: "${ this.request_ }."`,
-      );
-    }
-  }
-}
-
-export class HttpError extends Error {
-  constructor(public readonly response: HttpResponse) {
-    super(`Server responded with status ${response.status}.`);
-    Object.setPrototypeOf(this, HttpError.prototype); // required to make instanceof check work
-  }
-}
-
-const identityTransform: AxiosTransformer = (data, header) => {
-  return data;
-};
-
-function retryOnError(err) {
-  const retryCodes = ['ECONNRESET'];
-  if (retryCodes.indexOf(err.code) !== -1 && err.config && !err.config.__isRetryRequest) {
-    err.config.__isRetryRequest = true;
-    return axios(err.config);
-  }
-  throw err;
-}
-axios.interceptors.response.use(undefined, retryOnError);
-
-export class HttpClient {
-
-  /**
-   * Sends an HTTP request to a remote server. If the server responds with a successful response (2xx), the returned
-   * promise resolves with an HttpResponse. If the server responds with an error (4xx, 5xx), the promise rejects with
-   * an HttpError. In case of all other errors, the promise rejects with a FirebaseAppError.
-   *
-   * @param {HttpRequest} request HTTP request to be sent.
-   * @return {Promise<HttpResponse>} A promise that resolves with the response details.
-   */
-  public send(request: HttpRequest): Promise<HttpResponse> {
-    return axios({
-      method: request.method,
-      url: request.url,
-      headers: request.headers,
-      data: request.data,
-      timeout: request.timeout || 10000,
-      transformResponse: identityTransform,
-    }).then((resp) => {
-      return new AxiosHttpResponse(resp);
-    }).catch((err: AxiosError) => {
-      if (err.response) {
-        throw new HttpError(new AxiosHttpResponse(err.response));
-      }
-      if (err.code === 'ECONNABORTED' && err.message.match('^timeout.*exceeded$')) {
-        throw new FirebaseAppError(
-          AppErrorCodes.NETWORK_TIMEOUT,
-          `Error while making request: ${err.message}.`);
-      }
-      throw new FirebaseAppError(
-        AppErrorCodes.NETWORK_ERROR,
-        `Error while making request: ${err.message}. Error code: ${err.code}`);
-    });
-  }
-}
-
-export class AuthorizedHttpClient extends HttpClient {
-  constructor(private readonly app: FirebaseApp) {
-    super();
-  }
-
-  public send(request: HttpRequest): Promise<HttpResponse> {
-    return this.app.INTERNAL.getToken().then((accessTokenObj) => {
-      const requestCopy = deepCopy(request);
-      requestCopy.headers = requestCopy.headers || {};
-      const authHeader = 'Authorization';
-      requestCopy.headers[authHeader] = `Bearer ${accessTokenObj.accessToken}`;
-      return super.send(requestCopy);
-    });
-  }
-}
 
 /**
  * Configuration for constructing a new HTTP request.
@@ -243,12 +111,9 @@
 }
 
 export class HttpError extends Error {
-
-  public readonly response: HttpResponse;
-
-  constructor(resp: LowLevelResponse) {
-    super(`Server responded with status ${resp.status}.`);
-    this.response = new DefaultHttpResponse(resp);
+  constructor(public readonly response: HttpResponse) {
+    super(`Server responded with status ${response.status}.`);
+    Object.setPrototypeOf(this, HttpError.prototype);
   }
 }
 
@@ -285,7 +150,7 @@
           return this.sendWithRetry(config, attempts + 1);
         }
         if (err.response) {
-          throw new HttpError(err.response);
+          throw new HttpError(new DefaultHttpResponse(err.response));
         }
         if (err.code === 'ETIMEDOUT') {
           throw new FirebaseAppError(
