/*!
 * Copyright 2017 Google Inc.
 *
 * Licensed under the Apache License, Version 2.0 (the "License");
 * you may not use this file except in compliance with the License.
 * You may obtain a copy of the License at
 *
 *   http://www.apache.org/licenses/LICENSE-2.0
 *
 * Unless required by applicable law or agreed to in writing, software
 * distributed under the License is distributed on an "AS IS" BASIS,
 * WITHOUT WARRANTIES OR CONDITIONS OF ANY KIND, either express or implied.
 * See the License for the specific language governing permissions and
 * limitations under the License.
 */

import {deepCopy} from './deep-copy';
import {FirebaseApp} from '../firebase-app';
import {AppErrorCodes, FirebaseAppError} from './error';
import * as validator from './validator';

import http = require('http');
import https = require('https');
import url = require('url');
import * as stream from 'stream';
import * as zlibmod from 'zlib';

/** Http method type definition. */
export type HttpMethod = 'GET' | 'POST' | 'PUT' | 'DELETE' | 'PATCH' | 'HEAD';
/** API callback function type definition. */
export type ApiCallbackFunction = (data: object) => void;

/**
 * Configuration for constructing a new HTTP request.
 */
export interface HttpRequestConfig {
  method: HttpMethod;
  /** Target URL of the request. Should be a well-formed URL including protocol, hostname, port and path. */
  url: string;
  headers?: {[key: string]: string};
  data?: string | object | Buffer;
  /** Connect and read timeout (in milliseconds) for the outgoing request. */
  timeout?: number;
}

/**
 * Represents an HTTP response received from a remote server.
 */
export interface HttpResponse {
  readonly status: number;
  readonly headers: any;
  /** Response data as a raw string. */
  readonly text: string;
  /** Response data as a parsed JSON object. */
  readonly data: any;
  /**
   * Indicates if the response content is JSON-formatted or not. If true, data field can be used
   * to retrieve the content as a parsed JSON object.
   */
  isJson(): boolean;
}

interface LowLevelResponse {
  status: number;
  headers: http.IncomingHttpHeaders;
  request: http.ClientRequest;
  data: string;
  config: HttpRequestConfig;
}

interface LowLevelError extends Error {
  config: HttpRequestConfig;
  code?: string;
  request?: http.ClientRequest;
  response?: LowLevelResponse;
}

class DefaultHttpResponse implements HttpResponse {

  public readonly status: number;
  public readonly headers: any;
  public readonly text: string;

  private readonly parsedData: any;
  private readonly parseError: Error;
  private readonly request: string;

  /**
   * Constructs a new HttpResponse from the given LowLevelResponse.
   */
  constructor(resp: LowLevelResponse) {
    this.status = resp.status;
    this.headers = resp.headers;
    this.text = resp.data;
    try {
      this.parsedData = JSON.parse(resp.data);
    } catch (err) {
      this.parsedData = undefined;
      this.parseError = err;
    }
    this.request = `${resp.config.method} ${resp.config.url}`;
  }

  get data(): any {
    if (this.isJson()) {
      return this.parsedData;
    }
    throw new FirebaseAppError(
      AppErrorCodes.UNABLE_TO_PARSE_RESPONSE,
      `Error while parsing response data: "${ this.parseError.toString() }". Raw server ` +
      `response: "${ this.text }". Status code: "${ this.status }". Outgoing ` +
      `request: "${ this.request }."`,
    );
  }

  public isJson(): boolean {
    return typeof this.parsedData !== 'undefined';
  }
}

export class HttpError extends Error {
  constructor(public readonly response: HttpResponse) {
    super(`Server responded with status ${response.status}.`);
    // Set the prototype so that instanceof checks will work correctly.
    // See: https://github.com/Microsoft/TypeScript/issues/13965
    Object.setPrototypeOf(this, HttpError.prototype);
  }
}

export class HttpClient {

  /**
   * Sends an HTTP request to a remote server. If the server responds with a successful response (2xx), the returned
   * promise resolves with an HttpResponse. If the server responds with an error (3xx, 4xx, 5xx), the promise rejects
   * with an HttpError. In case of all other errors, the promise rejects with a FirebaseAppError. If a request fails
   * due to a low-level network error, transparently retries the request once before rejecting the promise.
   *
   * If the request data is specified as an object, it will be serialized into a JSON string. The application/json
   * content-type header will also be automatically set in this case. For all other payload types, the content-type
   * header should be explicitly set by the caller. To send a JSON leaf value (e.g. "foo", 5), parse it into JSON,
   * and pass as a string or a Buffer along with the appropriate content-type header.
   *
   * @param {HttpRequest} request HTTP request to be sent.
   * @return {Promise<HttpResponse>} A promise that resolves with the response details.
   */
  public send(config: HttpRequestConfig): Promise<HttpResponse> {
    return this.sendWithRetry(config);
  }

  /**
   * Sends an HTTP request, and retries it once in case of low-level network errors.
   */
  private sendWithRetry(config: HttpRequestConfig, attempts: number = 0): Promise<HttpResponse> {
    return sendRequest(config)
      .then((resp) => {
        return new DefaultHttpResponse(resp);
      }).catch((err: LowLevelError) => {
        const retryCodes = ['ECONNRESET', 'ETIMEDOUT'];
        if (retryCodes.indexOf(err.code) !== -1 && attempts === 0) {
          return this.sendWithRetry(config, attempts + 1);
        }
        if (err.response) {
          throw new HttpError(new DefaultHttpResponse(err.response));
        }
        if (err.code === 'ETIMEDOUT') {
          throw new FirebaseAppError(
            AppErrorCodes.NETWORK_TIMEOUT,
            `Error while making request: ${err.message}.`);
        }
        throw new FirebaseAppError(
          AppErrorCodes.NETWORK_ERROR,
          `Error while making request: ${err.message}. Error code: ${err.code}`);
      });
  }
}

/**
 * Sends an HTTP request based on the provided configuration. This is a wrapper around the http and https
 * packages of Node.js, providing content processing, timeouts and error handling.
 */
function sendRequest(httpRequestConfig: HttpRequestConfig): Promise<LowLevelResponse> {
  const config: HttpRequestConfig = deepCopy(httpRequestConfig);
  return new Promise((resolve, reject) => {
    let data: Buffer;
    const headers = config.headers || {};
    let fullUrl: string = config.url;
    if (config.data) {
<<<<<<< HEAD
      // GET and HEAD do not support body in request.
      if (config.method === 'GET' || config.method === 'HEAD') {
        if (!validator.isObject(config.data)) {
          return reject(createError(
            `${config.method} requests cannot have a body`,
            config,
          ));
        }

        // Parse URL and append data to query string.
        const configUrl = new url.URL(fullUrl);
        for (const key in config.data as any) {
          if (config.data.hasOwnProperty(key)) {
            configUrl.searchParams.append(key, config.data[key]);
          }
        }
        fullUrl = configUrl.toString();
      } else if (validator.isObject(config.data)) {
        data = new Buffer(JSON.stringify(config.data), 'utf-8');
=======
      if (validator.isObject(config.data)) {
        data = Buffer.from(JSON.stringify(config.data), 'utf-8');
>>>>>>> 95a0d362
        if (typeof headers['Content-Type'] === 'undefined') {
          headers['Content-Type'] = 'application/json;charset=utf-8';
        }
      } else if (validator.isString(config.data)) {
        data = Buffer.from(config.data as string, 'utf-8');
      } else if (validator.isBuffer(config.data)) {
        data = config.data as Buffer;
      } else {
        return reject(createError(
          'Request data must be a string, a Buffer or a json serializable object',
          config,
        ));
      }
      // Add Content-Length header if data exists
      if (data) {
        headers['Content-Length'] = data.length.toString();
      }
    }
    const parsed = url.parse(fullUrl);
    const protocol = parsed.protocol || 'https:';
    const isHttps = protocol === 'https:';
    const options = {
      hostname: parsed.hostname,
      port: parsed.port,
      path: parsed.path,
      method: config.method,
      headers,
    };
    const transport: any = isHttps ? https : http;
    const req: http.ClientRequest = transport.request(options, (res: http.IncomingMessage) => {
      if (req.aborted) {
        return;
      }
      // Uncompress the response body transparently if required.
      let respStream: stream.Readable = res;
      const encodings = ['gzip', 'compress', 'deflate'];
      if (encodings.indexOf(res.headers['content-encoding']) !== -1) {
        // Add the unzipper to the body stream processing pipeline.
        const zlib: typeof zlibmod = require('zlib');
        respStream = respStream.pipe(zlib.createUnzip());
        // Remove the content-encoding in order to not confuse downstream operations.
        delete res.headers['content-encoding'];
      }

      const response: LowLevelResponse = {
        status: res.statusCode,
        headers: res.headers,
        request: req,
        data: undefined,
        config,
      };

      const responseBuffer = [];
      respStream.on('data', (chunk) => {
        responseBuffer.push(chunk);
      });

      respStream.on('error', (err) => {
        if (req.aborted) {
          return;
        }
        reject(enhanceError(err, config, null, req));
      });

      respStream.on('end', () => {
        const responseData = Buffer.concat(responseBuffer).toString();
        response.data = responseData;
        finalizeRequest(resolve, reject, response);
      });
    });

    // Handle errors
    req.on('error', (err) => {
      if (req.aborted) {
        return;
      }
      reject(enhanceError(err, config, null, req));
    });
    if (config.timeout) {
      // Listen to timeouts and throw an error.
      req.setTimeout(config.timeout, () => {
        req.abort();
        reject(createError(`timeout of ${config.timeout}ms exceeded`, config, 'ETIMEDOUT', req));
      });
    }
    // Send the request
    req.end(data);
  });
}

/**
 * Creates a new error from the given message, and enhances it with other information available.
 */
function createError(
  message: string,
  config: HttpRequestConfig,
  code?: string,
  request?: http.ClientRequest,
  response?: LowLevelResponse): LowLevelError {

  const error = new Error(message);
  return enhanceError(error, config, code, request, response);
}

/**
 * Enhances the given error by adding more information to it. Specifically, the HttpRequestConfig,
 * the underlying request and response will be attached to the error.
 */
function enhanceError(
  error,
  config: HttpRequestConfig,
  code: string,
  request: http.ClientRequest,
  response?: LowLevelResponse): LowLevelError {

  error.config = config;
  if (code) {
    error.code = code;
  }
  error.request = request;
  error.response = response;
  return error;
}

/**
 * Finalizes the current request in-flight by either resolving or rejecting the associated promise. In the event
 * of an error, adds additional useful information to the returned error.
 */
function finalizeRequest(resolve, reject, response: LowLevelResponse) {
  if (response.status >= 200 && response.status < 300) {
    resolve(response);
  } else {
    reject(createError(
      'Request failed with status code ' + response.status,
      response.config,
      null,
      response.request,
      response,
    ));
  }
}

export class AuthorizedHttpClient extends HttpClient {
  constructor(private readonly app: FirebaseApp) {
    super();
  }

  public send(request: HttpRequestConfig): Promise<HttpResponse> {
    return this.app.INTERNAL.getToken().then((accessTokenObj) => {
      const requestCopy = deepCopy(request);
      requestCopy.headers = requestCopy.headers || {};
      const authHeader = 'Authorization';
      requestCopy.headers[authHeader] = `Bearer ${accessTokenObj.accessToken}`;
      return super.send(requestCopy);
    });
  }
}

/**
 * Class that defines all the settings for the backend API endpoint.
 *
 * @param {string} endpoint The Firebase Auth backend endpoint.
 * @param {HttpMethod} httpMethod The http method for that endpoint.
 * @constructor
 */
export class ApiSettings {
  private requestValidator: ApiCallbackFunction;
  private responseValidator: ApiCallbackFunction;

  constructor(private endpoint: string, private httpMethod: HttpMethod = 'POST') {
    this.setRequestValidator(null)
        .setResponseValidator(null);
  }

  /** @return {string} The backend API endpoint. */
  public getEndpoint(): string {
    return this.endpoint;
  }

  /** @return {HttpMethod} The request HTTP method. */
  public getHttpMethod(): HttpMethod {
    return this.httpMethod;
  }

  /**
   * @param {ApiCallbackFunction} requestValidator The request validator.
   * @return {ApiSettings} The current API settings instance.
   */
  public setRequestValidator(requestValidator: ApiCallbackFunction): ApiSettings {
    const nullFunction = (request: object) => undefined;
    this.requestValidator = requestValidator || nullFunction;
    return this;
  }

  /** @return {ApiCallbackFunction} The request validator. */
  public getRequestValidator(): ApiCallbackFunction {
    return this.requestValidator;
  }

  /**
   * @param {ApiCallbackFunction} responseValidator The response validator.
   * @return {ApiSettings} The current API settings instance.
   */
  public setResponseValidator(responseValidator: ApiCallbackFunction): ApiSettings {
    const nullFunction = (request: object) => undefined;
    this.responseValidator = responseValidator || nullFunction;
    return this;
  }

  /** @return {ApiCallbackFunction} The response validator. */
  public getResponseValidator(): ApiCallbackFunction {
    return this.responseValidator;
  }
}<|MERGE_RESOLUTION|>--- conflicted
+++ resolved
@@ -185,7 +185,6 @@
     const headers = config.headers || {};
     let fullUrl: string = config.url;
     if (config.data) {
-<<<<<<< HEAD
       // GET and HEAD do not support body in request.
       if (config.method === 'GET' || config.method === 'HEAD') {
         if (!validator.isObject(config.data)) {
@@ -204,11 +203,7 @@
         }
         fullUrl = configUrl.toString();
       } else if (validator.isObject(config.data)) {
-        data = new Buffer(JSON.stringify(config.data), 'utf-8');
-=======
-      if (validator.isObject(config.data)) {
         data = Buffer.from(JSON.stringify(config.data), 'utf-8');
->>>>>>> 95a0d362
         if (typeof headers['Content-Type'] === 'undefined') {
           headers['Content-Type'] = 'application/json;charset=utf-8';
         }
