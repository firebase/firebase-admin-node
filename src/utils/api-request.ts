/*!
 * Copyright 2017 Google Inc.
 *
 * Licensed under the Apache License, Version 2.0 (the "License");
 * you may not use this file except in compliance with the License.
 * You may obtain a copy of the License at
 *
 *   http://www.apache.org/licenses/LICENSE-2.0
 *
 * Unless required by applicable law or agreed to in writing, software
 * distributed under the License is distributed on an "AS IS" BASIS,
 * WITHOUT WARRANTIES OR CONDITIONS OF ANY KIND, either express or implied.
 * See the License for the specific language governing permissions and
 * limitations under the License.
 */

import {deepCopy} from './deep-copy';
import {FirebaseApp} from '../firebase-app';
import {AppErrorCodes, FirebaseAppError} from './error';
import * as validator from './validator';

import http = require('http');
import https = require('https');
import url = require('url');
import {EventEmitter} from 'events';
import * as stream from 'stream';
import * as zlibmod from 'zlib';

/** Http method type definition. */
<<<<<<< HEAD
export type HttpMethod = 'GET' | 'POST' | 'PUT' | 'DELETE' | 'PATCH';
=======
export type HttpMethod = 'GET' | 'POST' | 'PUT' | 'DELETE' | 'PATCH' | 'HEAD';
>>>>>>> a69424ba
/** API callback function type definition. */
export type ApiCallbackFunction = (data: object) => void;

/**
 * Configuration for constructing a new HTTP request.
 */
export interface HttpRequestConfig {
  method: HttpMethod;
  /** Target URL of the request. Should be a well-formed URL including protocol, hostname, port and path. */
  url: string;
  headers?: {[key: string]: string};
  data?: string | object | Buffer;
  /** Connect and read timeout (in milliseconds) for the outgoing request. */
  timeout?: number;
}

/**
 * Represents an HTTP response received from a remote server.
 */
export interface HttpResponse {
  readonly status: number;
  readonly headers: any;
  /** Response data as a raw string. */
  readonly text: string;
  /** Response data as a parsed JSON object. */
  readonly data: any;
  /**
   * Indicates if the response content is JSON-formatted or not. If true, data field can be used
   * to retrieve the content as a parsed JSON object.
   */
  isJson(): boolean;
}

interface LowLevelResponse {
  status: number;
  headers: http.IncomingHttpHeaders;
  request: http.ClientRequest;
  data: string;
  config: HttpRequestConfig;
}

interface LowLevelError extends Error {
  config: HttpRequestConfig;
  code?: string;
  request?: http.ClientRequest;
  response?: LowLevelResponse;
}

class DefaultHttpResponse implements HttpResponse {

  public readonly status: number;
  public readonly headers: any;
  public readonly text: string;

  private readonly parsedData: any;
  private readonly parseError: Error;
  private readonly request: string;

  /**
   * Constructs a new HttpResponse from the given LowLevelResponse.
   */
  constructor(resp: LowLevelResponse) {
    this.status = resp.status;
    this.headers = resp.headers;
    this.text = resp.data;
    try {
      this.parsedData = JSON.parse(resp.data);
    } catch (err) {
      this.parsedData = undefined;
      this.parseError = err;
    }
    this.request = `${resp.config.method} ${resp.config.url}`;
  }

  get data(): any {
    if (this.isJson()) {
      return this.parsedData;
    }
    throw new FirebaseAppError(
      AppErrorCodes.UNABLE_TO_PARSE_RESPONSE,
      `Error while parsing response data: "${ this.parseError.toString() }". Raw server ` +
      `response: "${ this.text }". Status code: "${ this.status }". Outgoing ` +
      `request: "${ this.request }."`,
    );
  }

  public isJson(): boolean {
    return typeof this.parsedData !== 'undefined';
  }
}

export class HttpError extends Error {
  constructor(public readonly response: HttpResponse) {
    super(`Server responded with status ${response.status}.`);
    // Set the prototype so that instanceof checks will work correctly.
    // See: https://github.com/Microsoft/TypeScript/issues/13965
    Object.setPrototypeOf(this, HttpError.prototype);
  }
}

export class HttpClient {

  /**
   * Sends an HTTP request to a remote server. If the server responds with a successful response (2xx), the returned
   * promise resolves with an HttpResponse. If the server responds with an error (3xx, 4xx, 5xx), the promise rejects
   * with an HttpError. In case of all other errors, the promise rejects with a FirebaseAppError. If a request fails
   * due to a low-level network error, transparently retries the request once before rejecting the promise.
   *
   * If the request data is specified as an object, it will be serialized into a JSON string. The application/json
   * content-type header will also be automatically set in this case. For all other payload types, the content-type
   * header should be explicitly set by the caller. To send a JSON leaf value (e.g. "foo", 5), parse it into JSON,
   * and pass as a string or a Buffer along with the appropriate content-type header.
   *
   * @param {HttpRequest} request HTTP request to be sent.
   * @return {Promise<HttpResponse>} A promise that resolves with the response details.
   */
  public send(config: HttpRequestConfig): Promise<HttpResponse> {
    return this.sendWithRetry(config);
  }

  /**
   * Sends an HTTP request, and retries it once in case of low-level network errors.
   */
  private sendWithRetry(config: HttpRequestConfig, attempts: number = 0): Promise<HttpResponse> {
    return sendRequest(config)
      .then((resp) => {
        return new DefaultHttpResponse(resp);
      }).catch((err: LowLevelError) => {
        const retryCodes = ['ECONNRESET', 'ETIMEDOUT'];
        if (retryCodes.indexOf(err.code) !== -1 && attempts === 0) {
          return this.sendWithRetry(config, attempts + 1);
        }
        if (err.response) {
          throw new HttpError(new DefaultHttpResponse(err.response));
        }
        if (err.code === 'ETIMEDOUT') {
          throw new FirebaseAppError(
            AppErrorCodes.NETWORK_TIMEOUT,
            `Error while making request: ${err.message}.`);
        }
        throw new FirebaseAppError(
          AppErrorCodes.NETWORK_ERROR,
          `Error while making request: ${err.message}. Error code: ${err.code}`);
      });
  }
}

/**
 * Sends an HTTP request based on the provided configuration. This is a wrapper around the http and https
 * packages of Node.js, providing content processing, timeouts and error handling.
 */
function sendRequest(httpRequestConfig: HttpRequestConfig): Promise<LowLevelResponse> {
  const config: HttpRequestConfig = deepCopy(httpRequestConfig);
  return new Promise((resolve, reject) => {
    let data: Buffer;
    const headers = config.headers || {};
    let fullUrl: string = config.url;
    if (config.data) {
      // GET and HEAD do not support body in request.
      if (config.method === 'GET' || config.method === 'HEAD') {
        if (!validator.isObject(config.data)) {
          return reject(createError(
            `${config.method} requests cannot have a body`,
            config,
          ));
        }

        // Parse URL and append data to query string.
        const configUrl = new url.URL(fullUrl);
        for (const key in config.data as any) {
          if (config.data.hasOwnProperty(key)) {
            configUrl.searchParams.append(
                key,
                (config.data as {[key: string]: string})[key]);
          }
        }
        fullUrl = configUrl.toString();
      } else if (validator.isObject(config.data)) {
        data = Buffer.from(JSON.stringify(config.data), 'utf-8');
        if (typeof headers['Content-Type'] === 'undefined') {
          headers['Content-Type'] = 'application/json;charset=utf-8';
        }
      } else if (validator.isString(config.data)) {
        data = Buffer.from(config.data as string, 'utf-8');
      } else if (validator.isBuffer(config.data)) {
        data = config.data as Buffer;
      } else {
        return reject(createError(
          'Request data must be a string, a Buffer or a json serializable object',
          config,
        ));
      }
      // Add Content-Length header if data exists
      if (data) {
        headers['Content-Length'] = data.length.toString();
      }
    }
    const parsed = url.parse(fullUrl);
    const protocol = parsed.protocol || 'https:';
    const isHttps = protocol === 'https:';
    const options = {
      hostname: parsed.hostname,
      port: parsed.port,
      path: parsed.path,
      method: config.method,
      headers,
    };
    const transport: any = isHttps ? https : http;
    const req: http.ClientRequest = transport.request(options, (res: http.IncomingMessage) => {
      if (req.aborted) {
        return;
      }
      // Uncompress the response body transparently if required.
      let respStream: stream.Readable = res;
      const encodings = ['gzip', 'compress', 'deflate'];
      if (encodings.indexOf(res.headers['content-encoding']) !== -1) {
        // Add the unzipper to the body stream processing pipeline.
        const zlib: typeof zlibmod = require('zlib');
        respStream = respStream.pipe(zlib.createUnzip());
        // Remove the content-encoding in order to not confuse downstream operations.
        delete res.headers['content-encoding'];
      }

      const response: LowLevelResponse = {
        status: res.statusCode,
        headers: res.headers,
        request: req,
        data: undefined,
        config,
      };

      const responseBuffer: Buffer[] = [];
      respStream.on('data', (chunk: Buffer) => {
        responseBuffer.push(chunk);
      });

      respStream.on('error', (err) => {
        if (req.aborted) {
          return;
        }
        reject(enhanceError(err, config, null, req));
      });

      respStream.on('end', () => {
        const responseData = Buffer.concat(responseBuffer).toString();
        response.data = responseData;
        finalizeRequest(resolve, reject, response);
      });
    });

    // Handle errors
    req.on('error', (err) => {
      if (req.aborted) {
        return;
      }
      reject(enhanceError(err, config, null, req));
    });
    if (config.timeout) {
      // Listen to timeouts and throw an error.
      req.setTimeout(config.timeout, () => {
        req.abort();
        reject(createError(`timeout of ${config.timeout}ms exceeded`, config, 'ETIMEDOUT', req));
      });
    }
    // Send the request
    req.end(data);
  });
}

/**
 * Creates a new error from the given message, and enhances it with other information available.
 */
function createError(
  message: string,
  config: HttpRequestConfig,
  code?: string,
  request?: http.ClientRequest,
  response?: LowLevelResponse): LowLevelError {

  const error = new Error(message);
  return enhanceError(error, config, code, request, response);
}

/**
 * Enhances the given error by adding more information to it. Specifically, the HttpRequestConfig,
 * the underlying request and response will be attached to the error.
 */
function enhanceError(
  error: any,
  config: HttpRequestConfig,
  code: string,
  request: http.ClientRequest,
  response?: LowLevelResponse): LowLevelError {

  error.config = config;
  if (code) {
    error.code = code;
  }
  error.request = request;
  error.response = response;
  return error;
}

/**
 * Finalizes the current request in-flight by either resolving or rejecting the associated promise. In the event
 * of an error, adds additional useful information to the returned error.
 */
function finalizeRequest(resolve: (_: any) => void, reject: (_: any) => void, response: LowLevelResponse) {
  if (response.status >= 200 && response.status < 300) {
    resolve(response);
  } else {
    reject(createError(
      'Request failed with status code ' + response.status,
      response.config,
      null,
      response.request,
      response,
    ));
  }
}

export class AuthorizedHttpClient extends HttpClient {
  constructor(private readonly app: FirebaseApp) {
    super();
  }

  public send(request: HttpRequestConfig): Promise<HttpResponse> {
    return this.app.INTERNAL.getToken().then((accessTokenObj) => {
      const requestCopy = deepCopy(request);
      requestCopy.headers = requestCopy.headers || {};
      const authHeader = 'Authorization';
      requestCopy.headers[authHeader] = `Bearer ${accessTokenObj.accessToken}`;
      return super.send(requestCopy);
    });
  }
}

/**
 * Class that defines all the settings for the backend API endpoint.
 *
 * @param {string} endpoint The Firebase Auth backend endpoint.
 * @param {HttpMethod} httpMethod The http method for that endpoint.
 * @constructor
 */
export class ApiSettings {
  private requestValidator: ApiCallbackFunction;
  private responseValidator: ApiCallbackFunction;

  constructor(private endpoint: string, private httpMethod: HttpMethod = 'POST') {
    this.setRequestValidator(null)
        .setResponseValidator(null);
  }

  /** @return {string} The backend API endpoint. */
  public getEndpoint(): string {
    return this.endpoint;
  }

  /** @return {HttpMethod} The request HTTP method. */
  public getHttpMethod(): HttpMethod {
    return this.httpMethod;
  }

  /**
   * @param {ApiCallbackFunction} requestValidator The request validator.
   * @return {ApiSettings} The current API settings instance.
   */
  public setRequestValidator(requestValidator: ApiCallbackFunction): ApiSettings {
    const nullFunction: (_: object) => void = (_: object) => undefined;
    this.requestValidator = requestValidator || nullFunction;
    return this;
  }

  /** @return {ApiCallbackFunction} The request validator. */
  public getRequestValidator(): ApiCallbackFunction {
    return this.requestValidator;
  }

  /**
   * @param {ApiCallbackFunction} responseValidator The response validator.
   * @return {ApiSettings} The current API settings instance.
   */
  public setResponseValidator(responseValidator: ApiCallbackFunction): ApiSettings {
    const nullFunction: (_: object) => void = (_: object) => undefined;
    this.responseValidator = responseValidator || nullFunction;
    return this;
  }

  /** @return {ApiCallbackFunction} The response validator. */
  public getResponseValidator(): ApiCallbackFunction {
    return this.responseValidator;
  }
}

/**
 * Class used for polling an endpoint with exponential backoff.
 *
 * Example usage:
 * ```
 * const poller = new ExponentialBackoffPoller();
 * poller
 *     .poll(() => {
 *       return myRequestToPoll()
 *           .then((responseData: any) => {
 *             if (!isValid(responseData)) {
 *               // Continue polling.
 *               return null;
 *             }
 *
 *             // Polling complete. Resolve promise with final response data.
 *             return responseData;
 *           });
 *     })
 *     .then((responseData: any) => {
 *       console.log(`Final response: ${responseData}`);
 *     });
 * ```
 */
export class ExponentialBackoffPoller extends EventEmitter {
  private numTries = 0;
  private completed = false;

  private masterTimer: NodeJS.Timer;
  private repollTimer: NodeJS.Timer;

  private pollCallback: () => Promise<object>;
  private resolve: (object) => void;
  private reject: (object) => void;

  constructor(
      private readonly initialPollingDelayMillis: number = 1000,
      private readonly maxPollingDelayMillis: number = 10000,
      private readonly masterTimeoutMillis: number = 60000) {
    super();
  }

  /**
   * Poll the provided callback with exponential backoff.
   *
   * @param {() => Promise<object>} callback The callback to be called for each poll. If the
   *     callback resolves to a falsey value, polling will continue. Otherwise, the truthy
   *     resolution will be used to resolve the promise returned by this method.
   * @return {Promise<object>} A Promise which resolves to the truthy value returned by the provided
   *     callback when polling is complete.
   */
  public poll(callback: () => Promise<object>): Promise<object> {
    if (this.pollCallback) {
      throw new Error('poll() can only be called once per instance of ExponentialBackoffPoller');
    }

    this.pollCallback = callback;
    this.on('poll', this.repoll);

    this.masterTimer = setTimeout(() => {
      if (this.completed) {
        return;
      }

      this.markCompleted();
      this.reject('ExponentialBackoffPoller deadline exceeded - Master timeout reached');
    }, this.masterTimeoutMillis);

    return new Promise<object>((resolve, reject) => {
      this.resolve = resolve;
      this.reject = reject;
      this.repoll();
    });
  }

  private repoll(): void {
    this.pollCallback()
        .then((result) => {
          if (this.completed) {
            return;
          }

          if (!result) {
            this.repollTimer =
                setTimeout(() => this.emit('poll'), this.getPollingDelayMillis());
            this.numTries++;
            return;
          }

          this.markCompleted();
          this.resolve(result);
        })
        .catch((err) => {
          if (this.completed) {
            return;
          }

          this.markCompleted();
          this.reject(err);
        });
  }

  private getPollingDelayMillis(): number {
    const increasedPollingDelay = Math.pow(2, this.numTries) * this.initialPollingDelayMillis;
    return Math.min(increasedPollingDelay, this.maxPollingDelayMillis);
  }

  private markCompleted(): void {
    this.completed = true;
    if (this.masterTimer) {
      clearTimeout(this.masterTimer);
    }
    if (this.repollTimer) {
      clearTimeout(this.repollTimer);
    }
  }
}<|MERGE_RESOLUTION|>--- conflicted
+++ resolved
@@ -27,11 +27,7 @@
 import * as zlibmod from 'zlib';
 
 /** Http method type definition. */
-<<<<<<< HEAD
-export type HttpMethod = 'GET' | 'POST' | 'PUT' | 'DELETE' | 'PATCH';
-=======
 export type HttpMethod = 'GET' | 'POST' | 'PUT' | 'DELETE' | 'PATCH' | 'HEAD';
->>>>>>> a69424ba
 /** API callback function type definition. */
 export type ApiCallbackFunction = (data: object) => void;
 
