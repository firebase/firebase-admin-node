--- conflicted
+++ resolved
@@ -279,7 +279,7 @@
     // TODO(rsgowman): Once we can link a provider id with a user, just do that
     // here instead of creating a new user.
     const randomUid = 'import_' + generateRandomString(20).toLowerCase();
-    const importUser: admin.auth.UserImportRecord = {
+    const importUser: UserImportRecord = {
       uid: randomUid,
       email: 'user@example.com',
       phoneNumber: '+15555550000',
@@ -299,10 +299,10 @@
       }],
     };
 
-    await admin.auth().importUsers([importUser]);
+    await getAuth().importUsers([importUser]);
 
     try {
-      await admin.auth().getUserByProviderUid('google.com', 'google_uid')
+      await getAuth().getUserByProviderUid('google.com', 'google_uid')
         .then((userRecord) => {
           expect(userRecord.uid).to.equal(importUser.uid);
         });
@@ -312,14 +312,14 @@
   });
 
   it('getUserByProviderUid() redirects to getUserByEmail if given an email', () => {
-    return admin.auth().getUserByProviderUid('email', mockUserData.email)
+    return getAuth().getUserByProviderUid('email', mockUserData.email)
       .then((userRecord) => {
         expect(userRecord.uid).to.equal(newUserUid);
       });
   });
 
   it('getUserByProviderUid() redirects to getUserByPhoneNumber if given a phone number', () => {
-    return admin.auth().getUserByProviderUid('phone', mockUserData.phoneNumber)
+    return getAuth().getUserByProviderUid('phone', mockUserData.phoneNumber)
       .then((userRecord) => {
         expect(userRecord.uid).to.equal(newUserUid);
       });
@@ -545,11 +545,7 @@
         ), 1000));
       })
       .then(() => {
-<<<<<<< HEAD
         const verifyingIdToken = getAuth().verifyIdToken(currentIdToken)
-=======
-        const verifyingIdToken = admin.auth().verifyIdToken(currentIdToken)
->>>>>>> cd7e384d
         if (authEmulatorHost) {
           // Check revocation is forced in emulator-mode and this should throw.
           return verifyingIdToken.should.eventually.be.rejected;
@@ -648,26 +644,16 @@
      * '$name_$tenRandomChars@example.com'.
      */
     // TODO(rsgowman): This function could usefully be employed throughout this file.
-<<<<<<< HEAD
     function createTestUser(name: string): Promise<UserRecord> {
       const tenRandomChars = generateRandomString(10);
       return getAuth().createUser({
-=======
-    function createTestUser(name: string): Promise<admin.auth.UserRecord> {
-      const tenRandomChars = generateRandomString(10);
-      return admin.auth().createUser({
->>>>>>> cd7e384d
         uid: name + '_' + tenRandomChars,
         displayName: name,
         email: name + '_' + tenRandomChars + '@example.com',
       });
     }
 
-<<<<<<< HEAD
     let updateUser: UserRecord;
-=======
-    let updateUser: admin.auth.UserRecord;
->>>>>>> cd7e384d
     before(async () => {
       updateUser = await createTestUser('UpdateUser');
     });
@@ -678,11 +664,7 @@
 
     it('updates the user record with the given parameters', () => {
       const updatedDisplayName = 'Updated User ' + updateUser.uid;
-<<<<<<< HEAD
       return getAuth().updateUser(updateUser.uid, {
-=======
-      return admin.auth().updateUser(updateUser.uid, {
->>>>>>> cd7e384d
         email: updatedEmail,
         phoneNumber: updatedPhone,
         emailVerified: true,
@@ -721,11 +703,7 @@
           enrollmentTime: now,
         },
       ];
-<<<<<<< HEAD
       return getAuth().updateUser(updateUser.uid, {
-=======
-      return admin.auth().updateUser(updateUser.uid, {
->>>>>>> cd7e384d
         multiFactor: {
           enrolledFactors,
         },
@@ -736,11 +714,7 @@
           expect(actualUserRecord.multiFactor.enrolledFactors.length).to.equal(2);
           expect(actualUserRecord.multiFactor.enrolledFactors).to.deep.equal(enrolledFactors);
           // Update list of second factors.
-<<<<<<< HEAD
           return getAuth().updateUser(updateUser.uid, {
-=======
-          return admin.auth().updateUser(updateUser.uid, {
->>>>>>> cd7e384d
             multiFactor: {
               enrolledFactors: [enrolledFactors[0]],
             },
@@ -751,11 +725,7 @@
           const actualUserRecord: {[key: string]: any} = userRecord.toJSON();
           expect(actualUserRecord.multiFactor.enrolledFactors[0]).to.deep.equal(enrolledFactors[0]);
           // Remove all second factors.
-<<<<<<< HEAD
           return getAuth().updateUser(updateUser.uid, {
-=======
-          return admin.auth().updateUser(updateUser.uid, {
->>>>>>> cd7e384d
             multiFactor: {
               enrolledFactors: null,
             },
@@ -772,11 +742,7 @@
         return this.skip(); // Not yet supported in Auth Emulator.
       }
       const googleFederatedUid = 'google_uid_' + generateRandomString(10);
-<<<<<<< HEAD
       let userRecord = await getAuth().updateUser(updateUser.uid, {
-=======
-      let userRecord = await admin.auth().updateUser(updateUser.uid, {
->>>>>>> cd7e384d
         providerToLink: {
           providerId: 'google.com',
           uid: googleFederatedUid,
@@ -788,7 +754,6 @@
       expect(providerUids).to.deep.include(googleFederatedUid);
       expect(providerIds).to.deep.include('google.com');
 
-<<<<<<< HEAD
       userRecord = await getAuth().updateUser(updateUser.uid, {
         providersToUnlink: ['google.com'],
       });
@@ -816,35 +781,6 @@
         },
       });
       userRecord = await getAuth().updateUser(updateUser.uid, {
-=======
-      userRecord = await admin.auth().updateUser(updateUser.uid, {
-        providersToUnlink: ['google.com'],
-      });
-
-      providerUids = userRecord.providerData.map((userInfo) => userInfo.uid);
-      providerIds = userRecord.providerData.map((userInfo) => userInfo.providerId);
-      expect(providerUids).to.not.deep.include(googleFederatedUid);
-      expect(providerIds).to.not.deep.include('google.com');
-    });
-
-    it('can unlink multiple providers at once, incl a non-federated provider', async function () {
-      if (authEmulatorHost) {
-        return this.skip(); // Not yet supported in Auth Emulator.
-      }
-      await deletePhoneNumberUser('+15555550001');
-
-      const googleFederatedUid = 'google_uid_' + generateRandomString(10);
-      const facebookFederatedUid = 'facebook_uid_' + generateRandomString(10);
-
-      let userRecord = await admin.auth().updateUser(updateUser.uid, {
-        phoneNumber: '+15555550001',
-        providerToLink: {
-          providerId: 'google.com',
-          uid: googleFederatedUid,
-        },
-      });
-      userRecord = await admin.auth().updateUser(updateUser.uid, {
->>>>>>> cd7e384d
         providerToLink: {
           providerId: 'facebook.com',
           uid: facebookFederatedUid,
@@ -856,11 +792,7 @@
       expect(providerUids).to.deep.include.members([googleFederatedUid, facebookFederatedUid, '+15555550001']);
       expect(providerIds).to.deep.include.members(['google.com', 'facebook.com', 'phone']);
 
-<<<<<<< HEAD
       userRecord = await getAuth().updateUser(updateUser.uid, {
-=======
-      userRecord = await admin.auth().updateUser(updateUser.uid, {
->>>>>>> cd7e384d
         providersToUnlink: ['google.com', 'facebook.com', 'phone'],
       });
 
@@ -873,11 +805,7 @@
     it('noops successfully when given an empty providersToUnlink list', async () => {
       const userRecord = await createTestUser('NoopWithEmptyProvidersToDeleteUser');
       try {
-<<<<<<< HEAD
         const updatedUserRecord = await getAuth().updateUser(userRecord.uid, {
-=======
-        const updatedUserRecord = await admin.auth().updateUser(userRecord.uid, {
->>>>>>> cd7e384d
           providersToUnlink: [],
         });
 
@@ -914,7 +842,7 @@
   });
 
   it('getUserByProviderUid() fails when called with a non-existing provider id', () => {
-    return admin.auth().getUserByProviderUid('google.com', nonexistentUid)
+    return getAuth().getUserByProviderUid('google.com', nonexistentUid)
       .should.eventually.be.rejected.and.have.property('code', 'auth/user-not-found');
   });
 
@@ -978,22 +906,14 @@
     describe('Auth emulator support', () => {
       const uid = 'authEmulatorUser';
       before(() => {
-<<<<<<< HEAD
         return getAuth().createUser({
-=======
-        return admin.auth().createUser({
->>>>>>> cd7e384d
           uid,
           email: 'lastRefreshTimeUser@example.com',
           password: 'p4ssword',
         });
       });
       after(() => {
-<<<<<<< HEAD
         return getAuth().deleteUser(uid);
-=======
-        return admin.auth().deleteUser(uid);
->>>>>>> cd7e384d
       });
 
       it('verifyIdToken() succeeds when called with an unsigned token', () => {
@@ -1003,20 +923,12 @@
           issuer: 'https://securetoken.google.com/' + projectId,
           subject: uid,
         });
-<<<<<<< HEAD
         return getAuth().verifyIdToken(unsignedToken);
-=======
-        return admin.auth().verifyIdToken(unsignedToken);
->>>>>>> cd7e384d
       });
 
       it('verifyIdToken() fails when called with a token with wrong project', () => {
         const unsignedToken = mocks.generateIdToken({ algorithm: 'none', audience: 'nosuch' });
-<<<<<<< HEAD
         return getAuth().verifyIdToken(unsignedToken)
-=======
-        return admin.auth().verifyIdToken(unsignedToken)
->>>>>>> cd7e384d
           .should.eventually.be.rejected.and.have.property('code', 'auth/argument-error');
       });
 
@@ -1027,11 +939,7 @@
           issuer: 'https://securetoken.google.com/' + projectId,
           subject: 'nosuch',
         });
-<<<<<<< HEAD
         return getAuth().verifyIdToken(unsignedToken)
-=======
-        return admin.auth().verifyIdToken(unsignedToken)
->>>>>>> cd7e384d
           .should.eventually.be.rejected.and.have.property('code', 'auth/user-not-found');
       });
     });
@@ -1221,11 +1129,7 @@
     });
 
     it('createTenant() can enable anonymous users', async () => {
-<<<<<<< HEAD
       const tenant = await getAuth().tenantManager().createTenant({
-=======
-      const tenant = await admin.auth().tenantManager().createTenant({
->>>>>>> cd7e384d
         displayName: 'testTenantWithAnon',
         emailSignInConfig: {
           enabled: false,
@@ -1599,11 +1503,7 @@
     });
 
     it('updateTenant() should be able to enable/disable anon provider', async () => {
-<<<<<<< HEAD
       const tenantManager = getAuth().tenantManager();
-=======
-      const tenantManager = admin.auth().tenantManager();
->>>>>>> cd7e384d
       let tenant = await tenantManager.createTenant({
         displayName: 'testTenantUpdateAnon',
       });
@@ -1700,11 +1600,7 @@
       if (authEmulatorHost) {
         return this.skip(); // Not implemented.
       }
-<<<<<<< HEAD
       return removeTempConfigs().then(() => getAuth().createProviderConfig(authProviderConfig1));
-=======
-      return removeTempConfigs().then(() => admin.auth().createProviderConfig(authProviderConfig1));
->>>>>>> cd7e384d
     });
 
     after(() => {
@@ -1846,11 +1742,7 @@
       if (authEmulatorHost) {
         return this.skip(); // Not implemented.
       }
-<<<<<<< HEAD
       return removeTempConfigs().then(() => getAuth().createProviderConfig(authProviderConfig1));
-=======
-      return removeTempConfigs().then(() => admin.auth().createProviderConfig(authProviderConfig1));
->>>>>>> cd7e384d
     });
 
     after(() => {
@@ -1926,11 +1818,7 @@
           code: true,
         },
       };
-<<<<<<< HEAD
       return getAuth().updateProviderConfig(authProviderConfig1.providerId, deltaChanges)
-=======
-      return admin.auth().updateProviderConfig(authProviderConfig1.providerId, deltaChanges)
->>>>>>> cd7e384d
         .then((config) => {
           assertDeepEqualUnordered(modifiedConfigOptions, config);
         });
@@ -1948,11 +1836,7 @@
           code: false,
         },
       };
-<<<<<<< HEAD
       return getAuth().updateProviderConfig(authProviderConfig1.providerId, deltaChanges).
-=======
-      return admin.auth().updateProviderConfig(authProviderConfig1.providerId, deltaChanges).
->>>>>>> cd7e384d
         should.eventually.be.rejected.and.have.property('code', 'auth/invalid-oauth-responsetype');
     });
 
@@ -1967,11 +1851,7 @@
           code: true,
         },
       };
-<<<<<<< HEAD
       return getAuth().updateProviderConfig(authProviderConfig1.providerId, deltaChanges).
-=======
-      return admin.auth().updateProviderConfig(authProviderConfig1.providerId, deltaChanges).
->>>>>>> cd7e384d
         should.eventually.be.rejected.and.have.property('code', 'auth/missing-oauth-client-secret');
     });
 
@@ -1985,13 +1865,8 @@
 
   it('deleteUser() deletes the user with the given UID', () => {
     return Promise.all([
-<<<<<<< HEAD
       getAuth().deleteUser(newUserUid),
       getAuth().deleteUser(uidFromCreateUserWithoutUid),
-=======
-      admin.auth().deleteUser(newUserUid),
-      admin.auth().deleteUser(uidFromCreateUserWithoutUid),
->>>>>>> cd7e384d
     ]).should.eventually.be.fulfilled;
   });
 
@@ -2116,11 +1991,7 @@
           ), 1000));
         })
         .then(() => {
-<<<<<<< HEAD
           const verifyingSessionCookie = getAuth().verifySessionCookie(currentSessionCookie);
-=======
-          const verifyingSessionCookie = admin.auth().verifySessionCookie(currentSessionCookie);
->>>>>>> cd7e384d
           if (authEmulatorHost) {
             // Check revocation is forced in emulator-mode and this should throw.
             return verifyingSessionCookie.should.eventually.be.rejected;
@@ -2505,11 +2376,7 @@
         { uid: generateRandomString(20).toLowerCase(), phoneNumber: '+1error' },
         { uid: generateRandomString(20).toLowerCase(), phoneNumber: '+1invalid' },
       ];
-<<<<<<< HEAD
       return getAuth().importUsers(users)
-=======
-      return admin.auth().importUsers(users)
->>>>>>> cd7e384d
         .then((result) => {
           expect(result.successCount).to.equal(0);
           expect(result.failureCount).to.equal(2);
@@ -2674,19 +2541,11 @@
  * @param uids The list of user identifiers to delete.
  * @return A promise that resolves when delete operation resolves.
  */
-<<<<<<< HEAD
 async function deleteUsersWithDelay(uids: string[]): Promise<DeleteUsersResult> {
   if (!authEmulatorHost) {
     await new Promise((resolve) => { setTimeout(resolve, 1000); });
   }
   return getAuth().deleteUsers(uids);
-=======
-async function deleteUsersWithDelay(uids: string[]): Promise<admin.auth.DeleteUsersResult> {
-  if (!authEmulatorHost) {
-    await new Promise((resolve) => { setTimeout(resolve, 1000); });
-  }
-  return admin.auth().deleteUsers(uids);
->>>>>>> cd7e384d
 }
 
 /**
