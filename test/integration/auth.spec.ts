/*!
 * Copyright 2018 Google Inc.
 *
 * Licensed under the Apache License, Version 2.0 (the "License");
 * you may not use this file except in compliance with the License.
 * You may obtain a copy of the License at
 *
 *   http://www.apache.org/licenses/LICENSE-2.0
 *
 * Unless required by applicable law or agreed to in writing, software
 * distributed under the License is distributed on an "AS IS" BASIS,
 * WITHOUT WARRANTIES OR CONDITIONS OF ANY KIND, either express or implied.
 * See the License for the specific language governing permissions and
 * limitations under the License.
 */

import * as url from 'url';
import * as crypto from 'crypto';
import * as bcrypt from 'bcrypt';
import * as chai from 'chai';
import * as chaiAsPromised from 'chai-as-promised';
import firebase from '@firebase/app-compat';
import '@firebase/auth-compat';
import { clone } from 'lodash';
import { User, FirebaseAuth } from '@firebase/auth-types';
import {
  generateRandomString, projectId, apiKey, noServiceAccountApp, cmdArgs,
} from './setup';
import * as mocks from '../resources/mocks';
import { deepExtend, deepCopy } from '../../src/utils/deep-copy';
import {
  AuthProviderConfig, CreateTenantRequest, DeleteUsersResult, PhoneMultiFactorInfo,
  TenantAwareAuth, UpdatePhoneMultiFactorInfoRequest, UpdateTenantRequest, UserImportOptions,
  UserImportRecord, UserRecord, getAuth, UpdateProjectConfigRequest, UserMetadata, MultiFactorConfig,
  PasswordPolicyConfig, SmsRegionConfig,
} from '../../lib/auth/index';
import * as sinon from 'sinon';
import * as sinonChai from 'sinon-chai';

const chalk = require('chalk'); // eslint-disable-line @typescript-eslint/no-var-requires

chai.should();
chai.use(sinonChai);
chai.use(chaiAsPromised);

const expect = chai.expect;

const authEmulatorHost = process.env.FIREBASE_AUTH_EMULATOR_HOST;

const newUserUid = generateRandomString(20);
const nonexistentUid = generateRandomString(20);
const newMultiFactorUserUid = generateRandomString(20);
const sessionCookieUids = [
  generateRandomString(20),
  generateRandomString(20),
  generateRandomString(20),
  generateRandomString(20),
];
const testPhoneNumber = '+11234567890';
const testPhoneNumber2 = '+16505550101';
const nonexistentPhoneNumber = '+18888888888';
const updatedEmail = generateRandomString(20).toLowerCase() + '@example.com';
const updatedPhone = '+16505550102';
const customClaims: { [key: string]: any } = {
  admin: true,
  groupId: '1234',
};
const uids = [newUserUid + '-1', newUserUid + '-2', newUserUid + '-3'];
const mockUserData = {
  email: newUserUid.toLowerCase() + '@example.com',
  emailVerified: false,
  phoneNumber: testPhoneNumber,
  password: 'password',
  displayName: 'Random User ' + newUserUid,
  photoURL: 'http://www.example.com/' + newUserUid + '/photo.png',
  disabled: false,
};
const actionCodeSettings = {
  url: 'http://localhost/?a=1&b=2#c=3',
  handleCodeInApp: false,
};
let deleteQueue = Promise.resolve();

interface UserImportTest {
  name: string;
  importOptions: UserImportOptions;
  rawPassword: string;
  rawSalt?: string;
  computePasswordHash(userImportTest: UserImportTest): Buffer;
}

/** @return Random generated SAML provider ID. */
function randomSamlProviderId(): string {
  return 'saml.' + generateRandomString(10, false).toLowerCase();
}

/** @return Random generated OIDC provider ID. */
function randomOidcProviderId(): string {
  return 'oidc.' + generateRandomString(10, false).toLowerCase();
}

function clientAuth(): FirebaseAuth {
  expect(firebase.auth).to.be.ok;
  return firebase.auth!();
}

describe('admin.auth', () => {

  let uidFromCreateUserWithoutUid: string;
  const processWarningSpy = sinon.spy();

  before(() => {
    firebase.initializeApp({
      apiKey,
      authDomain: projectId + '.firebaseapp.com',
    });
    if (authEmulatorHost) {
      (clientAuth() as any).useEmulator('http://' + authEmulatorHost);
    }
    process.on('warning', processWarningSpy);
    return cleanup();
  });

  afterEach(() => {
    expect(
      processWarningSpy.neverCalledWith(
        sinon.match(
          (warning: Error) => warning.name === 'MaxListenersExceededWarning'
        )
      ),
      'process.on("warning") was called with an unexpected MaxListenersExceededWarning.'
    ).to.be.true;
    processWarningSpy.resetHistory();
  });

  after(() => {
    process.removeListener('warning', processWarningSpy);
    return cleanup();
  });

  it('createUser() creates a new user when called without a UID', () => {
    const newUserData = clone(mockUserData);
    newUserData.email = generateRandomString(20).toLowerCase() + '@example.com';
    newUserData.phoneNumber = testPhoneNumber2;
    return getAuth().createUser(newUserData)
      .then((userRecord) => {
        uidFromCreateUserWithoutUid = userRecord.uid;
        expect(typeof userRecord.uid).to.equal('string');
        // Confirm expected email.
        expect(userRecord.email).to.equal(newUserData.email);
        // Confirm expected phone number.
        expect(userRecord.phoneNumber).to.equal(newUserData.phoneNumber);
      });
  });

  it('createUser() creates a new user with the specified UID', () => {
    const newUserData: any = clone(mockUserData);
    newUserData.uid = newUserUid;
    return getAuth().createUser(newUserData)
      .then((userRecord) => {
        expect(userRecord.uid).to.equal(newUserUid);
        // Confirm expected email.
        expect(userRecord.email).to.equal(newUserData.email);
        // Confirm expected phone number.
        expect(userRecord.phoneNumber).to.equal(newUserData.phoneNumber);
      });
  });

  it('createUser() creates a new user with enrolled second factors', function () {
    if (authEmulatorHost) {
      return this.skip(); // Not yet supported in Auth Emulator.
    }
    const enrolledFactors = [
      {
        phoneNumber: '+16505550001',
        displayName: 'Work phone number',
        factorId: 'phone',
      },
      {
        phoneNumber: '+16505550002',
        displayName: 'Personal phone number',
        factorId: 'phone',
      },
    ];
    const newUserData: any = {
      uid: newMultiFactorUserUid,
      email: generateRandomString(20).toLowerCase() + '@example.com',
      emailVerified: true,
      password: 'password',
      multiFactor: {
        enrolledFactors,
      },
    };
    return getAuth().createUser(newUserData)
      .then((userRecord) => {
        expect(userRecord.uid).to.equal(newMultiFactorUserUid);
        // Confirm expected email.
        expect(userRecord.email).to.equal(newUserData.email);
        // Confirm second factors added to user.
        expect(userRecord.multiFactor!.enrolledFactors.length).to.equal(2);
        // Confirm first enrolled second factor.
        const firstMultiFactor = userRecord.multiFactor!.enrolledFactors[0];
        expect(firstMultiFactor.uid).not.to.be.undefined;
        expect(firstMultiFactor.enrollmentTime).not.to.be.undefined;
        expect((firstMultiFactor as PhoneMultiFactorInfo).phoneNumber).to.equal(
          enrolledFactors[0].phoneNumber);
        expect(firstMultiFactor.displayName).to.equal(enrolledFactors[0].displayName);
        expect(firstMultiFactor.factorId).to.equal(enrolledFactors[0].factorId);
        // Confirm second enrolled second factor.
        const secondMultiFactor = userRecord.multiFactor!.enrolledFactors[1];
        expect(secondMultiFactor.uid).not.to.be.undefined;
        expect(secondMultiFactor.enrollmentTime).not.to.be.undefined;
        expect((secondMultiFactor as PhoneMultiFactorInfo).phoneNumber).to.equal(
          enrolledFactors[1].phoneNumber);
        expect(secondMultiFactor.displayName).to.equal(enrolledFactors[1].displayName);
        expect(secondMultiFactor.factorId).to.equal(enrolledFactors[1].factorId);
      });
  });

  it('createUser() fails when the UID is already in use', () => {
    const newUserData: any = clone(mockUserData);
    newUserData.uid = newUserUid;
    return getAuth().createUser(newUserData)
      .should.eventually.be.rejected.and.have.property('code', 'auth/uid-already-exists');
  });

  it('getUser() returns a user record with the matching UID', () => {
    return getAuth().getUser(newUserUid)
      .then((userRecord) => {
        expect(userRecord.uid).to.equal(newUserUid);
      });
  });

  it('getUserByEmail() returns a user record with the matching email', () => {
    return getAuth().getUserByEmail(mockUserData.email)
      .then((userRecord) => {
        expect(userRecord.uid).to.equal(newUserUid);
      });
  });

  it('getUserByPhoneNumber() returns a user record with the matching phone number', () => {
    return getAuth().getUserByPhoneNumber(mockUserData.phoneNumber)
      .then((userRecord) => {
        expect(userRecord.uid).to.equal(newUserUid);
      });
  });

  it('getUserByProviderUid() returns a user record with the matching provider id', async () => {
    // TODO(rsgowman): Once we can link a provider id with a user, just do that
    // here instead of creating a new user.
    const randomUid = 'import_' + generateRandomString(20).toLowerCase();
    const importUser: UserImportRecord = {
      uid: randomUid,
      email: 'user@example.com',
      phoneNumber: '+15555550000',
      emailVerified: true,
      disabled: false,
      metadata: {
        lastSignInTime: 'Thu, 01 Jan 1970 00:00:00 UTC',
        creationTime: 'Thu, 01 Jan 1970 00:00:00 UTC',
      },
      providerData: [{
        displayName: 'User Name',
        email: 'user@example.com',
        phoneNumber: '+15555550000',
        photoURL: 'http://example.com/user',
        providerId: 'google.com',
        uid: 'google_uid',
      }],
    };

    await getAuth().importUsers([importUser]);

    try {
      await getAuth().getUserByProviderUid('google.com', 'google_uid')
        .then((userRecord) => {
          expect(userRecord.uid).to.equal(importUser.uid);
        });
    } finally {
      await safeDelete(importUser.uid);
    }
  });

  it('getUserByProviderUid() redirects to getUserByEmail if given an email', () => {
    return getAuth().getUserByProviderUid('email', mockUserData.email)
      .then((userRecord) => {
        expect(userRecord.uid).to.equal(newUserUid);
      });
  });

  it('getUserByProviderUid() redirects to getUserByPhoneNumber if given a phone number', () => {
    return getAuth().getUserByProviderUid('phone', mockUserData.phoneNumber)
      .then((userRecord) => {
        expect(userRecord.uid).to.equal(newUserUid);
      });
  });

  it('getUserByProviderUid() returns a user record with the matching provider id', async () => {
    // TODO(rsgowman): Once we can link a provider id with a user, just do that
    // here instead of creating a new user.
    const randomUid = 'import_' + generateRandomString(20).toLowerCase();
    const importUser: UserImportRecord = {
      uid: randomUid,
      email: 'user@example.com',
      phoneNumber: '+15555550000',
      emailVerified: true,
      disabled: false,
      metadata: {
        lastSignInTime: 'Thu, 01 Jan 1970 00:00:00 UTC',
        creationTime: 'Thu, 01 Jan 1970 00:00:00 UTC',
      },
      providerData: [{
        displayName: 'User Name',
        email: 'user@example.com',
        phoneNumber: '+15555550000',
        photoURL: 'http://example.com/user',
        providerId: 'google.com',
        uid: 'google_uid',
      }],
    };

    await getAuth().importUsers([importUser]);

    try {
      await getAuth().getUserByProviderUid('google.com', 'google_uid')
        .then((userRecord) => {
          expect(userRecord.uid).to.equal(importUser.uid);
        });
    } finally {
      await safeDelete(importUser.uid);
    }
  });

  it('getUserByProviderUid() redirects to getUserByEmail if given an email', () => {
    return getAuth().getUserByProviderUid('email', mockUserData.email)
      .then((userRecord) => {
        expect(userRecord.uid).to.equal(newUserUid);
      });
  });

  it('getUserByProviderUid() redirects to getUserByPhoneNumber if given a phone number', () => {
    return getAuth().getUserByProviderUid('phone', mockUserData.phoneNumber)
      .then((userRecord) => {
        expect(userRecord.uid).to.equal(newUserUid);
      });
  });

  it('getUserByProviderUid() returns a user record with the matching provider id', async () => {
    // TODO(rsgowman): Once we can link a provider id with a user, just do that
    // here instead of creating a new user.
    const randomUid = 'import_' + generateRandomString(20).toLowerCase();
    const importUser: UserImportRecord = {
      uid: randomUid,
      email: 'user@example.com',
      phoneNumber: '+15555550000',
      emailVerified: true,
      disabled: false,
      metadata: {
        lastSignInTime: 'Thu, 01 Jan 1970 00:00:00 UTC',
        creationTime: 'Thu, 01 Jan 1970 00:00:00 UTC',
      },
      providerData: [{
        displayName: 'User Name',
        email: 'user@example.com',
        phoneNumber: '+15555550000',
        photoURL: 'http://example.com/user',
        providerId: 'google.com',
        uid: 'google_uid',
      }],
    };

    await getAuth().importUsers([importUser]);

    try {
      await getAuth().getUserByProviderUid('google.com', 'google_uid')
        .then((userRecord) => {
          expect(userRecord.uid).to.equal(importUser.uid);
        });
    } finally {
      await safeDelete(importUser.uid);
    }
  });

  it('getUserByProviderUid() redirects to getUserByEmail if given an email', () => {
    return getAuth().getUserByProviderUid('email', mockUserData.email)
      .then((userRecord) => {
        expect(userRecord.uid).to.equal(newUserUid);
      });
  });

  it('getUserByProviderUid() redirects to getUserByPhoneNumber if given a phone number', () => {
    return getAuth().getUserByProviderUid('phone', mockUserData.phoneNumber)
      .then((userRecord) => {
        expect(userRecord.uid).to.equal(newUserUid);
      });
  });

  it('getUserByProviderUid() returns a user record with the matching provider id', async () => {
    // TODO(rsgowman): Once we can link a provider id with a user, just do that
    // here instead of creating a new user.
    const randomUid = 'import_' + generateRandomString(20).toLowerCase();
    const importUser: UserImportRecord = {
      uid: randomUid,
      email: 'user@example.com',
      phoneNumber: '+15555550000',
      emailVerified: true,
      disabled: false,
      metadata: {
        lastSignInTime: 'Thu, 01 Jan 1970 00:00:00 UTC',
        creationTime: 'Thu, 01 Jan 1970 00:00:00 UTC',
      },
      providerData: [{
        displayName: 'User Name',
        email: 'user@example.com',
        phoneNumber: '+15555550000',
        photoURL: 'http://example.com/user',
        providerId: 'google.com',
        uid: 'google_uid',
      }],
    };

    await getAuth().importUsers([importUser]);

    try {
      await getAuth().getUserByProviderUid('google.com', 'google_uid')
        .then((userRecord) => {
          expect(userRecord.uid).to.equal(importUser.uid);
        });
    } finally {
      await safeDelete(importUser.uid);
    }
  });

  it('getUserByProviderUid() redirects to getUserByEmail if given an email', () => {
    return getAuth().getUserByProviderUid('email', mockUserData.email)
      .then((userRecord) => {
        expect(userRecord.uid).to.equal(newUserUid);
      });
  });

  it('getUserByProviderUid() redirects to getUserByPhoneNumber if given a phone number', () => {
    return getAuth().getUserByProviderUid('phone', mockUserData.phoneNumber)
      .then((userRecord) => {
        expect(userRecord.uid).to.equal(newUserUid);
      });
  });

  describe('getUsers()', () => {
    /**
     * Filters a list of object to another list of objects that only contains
     * the uid, email, and phoneNumber fields. Works with at least UserRecord
     * and UserImportRecord instances.
     */
    function mapUserRecordsToUidEmailPhones(
      values: Array<{ uid: string; email?: string; phoneNumber?: string }>
    ): Array<{ uid: string; email?: string; phoneNumber?: string }> {
      return values.map((ur) => ({ uid: ur.uid, email: ur.email, phoneNumber: ur.phoneNumber }));
    }

    const testUser1 = { uid: 'uid1', email: 'user1@example.com', phoneNumber: '+15555550001' };
    const testUser2 = { uid: 'uid2', email: 'user2@example.com', phoneNumber: '+15555550002' };
    const testUser3 = { uid: 'uid3', email: 'user3@example.com', phoneNumber: '+15555550003' };
    const usersToCreate = [testUser1, testUser2, testUser3];

    // Also create a user with a provider config. (You can't create a user with
    // a provider config. But you *can* import one.)
    const importUser1: UserImportRecord = {
      uid: 'uid4',
      email: 'user4@example.com',
      phoneNumber: '+15555550004',
      emailVerified: true,
      disabled: false,
      metadata: {
        lastSignInTime: 'Thu, 01 Jan 1970 00:00:00 UTC',
        creationTime: 'Thu, 01 Jan 1970 00:00:00 UTC',
      },
      providerData: [{
        displayName: 'User Four',
        email: 'user4@example.com',
        phoneNumber: '+15555550004',
        photoURL: 'http://example.com/user4',
        providerId: 'google.com',
        uid: 'google_uid4',
      }],
    };

    const testUser4 = mapUserRecordsToUidEmailPhones([importUser1])[0];

    before(async () => {
      // Delete all the users that we're about to create (in case they were
      // left over from a prior run).
      const uidsToDelete = usersToCreate.map((user) => user.uid);
      uidsToDelete.push(importUser1.uid);
      await deleteUsersWithDelay(uidsToDelete);

      // Create/import users required by these tests
      await Promise.all(usersToCreate.map((user) => getAuth().createUser(user)));
      await getAuth().importUsers([importUser1]);
    });

    after(async () => {
      const uidsToDelete = usersToCreate.map((user) => user.uid);
      uidsToDelete.push(importUser1.uid);
      await deleteUsersWithDelay(uidsToDelete);
    });

    it('returns users by various identifier types in a single call', async () => {
      const users = await getAuth().getUsers([
        { uid: 'uid1' },
        { email: 'user2@example.com' },
        { phoneNumber: '+15555550003' },
        { providerId: 'google.com', providerUid: 'google_uid4' },
      ])
        .then((getUsersResult) => getUsersResult.users)
        .then(mapUserRecordsToUidEmailPhones);

      expect(users).to.have.deep.members([testUser1, testUser2, testUser3, testUser4]);
    });

    it('returns found users and ignores non-existing users', async () => {
      const users = await getAuth().getUsers([
        { uid: 'uid1' },
        { uid: 'uid_that_doesnt_exist' },
        { uid: 'uid3' },
      ]);
      expect(users.notFound).to.have.deep.members([{ uid: 'uid_that_doesnt_exist' }]);

      const foundUsers = mapUserRecordsToUidEmailPhones(users.users);
      expect(foundUsers).to.have.deep.members([testUser1, testUser3]);
    });

    it('returns nothing when queried for only non-existing users', async () => {
      const notFoundIds = [{ uid: 'non-existing user' }];
      const users = await getAuth().getUsers(notFoundIds);

      expect(users.users).to.be.empty;
      expect(users.notFound).to.deep.equal(notFoundIds);
    });

    it('de-dups duplicate users', async () => {
      const users = await getAuth().getUsers([
        { uid: 'uid1' },
        { uid: 'uid1' },
      ])
        .then((getUsersResult) => getUsersResult.users)
        .then(mapUserRecordsToUidEmailPhones);

      expect(users).to.deep.equal([testUser1]);
    });

    it('returns users with a lastRefreshTime', async () => {
      const isUTCString = (s: string): boolean => {
        return new Date(s).toUTCString() === s;
      };

      const newUserRecord = await getAuth().createUser({
        uid: 'lastRefreshTimeUser',
        email: 'lastRefreshTimeUser@example.com',
        password: 'p4ssword',
      });

      try {
        // New users should not have a lastRefreshTime set.
        expect(newUserRecord.metadata.lastRefreshTime).to.be.null;

        // Login to set the lastRefreshTime.
        await firebase.auth!().signInWithEmailAndPassword('lastRefreshTimeUser@example.com', 'p4ssword')
          .then(async () => {
            // Attempt to retrieve the user 3 times (with a small delay between
            // each attempt). Occassionally, this call retrieves the user data
            // without the lastLoginTime/lastRefreshTime set; possibly because
            // it's hitting a different server than the login request uses.
            let userRecord: UserRecord | null = null;

            for (let i = 0; i < 3; i++) {
              userRecord = await getAuth().getUser('lastRefreshTimeUser');
              if (userRecord!['metadata']['lastRefreshTime']) {
                break;
              }

              await new Promise((resolve) => {
                setTimeout(resolve, 1000 * Math.pow(2, i));
              });
            }

            const metadata = userRecord!['metadata'];
            expect(metadata['lastRefreshTime']).to.exist;
            expect(isUTCString(metadata['lastRefreshTime']!)).to.be.true;
            const creationTime = new Date(metadata['creationTime']).getTime();
            const lastRefreshTime = new Date(metadata['lastRefreshTime']!).getTime();
            expect(creationTime).lte(lastRefreshTime);
            expect(lastRefreshTime).lte(creationTime + 3600 * 1000);
          });
      } finally {
        getAuth().deleteUser('lastRefreshTimeUser');
      }
    });
  });

  it('listUsers() returns up to the specified number of users', () => {
    const promises: Array<Promise<UserRecord>> = [];
    uids.forEach((uid) => {
      const tempUserData = {
        uid,
        password: 'password',
      };
      promises.push(getAuth().createUser(tempUserData));
    });
    return Promise.all(promises)
      .then(() => {
        // Return 2 users with the provided page token.
        // This test will fail if other users are created in between.
        return getAuth().listUsers(2, uids[0]);
      })
      .then((listUsersResult) => {
        // Confirm expected number of users.
        expect(listUsersResult.users.length).to.equal(2);
        // Confirm next page token present.
        expect(typeof listUsersResult.pageToken).to.equal('string');
        // Confirm each user's uid and the hashed passwords.
        expect(listUsersResult.users[0].uid).to.equal(uids[1]);

        expect(
          listUsersResult.users[0].passwordHash,
          'Missing passwordHash field. A common cause would be forgetting to '
          + 'add the "Firebase Authentication Admin" permission. See '
          + 'instructions in CONTRIBUTING.md',
        ).to.be.ok;
        expect(listUsersResult.users[0].passwordHash!.length).greaterThan(0);

        expect(
          listUsersResult.users[0].passwordSalt,
          'Missing passwordSalt field. A common cause would be forgetting to '
          + 'add the "Firebase Authentication Admin" permission. See '
          + 'instructions in CONTRIBUTING.md',
        ).to.be.ok;
        expect(listUsersResult.users[0].passwordSalt!.length).greaterThan(0);

        expect(listUsersResult.users[1].uid).to.equal(uids[2]);
        expect(listUsersResult.users[1].passwordHash!.length).greaterThan(0);
        expect(listUsersResult.users[1].passwordSalt!.length).greaterThan(0);
      });
  });

  it('revokeRefreshTokens() invalidates existing sessions and ID tokens', async () => {
    let currentIdToken: string;
    let currentUser: User;
    // Sign in with an email and password account.
    return clientAuth().signInWithEmailAndPassword(mockUserData.email, mockUserData.password)
      .then(({ user }) => {
        expect(user).to.exist;
        currentUser = user!;
        // Get user's ID token.
        return user!.getIdToken();
      })
      .then((idToken) => {
        currentIdToken = idToken;
        // Verify that user's ID token while checking for revocation.
        return getAuth().verifyIdToken(currentIdToken, true);
      })
      .then((decodedIdToken) => {
        // Verification should succeed. Revoke that user's session.
        return new Promise((resolve) => setTimeout(() => resolve(
          getAuth().revokeRefreshTokens(decodedIdToken.sub),
        ), 1000));
      })
      .then(() => {
        const verifyingIdToken = getAuth().verifyIdToken(currentIdToken)
        if (authEmulatorHost) {
          // Check revocation is forced in emulator-mode and this should throw.
          return verifyingIdToken.should.eventually.be.rejected;
        } else {
          // verifyIdToken without checking revocation should still succeed.
          return verifyingIdToken.should.eventually.be.fulfilled;
        }
      })
      .then(() => {
        // verifyIdToken while checking for revocation should fail.
        return getAuth().verifyIdToken(currentIdToken, true)
          .should.eventually.be.rejected.and.have.property('code', 'auth/id-token-revoked');
      })
      .then(() => {
        // Confirm token revoked on client.
        return currentUser.reload()
          .should.eventually.be.rejected.and.have.property('code', 'auth/user-token-expired');
      })
      .then(() => {
        // New sign-in should succeed.
        return clientAuth().signInWithEmailAndPassword(
          mockUserData.email, mockUserData.password);
      })
      .then(({ user }) => {
        // Get new session's ID token.
        expect(user).to.exist;
        return user!.getIdToken();
      })
      .then((idToken) => {
        // ID token for new session should be valid even with revocation check.
        return getAuth().verifyIdToken(idToken, true)
          .should.eventually.be.fulfilled;
      });
  });

  it('setCustomUserClaims() sets claims that are accessible via user\'s ID token', () => {
    // Set custom claims on the user.
    return getAuth().setCustomUserClaims(newUserUid, customClaims)
      .then(() => {
        return getAuth().getUser(newUserUid);
      })
      .then((userRecord) => {
        // Confirm custom claims set on the UserRecord.
        expect(userRecord.customClaims).to.deep.equal(customClaims);
        expect(userRecord.email).to.exist;
        return clientAuth().signInWithEmailAndPassword(
          userRecord.email!, mockUserData.password);
      })
      .then(({ user }) => {
        // Get the user's ID token.
        expect(user).to.exist;
        return user!.getIdToken();
      })
      .then((idToken) => {
        // Verify ID token contents.
        return getAuth().verifyIdToken(idToken);
      })
      .then((decodedIdToken: { [key: string]: any }) => {
        // Confirm expected claims set on the user's ID token.
        for (const key in customClaims) {
          if (Object.prototype.hasOwnProperty.call(customClaims, key)) {
            expect(decodedIdToken[key]).to.equal(customClaims[key]);
          }
        }
        // Test clearing of custom claims.
        return getAuth().setCustomUserClaims(newUserUid, null);
      })
      .then(() => {
        return getAuth().getUser(newUserUid);
      })
      .then((userRecord) => {
        // Custom claims should be cleared.
        expect(userRecord.customClaims).to.deep.equal({});
        // Force token refresh. All claims should be cleared.
        expect(clientAuth().currentUser).to.exist;
        return clientAuth().currentUser!.getIdToken(true);
      })
      .then((idToken) => {
        // Verify ID token contents.
        return getAuth().verifyIdToken(idToken);
      })
      .then((decodedIdToken: { [key: string]: any }) => {
        // Confirm all custom claims are cleared.
        for (const key in customClaims) {
          if (Object.prototype.hasOwnProperty.call(customClaims, key)) {
            expect(decodedIdToken[key]).to.be.undefined;
          }
        }
      });
  });

  describe('updateUser()', () => {
    /**
     * Creates a new user for testing purposes. The user's uid will be
     * '$name_$tenRandomChars' and email will be
     * '$name_$tenRandomChars@example.com'.
     */
    // TODO(rsgowman): This function could usefully be employed throughout this file.
    function createTestUser(name: string): Promise<UserRecord> {
      const tenRandomChars = generateRandomString(10);
      return getAuth().createUser({
        uid: name + '_' + tenRandomChars,
        displayName: name,
        email: name + '_' + tenRandomChars + '@example.com',
      });
    }

    let updateUser: UserRecord;
    before(async () => {
      updateUser = await createTestUser('UpdateUser');
    });

    after(() => {
      return safeDelete(updateUser.uid);
    });

    it('updates the user record with the given parameters', () => {
      const updatedDisplayName = 'Updated User ' + updateUser.uid;
      return getAuth().updateUser(updateUser.uid, {
        email: updatedEmail,
        phoneNumber: updatedPhone,
        emailVerified: true,
        displayName: updatedDisplayName,
      })
        .then((userRecord) => {
          expect(userRecord.emailVerified).to.be.true;
          expect(userRecord.displayName).to.equal(updatedDisplayName);
          // Confirm expected email.
          expect(userRecord.email).to.equal(updatedEmail);
          // Confirm expected phone number.
          expect(userRecord.phoneNumber).to.equal(updatedPhone);
        });
    });

    it('creates, updates, and removes second factors', function () {
      if (authEmulatorHost) {
        return this.skip(); // Not yet supported in Auth Emulator.
      }

      const now = new Date(1476235905000).toUTCString();
      // Update user with enrolled second factors.
      const enrolledFactors = [
        {
          uid: 'mfaUid1',
          phoneNumber: '+16505550001',
          displayName: 'Work phone number',
          factorId: 'phone',
          enrollmentTime: now,
        },
        {
          uid: 'mfaUid2',
          phoneNumber: '+16505550002',
          displayName: 'Personal phone number',
          factorId: 'phone',
          enrollmentTime: now,
        },
      ];
      return getAuth().updateUser(updateUser.uid, {
        multiFactor: {
          enrolledFactors,
        },
      })
        .then((userRecord) => {
          // Confirm second factors added to user.
          const actualUserRecord: { [key: string]: any } = userRecord.toJSON();
          expect(actualUserRecord.multiFactor.enrolledFactors.length).to.equal(2);
          expect(actualUserRecord.multiFactor.enrolledFactors).to.deep.equal(enrolledFactors);
          // Update list of second factors.
          return getAuth().updateUser(updateUser.uid, {
            multiFactor: {
              enrolledFactors: [enrolledFactors[0]],
            },
          });
        })
        .then((userRecord) => {
          expect(userRecord.multiFactor!.enrolledFactors.length).to.equal(1);
          const actualUserRecord: { [key: string]: any } = userRecord.toJSON();
          expect(actualUserRecord.multiFactor.enrolledFactors[0]).to.deep.equal(enrolledFactors[0]);
          // Remove all second factors.
          return getAuth().updateUser(updateUser.uid, {
            multiFactor: {
              enrolledFactors: null,
            },
          });
        })
        .then((userRecord) => {
          // Confirm all second factors removed.
          expect(userRecord.multiFactor).to.be.undefined;
        });
    });

    it('can link/unlink with a federated provider', async function () {
      if (authEmulatorHost) {
        return this.skip(); // Not yet supported in Auth Emulator.
      }
      const googleFederatedUid = 'google_uid_' + generateRandomString(10);
      let userRecord = await getAuth().updateUser(updateUser.uid, {
        providerToLink: {
          providerId: 'google.com',
          uid: googleFederatedUid,
        },
      });

      let providerUids = userRecord.providerData.map((userInfo) => userInfo.uid);
      let providerIds = userRecord.providerData.map((userInfo) => userInfo.providerId);
      expect(providerUids).to.deep.include(googleFederatedUid);
      expect(providerIds).to.deep.include('google.com');

      userRecord = await getAuth().updateUser(updateUser.uid, {
        providersToUnlink: ['google.com'],
      });

      providerUids = userRecord.providerData.map((userInfo) => userInfo.uid);
      providerIds = userRecord.providerData.map((userInfo) => userInfo.providerId);
      expect(providerUids).to.not.deep.include(googleFederatedUid);
      expect(providerIds).to.not.deep.include('google.com');
    });

    it('can unlink multiple providers at once, incl a non-federated provider', async function () {
      if (authEmulatorHost) {
        return this.skip(); // Not yet supported in Auth Emulator.
      }
      await deletePhoneNumberUser('+15555550001');

      const googleFederatedUid = 'google_uid_' + generateRandomString(10);
      const facebookFederatedUid = 'facebook_uid_' + generateRandomString(10);

      let userRecord = await getAuth().updateUser(updateUser.uid, {
        phoneNumber: '+15555550001',
        providerToLink: {
          providerId: 'google.com',
          uid: googleFederatedUid,
        },
      });
      userRecord = await getAuth().updateUser(updateUser.uid, {
        providerToLink: {
          providerId: 'facebook.com',
          uid: facebookFederatedUid,
        },
      });

      let providerUids = userRecord.providerData.map((userInfo) => userInfo.uid);
      let providerIds = userRecord.providerData.map((userInfo) => userInfo.providerId);
      expect(providerUids).to.deep.include.members([googleFederatedUid, facebookFederatedUid, '+15555550001']);
      expect(providerIds).to.deep.include.members(['google.com', 'facebook.com', 'phone']);

      userRecord = await getAuth().updateUser(updateUser.uid, {
        providersToUnlink: ['google.com', 'facebook.com', 'phone'],
      });

      providerUids = userRecord.providerData.map((userInfo) => userInfo.uid);
      providerIds = userRecord.providerData.map((userInfo) => userInfo.providerId);
      expect(providerUids).to.not.deep.include.members([googleFederatedUid, facebookFederatedUid, '+15555550001']);
      expect(providerIds).to.not.deep.include.members(['google.com', 'facebook.com', 'phone']);
    });

    it('noops successfully when given an empty providersToUnlink list', async () => {
      const userRecord = await createTestUser('NoopWithEmptyProvidersToDeleteUser');
      try {
        const updatedUserRecord = await getAuth().updateUser(userRecord.uid, {
          providersToUnlink: [],
        });

        expect(updatedUserRecord).to.deep.equal(userRecord);
      } finally {
        safeDelete(userRecord.uid);
      }
    });

    it('A user with user record disabled is unable to sign in', async () => {
      const password = 'password';
      const email = 'updatedEmail@example.com';
      return getAuth().updateUser(updateUser.uid, { disabled: true, password, email })
        .then(() => {
          return clientAuth().signInWithEmailAndPassword(email, password);
        })
        .then(() => {
          throw new Error('Unexpected success');
        }, (error) => {
          expect(error).to.have.property('code', 'auth/user-disabled');
        });
    });
  });

  it('getUser() fails when called with a non-existing UID', () => {
    return getAuth().getUser(nonexistentUid)
      .should.eventually.be.rejected.and.have.property('code', 'auth/user-not-found');
  });

  it('getUserByEmail() fails when called with a non-existing email', () => {
    return getAuth().getUserByEmail(nonexistentUid + '@example.com')
      .should.eventually.be.rejected.and.have.property('code', 'auth/user-not-found');
  });

  it('getUserByPhoneNumber() fails when called with a non-existing phone number', () => {
    return getAuth().getUserByPhoneNumber(nonexistentPhoneNumber)
      .should.eventually.be.rejected.and.have.property('code', 'auth/user-not-found');
  });

  it('getUserByProviderUid() fails when called with a non-existing provider id', () => {
    return getAuth().getUserByProviderUid('google.com', nonexistentUid)
      .should.eventually.be.rejected.and.have.property('code', 'auth/user-not-found');
  });

  it('getUserByProviderUid() fails when called with a non-existing provider id', () => {
    return getAuth().getUserByProviderUid('google.com', nonexistentUid)
      .should.eventually.be.rejected.and.have.property('code', 'auth/user-not-found');
  });

  it('getUserByProviderUid() fails when called with a non-existing provider id', () => {
    return getAuth().getUserByProviderUid('google.com', nonexistentUid)
      .should.eventually.be.rejected.and.have.property('code', 'auth/user-not-found');
  });

  it('getUserByProviderUid() fails when called with a non-existing provider id', () => {
    return getAuth().getUserByProviderUid('google.com', nonexistentUid)
      .should.eventually.be.rejected.and.have.property('code', 'auth/user-not-found');
  });

  it('getUserByProviderUid() fails when called with a non-existing provider id', () => {
    return getAuth().getUserByProviderUid('google.com', nonexistentUid)
      .should.eventually.be.rejected.and.have.property('code', 'auth/user-not-found');
  });

  it('updateUser() fails when called with a non-existing UID', () => {
    return getAuth().updateUser(nonexistentUid, {
      emailVerified: true,
    }).should.eventually.be.rejected.and.have.property('code', 'auth/user-not-found');
  });

  it('deleteUser() fails when called with a non-existing UID', () => {
    return getAuth().deleteUser(nonexistentUid)
      .should.eventually.be.rejected.and.have.property('code', 'auth/user-not-found');
  });

  it('createCustomToken() mints a JWT that can be used to sign in', () => {
    return getAuth().createCustomToken(newUserUid, {
      isAdmin: true,
    })
      .then((customToken) => {
        return clientAuth().signInWithCustomToken(customToken);
      })
      .then(({ user }) => {
        expect(user).to.exist;
        return user!.getIdToken();
      })
      .then((idToken) => {
        return getAuth().verifyIdToken(idToken);
      })
      .then((token) => {
        expect(token.uid).to.equal(newUserUid);
        expect(token.isAdmin).to.be.true;
      });
  });

  it('createCustomToken() can mint JWTs without a service account', () => {
    return getAuth(noServiceAccountApp).createCustomToken(newUserUid, {
      isAdmin: true,
    })
      .then((customToken) => {
        return clientAuth().signInWithCustomToken(customToken);
      })
      .then(({ user }) => {
        expect(user).to.exist;
        return user!.getIdToken();
      })
      .then((idToken) => {
        return getAuth(noServiceAccountApp).verifyIdToken(idToken);
      })
      .then((token) => {
        expect(token.uid).to.equal(newUserUid);
        expect(token.isAdmin).to.be.true;
      });
  });

  it('verifyIdToken() fails when called with an invalid token', () => {
    return getAuth().verifyIdToken('invalid-token')
      .should.eventually.be.rejected.and.have.property('code', 'auth/argument-error');
  });

  if (authEmulatorHost) {
    describe('Auth emulator support', () => {
      const uid = 'authEmulatorUser';
      before(() => {
        return getAuth().createUser({
          uid,
          email: 'lastRefreshTimeUser@example.com',
          password: 'p4ssword',
        });
      });
      after(() => {
        return getAuth().deleteUser(uid);
      });

      it('verifyIdToken() succeeds when called with an unsigned token', () => {
        const unsignedToken = mocks.generateIdToken({
          algorithm: 'none',
          audience: projectId,
          issuer: 'https://securetoken.google.com/' + projectId,
          subject: uid,
        }, undefined, 'secret');
        return getAuth().verifyIdToken(unsignedToken);
      });

      it('verifyIdToken() fails when called with a token with wrong project', () => {
        const unsignedToken = mocks.generateIdToken(
          { algorithm: 'none', audience: 'nosuch' },
          undefined, 'secret');
        return getAuth().verifyIdToken(unsignedToken)
          .should.eventually.be.rejected.and.have.property('code', 'auth/argument-error');
      });

      it('verifyIdToken() fails when called with a token that does not belong to a user', () => {
        const unsignedToken = mocks.generateIdToken({
          algorithm: 'none',
          audience: projectId,
          issuer: 'https://securetoken.google.com/' + projectId,
          subject: 'nosuch',
        }, undefined, 'secret');
        return getAuth().verifyIdToken(unsignedToken)
          .should.eventually.be.rejected.and.have.property('code', 'auth/user-not-found');
      });
    });
  }

  describe('Link operations', () => {
    const uid = generateRandomString(20).toLowerCase();
    const email = uid + '@example.com';
    const newEmail = uid + 'new@example.com';
    const newPassword = 'newPassword';
    const userData = {
      uid,
      email,
      emailVerified: false,
      password: 'password',
    };

    // Create the test user before running this suite of tests.
    before(() => {
      return getAuth().createUser(userData);
    });

    // Sign out after each test.
    afterEach(() => {
      return clientAuth().signOut();
    });

    // Delete test user at the end of test suite.
    after(() => {
      return safeDelete(uid);
    });

    it('generatePasswordResetLink() should return a password reset link', () => {
      // Ensure old password set on created user.
      return getAuth().updateUser(uid, { password: 'password' })
        .then(() => {
          return getAuth().generatePasswordResetLink(email, actionCodeSettings);
        })
        .then((link) => {
          const code = getActionCode(link);
          expect(getContinueUrl(link)).equal(actionCodeSettings.url);
          return clientAuth().confirmPasswordReset(code, newPassword);
        })
        .then(() => {
          return clientAuth().signInWithEmailAndPassword(email, newPassword);
        })
        .then((result) => {
          expect(result.user).to.exist;
          expect(result.user!.email).to.equal(email);
          // Password reset also verifies the user's email.
          expect(result.user!.emailVerified).to.be.true;
        });
    });

    it('generateEmailVerificationLink() should return a verification link', () => {
      // Ensure the user's email is unverified.
      return getAuth().updateUser(uid, { password: 'password', emailVerified: false })
        .then((userRecord) => {
          expect(userRecord.emailVerified).to.be.false;
          return getAuth().generateEmailVerificationLink(email, actionCodeSettings);
        })
        .then((link) => {
          const code = getActionCode(link);
          expect(getContinueUrl(link)).equal(actionCodeSettings.url);
          return clientAuth().applyActionCode(code);
        })
        .then(() => {
          return clientAuth().signInWithEmailAndPassword(email, userData.password);
        })
        .then((result) => {
          expect(result.user).to.exist;
          expect(result.user!.email).to.equal(email);
          expect(result.user!.emailVerified).to.be.true;
        });
    });

    it('generateSignInWithEmailLink() should return a sign-in link', () => {
      return getAuth().generateSignInWithEmailLink(email, actionCodeSettings)
        .then((link) => {
          expect(getContinueUrl(link)).equal(actionCodeSettings.url);
          return clientAuth().signInWithEmailLink(email, link);
        })
        .then((result) => {
          expect(result.user).to.exist;
          expect(result.user!.email).to.equal(email);
          expect(result.user!.emailVerified).to.be.true;
        });
    });

    it('generateVerifyAndChangeEmailLink() should return a verification link', function () {
      if (authEmulatorHost) {
        return this.skip(); // Not yet supported in Auth Emulator.
      }
      // Ensure the user's email is verified.
      return getAuth().updateUser(uid, { password: 'password', emailVerified: true })
        .then((userRecord) => {
          expect(userRecord.emailVerified).to.be.true;
          return getAuth().generateVerifyAndChangeEmailLink(email, newEmail, actionCodeSettings);
        })
        .then((link) => {
          const code = getActionCode(link);
          expect(getContinueUrl(link)).equal(actionCodeSettings.url);
          return clientAuth().applyActionCode(code);
        })
        .then(() => {
          return clientAuth().signInWithEmailAndPassword(newEmail, 'password');
        })
        .then((result) => {
          expect(result.user).to.exist;
          expect(result.user!.email).to.equal(newEmail);
          expect(result.user!.emailVerified).to.be.true;
        });
    });
  });

  describe('Project config management operations', () => {
    before(function () {
      if (authEmulatorHost) {
        this.skip(); // getConfig is not supported in Auth Emulator
      }
    });

    after(() => {
      getAuth().projectConfigManager().updateProjectConfig({
        passwordPolicyConfig: {
          enforcementState: 'OFF',
          forceUpgradeOnSignin: false,
          constraints: {
            requireLowercase: false,
            requireNonAlphanumeric: false,
            requireNumeric: false,
            requireUppercase: false,
            maxLength: 4096,
            minLength: 6,
          }
        }
      }) 
    });

    const mfaSmsEnabledTotpEnabledConfig: MultiFactorConfig = {
      state: 'ENABLED',
      factorIds: ['phone'],
      providerConfigs: [
        {
          state: 'ENABLED',
          totpProviderConfig: {
            adjacentIntervals: 5,
          },
        },
      ],
    };
    const mfaSmsEnabledTotpDisabledConfig: MultiFactorConfig = {
      state: 'ENABLED',
      factorIds: ['phone'],
      providerConfigs: [
        {
          state: 'DISABLED',
          totpProviderConfig: {},
        }
      ],
    };
    const passwordConfig: PasswordPolicyConfig = {
      enforcementState: 'ENFORCE',
      forceUpgradeOnSignin: true,
      constraints: {
        requireUppercase: true,
        requireLowercase: true,
        requireNonAlphanumeric: true,
        requireNumeric: true,
        minLength: 8,
        maxLength: 30,
      },
<<<<<<< HEAD
    };
    const smsRegionAllowByDefaultConfig: SmsRegionConfig = {
      allowByDefault: {
        disallowedRegions: ['AC', 'AD'],
      }
    };
    const smsRegionAllowlistOnlyConfig: SmsRegionConfig = {
      allowlistOnly: {
        allowedRegions: ['AC', 'AD'],
      }
    };
    const projectConfigOption1: UpdateProjectConfigRequest = {
      smsRegionConfig: smsRegionAllowByDefaultConfig,
      multiFactorConfig: mfaSmsEnabledTotpEnabledConfig,
      passwordPolicyConfig: passwordConfig,
    };
    const projectConfigOption2: UpdateProjectConfigRequest = {
      smsRegionConfig: smsRegionAllowlistOnlyConfig,
=======
      multiFactorConfig: mfaConfig,
      recaptchaConfig: {
        emailPasswordEnforcementState:  'AUDIT',
        managedRules: [
          {
            endScore: 0.1,
            action: 'BLOCK',
          },
        ],
        useAccountDefender: true,
      },
    };
    const projectConfigOption2: UpdateProjectConfigRequest = {
      smsRegionConfig: {
        allowlistOnly: {
          allowedRegions: ['AC', 'AD'],
        }
      },
      recaptchaConfig: {
        emailPasswordEnforcementState:  'OFF',
        useAccountDefender: false,
      },
>>>>>>> 06e259a3
    };
    const projectConfigOptionSmsEnabledTotpDisabled: UpdateProjectConfigRequest = {
      smsRegionConfig: smsRegionAllowlistOnlyConfig,
      multiFactorConfig: mfaSmsEnabledTotpDisabledConfig,
    };
    const expectedProjectConfig1: any = {
<<<<<<< HEAD
      smsRegionConfig: smsRegionAllowByDefaultConfig,
      multiFactorConfig: mfaSmsEnabledTotpEnabledConfig,
      passwordPolicyConfig: passwordConfig,
    };
    const expectedProjectConfig2: any = {
      smsRegionConfig: smsRegionAllowlistOnlyConfig,
      multiFactorConfig: mfaSmsEnabledTotpEnabledConfig,
      passwordPolicyConfig: passwordConfig,
    };
    const expectedProjectConfigSmsEnabledTotpDisabled: any = {
      smsRegionConfig: smsRegionAllowlistOnlyConfig,
      multiFactorConfig: mfaSmsEnabledTotpDisabledConfig,
      passwordPolicyConfig: passwordConfig,
=======
      smsRegionConfig: {
        allowByDefault: {
          disallowedRegions: ['AC', 'AD'],
        }
      },
      multiFactorConfig: mfaConfig,
      recaptchaConfig: {
        emailPasswordEnforcementState:  'AUDIT',
        managedRules: [
          {
            endScore: 0.1,
            action: 'BLOCK',
          },
        ],
        useAccountDefender: true,
      },
    };
    const expectedProjectConfig2: any = {
      smsRegionConfig: {
        allowlistOnly: {
          allowedRegions: ['AC', 'AD'],
        }
      },
      multiFactorConfig: mfaConfig,
      recaptchaConfig: {
        emailPasswordEnforcementState:  'OFF',
        managedRules: [
          {
            endScore: 0.1,
            action: 'BLOCK',
          },
        ],
      },
    };
    const expectedProjectConfigSmsEnabledTotpDisabled: any = {
      smsRegionConfig: expectedProjectConfig2.smsRegionConfig,
      multiFactorConfig: {
        state: 'ENABLED',
        factorIds: ['phone'],
        providerConfigs: [
          {
            state: 'DISABLED',
            totpProviderConfig: {},
          }
        ],
      },
      recaptchaConfig: {
        emailPasswordEnforcementState:  'OFF',
        managedRules: [
          {
            endScore: 0.1,
            action: 'BLOCK',
          },
        ],
      },
>>>>>>> 06e259a3
    };

    it('updateProjectConfig() should resolve with the updated project config', () => {
      return getAuth().projectConfigManager().updateProjectConfig(projectConfigOption1)
        .then((actualProjectConfig) => {
          // ReCAPTCHA keys are generated differently each time.
          delete actualProjectConfig.recaptchaConfig?.recaptchaKeys;
          expect(actualProjectConfig.toJSON()).to.deep.equal(expectedProjectConfig1);
          return getAuth().projectConfigManager().updateProjectConfig(projectConfigOption2);
        })
        .then((actualProjectConfig) => {
          expect(actualProjectConfig.toJSON()).to.deep.equal(expectedProjectConfig2);
          return getAuth().projectConfigManager().updateProjectConfig(projectConfigOptionSmsEnabledTotpDisabled);
        })
        .then((actualProjectConfig) => {
          expect(actualProjectConfig.toJSON()).to.deep.equal(expectedProjectConfigSmsEnabledTotpDisabled);
        });
    });

    it('getProjectConfig() should resolve with expected project config', () => {
      return getAuth().projectConfigManager().getProjectConfig()
        .then((actualConfig) => {
          const actualConfigObj = actualConfig.toJSON();
          expect(actualConfigObj).to.deep.equal(expectedProjectConfigSmsEnabledTotpDisabled);
        });
    });
  });

  describe('Tenant management operations', () => {
    let createdTenantId: string;
    const createdTenants: string[] = [];
    const mfaSmsEnabledTotpEnabledConfig: MultiFactorConfig = {
      state: 'ENABLED',
      factorIds: ['phone'],
      providerConfigs: [
        {
          state: 'ENABLED',
          totpProviderConfig: {
            adjacentIntervals: 5,
          },
        },
      ],
    };
    const mfaSmsEnabledTotpDisabledConfig: MultiFactorConfig = {
      state: 'ENABLED',
      factorIds: ['phone'],
      providerConfigs: [
        {
          state: 'DISABLED',
          totpProviderConfig: {},
        }
      ],
    }
    const mfaSmsDisabledTotpEnabledConfig: MultiFactorConfig = {
      state: 'DISABLED',
      factorIds: [],
      providerConfigs: [
        {
          state: 'ENABLED',
          totpProviderConfig: {},
        }
      ],
    }
    const smsRegionAllowByDefaultConfig: SmsRegionConfig = {
      allowByDefault: {
        disallowedRegions: ['AC', 'AD'],
      }
    }
    const tenantOptions: CreateTenantRequest = {
      displayName: 'testTenant1',
      emailSignInConfig: {
        enabled: true,
        passwordRequired: true,
      },
      multiFactorConfig: mfaSmsEnabledTotpEnabledConfig,
      // Add random phone number / code pairs.
      testPhoneNumbers: {
        '+16505551234': '019287',
        '+16505550676': '985235',
      },
    };
    const expectedCreatedTenant: any = {
      displayName: 'testTenant1',
      emailSignInConfig: {
        enabled: true,
        passwordRequired: true,
      },
      anonymousSignInEnabled: false,
      multiFactorConfig: mfaSmsEnabledTotpEnabledConfig,
      // These test phone numbers will not be checked when running integration
      // tests against the emulator suite and are ignored in auth emulator
      // altogether. For more information, please refer to this section of the
      // auth emulator DD: go/firebase-auth-emulator-dd#heading=h.odk06so2ydjd
      testPhoneNumbers: {
        '+16505551234': '019287',
        '+16505550676': '985235',
      },
    };
    const expectedUpdatedTenant: any = {
      displayName: 'testTenantUpdated',
      emailSignInConfig: {
        enabled: false,
        passwordRequired: true,
      },
      anonymousSignInEnabled: false,
      multiFactorConfig: mfaSmsDisabledTotpEnabledConfig,
      // Test phone numbers will not be checked when running integration tests
      // against emulator suite. For more information, please refer to:
      // go/firebase-auth-emulator-dd#heading=h.odk06so2ydjd
      testPhoneNumbers: {
        '+16505551234': '123456',
      },
      recaptchaConfig: {
        emailPasswordEnforcementState:  'AUDIT',
        managedRules: [
          {
            endScore: 0.3,
            action: 'BLOCK',
          },
        ],
        useAccountDefender: true,
      },
    };
    const expectedUpdatedTenant2: any = {
      displayName: 'testTenantUpdated',
      emailSignInConfig: {
        enabled: true,
        passwordRequired: false,
      },
      anonymousSignInEnabled: false,
<<<<<<< HEAD
      multiFactorConfig: mfaSmsEnabledTotpEnabledConfig,
      smsRegionConfig: smsRegionAllowByDefaultConfig,
=======
      multiFactorConfig: {
        state: 'ENABLED',
        factorIds: ['phone'],
        providerConfigs: [
          {
            state: 'ENABLED',
            totpProviderConfig: {},
          },
        ],
      },
      smsRegionConfig: {
        allowByDefault: {
          disallowedRegions: ['AC', 'AD'],
        }
      },
      recaptchaConfig: {
        emailPasswordEnforcementState:  'OFF',
        managedRules: [
          {
            endScore: 0.3,
            action: 'BLOCK',
          },
        ],
        useAccountDefender: false,
      },
>>>>>>> 06e259a3
    };
    const expectedUpdatedTenantSmsEnabledTotpDisabled: any = {
      displayName: 'testTenantUpdated',
      emailSignInConfig: {
        enabled: true,
        passwordRequired: false,
      },
      anonymousSignInEnabled: false,
<<<<<<< HEAD
      multiFactorConfig: mfaSmsEnabledTotpDisabledConfig,
      smsRegionConfig: smsRegionAllowByDefaultConfig,
=======
      multiFactorConfig: {
        state: 'ENABLED',
        factorIds: ['phone'],
        providerConfigs: [
          {
            state: 'DISABLED',
            totpProviderConfig: {},
          },
        ],
      },
      smsRegionConfig: {
        allowByDefault: {
          disallowedRegions: ['AC', 'AD'],
        }
      },
      recaptchaConfig: {
        emailPasswordEnforcementState:  'OFF',
        managedRules: [
          {
            endScore: 0.3,
            action: 'BLOCK',
          },
        ],
        useAccountDefender: false,
      },
>>>>>>> 06e259a3
    };

    // https://mochajs.org/
    // Passing arrow functions (aka "lambdas") to Mocha is discouraged.
    // Lambdas lexically bind this and cannot access the Mocha context.
    before(function () {
      /* tslint:disable:no-console */
      if (!cmdArgs.testMultiTenancy) {
        // To enable, run: npm run test:integration -- --testMultiTenancy
        // By default we skip multi-tenancy as it is a Google Cloud Identity Platform
        // feature only and requires to be enabled via the Cloud Console.
        console.log(chalk.yellow('    Skipping multi-tenancy tests.'));
        this.skip();
      }
      /* tslint:enable:no-console */
    });

    // Delete test tenants at the end of test suite.
    after(() => {
      const promises: Array<Promise<any>> = [];
      createdTenants.forEach((tenantId) => {
        promises.push(
          getAuth().tenantManager().deleteTenant(tenantId)
            .catch(() => {/** Ignore. */ }));
      });
      return Promise.all(promises);
    });

    it('createTenant() should resolve with a new tenant', () => {
      return getAuth().tenantManager().createTenant(tenantOptions)
        .then((actualTenant) => {
          createdTenantId = actualTenant.tenantId;
          createdTenants.push(createdTenantId);
          expectedCreatedTenant.tenantId = createdTenantId;
          const actualTenantObj = actualTenant.toJSON();
          if (authEmulatorHost) {
            // Not supported in Auth Emulator
            delete (actualTenantObj as { testPhoneNumbers?: Record<string, string> }).testPhoneNumbers;
            delete expectedCreatedTenant.testPhoneNumbers;
          }
          expect(actualTenantObj).to.deep.equal(expectedCreatedTenant);
        });
    });

    it('createTenant() can enable anonymous users', async () => {
      const tenant = await getAuth().tenantManager().createTenant({
        displayName: 'testTenantWithAnon',
        emailSignInConfig: {
          enabled: false,
          passwordRequired: true,
        },
        anonymousSignInEnabled: true,
      });
      createdTenants.push(tenant.tenantId);

      expect(tenant.anonymousSignInEnabled).to.be.true;
    });

    // Sanity check user management + email link generation + custom attribute APIs.
    // TODO: Confirm behavior in client SDK when it starts supporting it.
    describe('supports user management, email link generation, custom attribute and token revocation APIs', () => {
      let tenantAwareAuth: TenantAwareAuth;
      let createdUserUid: string;
      let lastValidSinceTime: number;
      const newUserData = clone(mockUserData);
      newUserData.email = generateRandomString(20).toLowerCase() + '@example.com';
      newUserData.phoneNumber = testPhoneNumber;
      const importOptions: any = {
        hash: {
          algorithm: 'HMAC_SHA256',
          key: Buffer.from('secret'),
        },
      };
      const rawPassword = 'password';
      const rawSalt = 'NaCl';

      before(function () {
        if (!createdTenantId) {
          this.skip();
        } else {
          tenantAwareAuth = getAuth().tenantManager().authForTenant(createdTenantId);
        }
      });

      // Delete test user at the end of test suite.
      after(() => {
        // If user successfully created, make sure it is deleted at the end of the test suite.
        if (createdUserUid) {
          return tenantAwareAuth.deleteUser(createdUserUid)
            .catch(() => {
              // Ignore error.
            });
        }
      });

      it('createUser() should create a user in the expected tenant', () => {
        return tenantAwareAuth.createUser(newUserData)
          .then((userRecord) => {
            createdUserUid = userRecord.uid;
            expect(userRecord.tenantId).to.equal(createdTenantId);
            expect(userRecord.email).to.equal(newUserData.email);
            expect(userRecord.phoneNumber).to.equal(newUserData.phoneNumber);
          });
      });

      it('setCustomUserClaims() should set custom attributes on the tenant specific user', () => {
        return tenantAwareAuth.setCustomUserClaims(createdUserUid, customClaims)
          .then(() => {
            return tenantAwareAuth.getUser(createdUserUid);
          })
          .then((userRecord) => {
            expect(userRecord.uid).to.equal(createdUserUid);
            expect(userRecord.tenantId).to.equal(createdTenantId);
            // Confirm custom claims set on the UserRecord.
            expect(userRecord.customClaims).to.deep.equal(customClaims);
          });
      });

      it('updateUser() should update the tenant specific user', () => {
        return tenantAwareAuth.updateUser(createdUserUid, {
          email: updatedEmail,
          phoneNumber: updatedPhone,
        })
          .then((userRecord) => {
            expect(userRecord.uid).to.equal(createdUserUid);
            expect(userRecord.tenantId).to.equal(createdTenantId);
            expect(userRecord.email).to.equal(updatedEmail);
            expect(userRecord.phoneNumber).to.equal(updatedPhone);
          });
      });

      it('generateEmailVerificationLink() should generate the link for tenant specific user', () => {
        // Generate email verification link to confirm it is generated in the expected
        // tenant context.
        return tenantAwareAuth.generateEmailVerificationLink(updatedEmail, actionCodeSettings)
          .then((link) => {
            // Confirm tenant ID set in link.
            expect(getTenantId(link)).equal(createdTenantId);
          });
      });

      it('generatePasswordResetLink() should generate the link for tenant specific user', () => {
        // Generate password reset link to confirm it is generated in the expected
        // tenant context.
        return tenantAwareAuth.generatePasswordResetLink(updatedEmail, actionCodeSettings)
          .then((link) => {
            // Confirm tenant ID set in link.
            expect(getTenantId(link)).equal(createdTenantId);
          });
      });

      it('generateSignInWithEmailLink() should generate the link for tenant specific user', () => {
        // Generate link for sign-in to confirm it is generated in the expected
        // tenant context.
        return tenantAwareAuth.generateSignInWithEmailLink(updatedEmail, actionCodeSettings)
          .then((link) => {
            // Confirm tenant ID set in link.
            expect(getTenantId(link)).equal(createdTenantId);
          });
      });

      it('revokeRefreshTokens() should revoke the tokens for the tenant specific user', () => {
        // Revoke refresh tokens.
        // On revocation, tokensValidAfterTime will be updated to current time. All tokens issued
        // before that time will be rejected. As the underlying backend field is rounded to the nearest
        // second, we are subtracting one second.
        lastValidSinceTime = new Date().getTime() - 1000;
        return tenantAwareAuth.revokeRefreshTokens(createdUserUid)
          .then(() => {
            return tenantAwareAuth.getUser(createdUserUid);
          })
          .then((userRecord) => {
            expect(userRecord.tokensValidAfterTime).to.exist;
            expect(new Date(userRecord.tokensValidAfterTime!).getTime())
              .to.be.greaterThan(lastValidSinceTime);
          });
      });

      it('listUsers() should list tenant specific users', () => {
        return tenantAwareAuth.listUsers(100)
          .then((listUsersResult) => {
            // Confirm expected user returned in the list and all users returned
            // belong to the expected tenant.
            const allUsersBelongToTenant =
              listUsersResult.users.every((user) => user.tenantId === createdTenantId);
            expect(allUsersBelongToTenant).to.be.true;
            const knownUserInTenant =
              listUsersResult.users.some((user) => user.uid === createdUserUid);
            expect(knownUserInTenant).to.be.true;
          });
      });

      it('deleteUser() should delete the tenant specific user', () => {
        return tenantAwareAuth.deleteUser(createdUserUid)
          .then(() => {
            return tenantAwareAuth.getUser(createdUserUid)
              .should.eventually.be.rejected.and.have.property('code', 'auth/user-not-found');
          });
      });

      it('importUsers() should upload a user to the specified tenant', () => {
        const currentHashKey = importOptions.hash.key.toString('utf8');
        const passwordHash =
          crypto.createHmac('sha256', currentHashKey).update(rawPassword + rawSalt).digest();
        const importUserRecord: any = {
          uid: createdUserUid,
          email: createdUserUid + '@example.com',
          passwordHash,
          passwordSalt: Buffer.from(rawSalt),
        };
        return tenantAwareAuth.importUsers([importUserRecord], importOptions)
          .then(() => {
            return tenantAwareAuth.getUser(createdUserUid);
          })
          .then((userRecord) => {
            // Confirm user uploaded successfully.
            expect(userRecord.tenantId).to.equal(createdTenantId);
            expect(userRecord.uid).to.equal(createdUserUid);
          });
      });

      it('createCustomToken() mints a JWT that can be used to sign in tenant users', async () => {
        try {
          clientAuth().tenantId = createdTenantId;

          const customToken = await tenantAwareAuth.createCustomToken('uid1');
          const { user } = await clientAuth().signInWithCustomToken(customToken);
          expect(user).to.not.be.null;
          const idToken = await user!.getIdToken();
          const token = await tenantAwareAuth.verifyIdToken(idToken);

          expect(token.uid).to.equal('uid1');
          expect(token.firebase.tenant).to.equal(createdTenantId);
        } finally {
          clientAuth().tenantId = null;
        }
      });
    });

    // Sanity check OIDC/SAML config management API.
    describe('SAML management APIs', () => {
      let tenantAwareAuth: TenantAwareAuth;
      const authProviderConfig = {
        providerId: randomSamlProviderId(),
        displayName: 'SAML_DISPLAY_NAME1',
        enabled: true,
        idpEntityId: 'IDP_ENTITY_ID1',
        ssoURL: 'https://example.com/login1',
        x509Certificates: [mocks.x509CertPairs[0].public],
        rpEntityId: 'RP_ENTITY_ID1',
        callbackURL: 'https://projectId.firebaseapp.com/__/auth/handler',
        enableRequestSigning: true,
      };
      const modifiedConfigOptions = {
        displayName: 'SAML_DISPLAY_NAME3',
        enabled: false,
        idpEntityId: 'IDP_ENTITY_ID3',
        ssoURL: 'https://example.com/login3',
        x509Certificates: [mocks.x509CertPairs[1].public],
        rpEntityId: 'RP_ENTITY_ID3',
        callbackURL: 'https://projectId3.firebaseapp.com/__/auth/handler',
        enableRequestSigning: false,
      };

      before(function () {
        if (!createdTenantId) {
          this.skip();
        } else {
          tenantAwareAuth = getAuth().tenantManager().authForTenant(createdTenantId);
        }
      });

      // Delete SAML configuration at the end of test suite.
      after(() => {
        if (tenantAwareAuth) {
          return tenantAwareAuth.deleteProviderConfig(authProviderConfig.providerId)
            .catch(() => {
              // Ignore error.
            });
        }
      });

      it('should support CRUD operations', function () {
        // TODO(lisajian): Unskip once auth emulator supports OIDC/SAML
        if (authEmulatorHost) {
          return this.skip(); // Not yet supported in Auth Emulator.
        }
        return tenantAwareAuth.createProviderConfig(authProviderConfig)
          .then((config) => {
            assertDeepEqualUnordered(authProviderConfig, config);
            return tenantAwareAuth.getProviderConfig(authProviderConfig.providerId);
          })
          .then((config) => {
            assertDeepEqualUnordered(authProviderConfig, config);
            return tenantAwareAuth.updateProviderConfig(
              authProviderConfig.providerId, modifiedConfigOptions);
          })
          .then((config) => {
            const modifiedConfig = deepExtend(
              { providerId: authProviderConfig.providerId }, modifiedConfigOptions);
            assertDeepEqualUnordered(modifiedConfig, config);
            return tenantAwareAuth.deleteProviderConfig(authProviderConfig.providerId);
          })
          .then(() => {
            return tenantAwareAuth.getProviderConfig(authProviderConfig.providerId)
              .should.eventually.be.rejected.and.have.property('code', 'auth/configuration-not-found');
          });
      });
    });

    describe('OIDC management APIs', () => {
      let tenantAwareAuth: TenantAwareAuth;
      const authProviderConfig = {
        providerId: randomOidcProviderId(),
        displayName: 'OIDC_DISPLAY_NAME1',
        enabled: true,
        issuer: 'https://oidc.com/issuer1',
        clientId: 'CLIENT_ID1',
        responseType: {
          idToken: true,
        },
      };
      const deltaChanges = {
        displayName: 'OIDC_DISPLAY_NAME3',
        enabled: false,
        issuer: 'https://oidc.com/issuer3',
        clientId: 'CLIENT_ID3',
        clientSecret: 'CLIENT_SECRET',
        responseType: {
          idToken: false,
          code: true,
        },
      };
      const modifiedConfigOptions = {
        providerId: authProviderConfig.providerId,
        displayName: 'OIDC_DISPLAY_NAME3',
        enabled: false,
        issuer: 'https://oidc.com/issuer3',
        clientId: 'CLIENT_ID3',
        clientSecret: 'CLIENT_SECRET',
        responseType: {
          code: true,
        },
      };

      before(function () {
        if (!createdTenantId) {
          this.skip();
        } else {
          tenantAwareAuth = getAuth().tenantManager().authForTenant(createdTenantId);
        }
      });

      // Delete OIDC configuration at the end of test suite.
      after(() => {
        if (tenantAwareAuth) {
          return tenantAwareAuth.deleteProviderConfig(authProviderConfig.providerId)
            .catch(() => {
              // Ignore error.
            });
        }
      });

      it('should support CRUD operations', function () {
        // TODO(lisajian): Unskip once auth emulator supports OIDC/SAML
        if (authEmulatorHost) {
          return this.skip(); // Not yet supported in Auth Emulator.
        }
        return tenantAwareAuth.createProviderConfig(authProviderConfig)
          .then((config) => {
            assertDeepEqualUnordered(authProviderConfig, config);
            return tenantAwareAuth.getProviderConfig(authProviderConfig.providerId);
          })
          .then((config) => {
            assertDeepEqualUnordered(authProviderConfig, config);
            return tenantAwareAuth.updateProviderConfig(
              authProviderConfig.providerId, deltaChanges);
          })
          .then((config) => {
            assertDeepEqualUnordered(modifiedConfigOptions, config);
            return tenantAwareAuth.deleteProviderConfig(authProviderConfig.providerId);
          })
          .then(() => {
            return tenantAwareAuth.getProviderConfig(authProviderConfig.providerId)
              .should.eventually.be.rejected.and.have.property('code', 'auth/configuration-not-found');
          });
      });
    });

    it('getTenant() should resolve with expected tenant', () => {
      return getAuth().tenantManager().getTenant(createdTenantId)
        .then((actualTenant) => {
          const actualTenantObj = actualTenant.toJSON();
          if (authEmulatorHost) {
            // Not supported in Auth Emulator
            delete (actualTenantObj as { testPhoneNumbers?: Record<string, string> }).testPhoneNumbers;
            delete expectedCreatedTenant.testPhoneNumbers;
          }
          expect(actualTenantObj).to.deep.equal(expectedCreatedTenant);
        });
    });

    it('updateTenant() should resolve with the updated tenant', () => {
      expectedUpdatedTenant.tenantId = createdTenantId;
      expectedUpdatedTenant2.tenantId = createdTenantId;
      const updatedOptions: UpdateTenantRequest = {
        displayName: expectedUpdatedTenant.displayName,
        emailSignInConfig: {
          enabled: false,
        },
        multiFactorConfig: deepCopy(expectedUpdatedTenant.multiFactorConfig),
        testPhoneNumbers: deepCopy(expectedUpdatedTenant.testPhoneNumbers),
        recaptchaConfig: deepCopy(expectedUpdatedTenant.recaptchaConfig),
      };
      const updatedOptions2: UpdateTenantRequest = {
        emailSignInConfig: {
          enabled: true,
          passwordRequired: false,
        },
        multiFactorConfig: deepCopy(expectedUpdatedTenant2.multiFactorConfig),
        // Test clearing of phone numbers.
        testPhoneNumbers: null,
        smsRegionConfig: deepCopy(expectedUpdatedTenant2.smsRegionConfig),
        recaptchaConfig: deepCopy(expectedUpdatedTenant2.recaptchaConfig),
      };
      if (authEmulatorHost) {
        return getAuth().tenantManager().updateTenant(createdTenantId, updatedOptions)
          .then((actualTenant) => {
            const actualTenantObj = actualTenant.toJSON();
            // Not supported in Auth Emulator
            delete (actualTenantObj as { testPhoneNumbers?: Record<string, string> }).testPhoneNumbers;
            delete expectedUpdatedTenant.testPhoneNumbers;
            expect(actualTenantObj).to.deep.equal(expectedUpdatedTenant);
            return getAuth().tenantManager().updateTenant(createdTenantId, updatedOptions2);
          })
          .then((actualTenant) => {
            const actualTenantObj = actualTenant.toJSON();
            // Not supported in Auth Emulator
            delete (actualTenantObj as { testPhoneNumbers?: Record<string, string> }).testPhoneNumbers;
            delete expectedUpdatedTenant2.testPhoneNumbers;
            expect(actualTenantObj).to.deep.equal(expectedUpdatedTenant2);
          });
      }
      return getAuth().tenantManager().updateTenant(createdTenantId, updatedOptions)
        .then((actualTenant) => {
          expect(actualTenant.toJSON()).to.deep.equal(expectedUpdatedTenant);
          return getAuth().tenantManager().updateTenant(createdTenantId, updatedOptions2);
        })
        .then((actualTenant) => {
          // response from backend ignores account defender status is recaptcha status is OFF.
          const expectedUpdatedTenantCopy = deepCopy(expectedUpdatedTenant2);
          delete expectedUpdatedTenantCopy.recaptchaConfig.useAccountDefender;
          expect(actualTenant.toJSON()).to.deep.equal(expectedUpdatedTenantCopy);
        });
    });

    it('updateTenant() should not update tenant when SMS region config is undefined', () => {
      expectedUpdatedTenant.tenantId = createdTenantId;
      const updatedOptions2: UpdateTenantRequest = {
        displayName: expectedUpdatedTenant2.displayName,
        smsRegionConfig: undefined,
      };
      if (authEmulatorHost) {
        return getAuth().tenantManager().updateTenant(createdTenantId, updatedOptions2)
          .then((actualTenant) => {
            const actualTenantObj = actualTenant.toJSON();
            // Not supported in Auth Emulator
            delete (actualTenantObj as { testPhoneNumbers?: Record<string, string> }).testPhoneNumbers;
            delete expectedUpdatedTenant2.testPhoneNumbers;
            expect(actualTenantObj).to.deep.equal(expectedUpdatedTenant2);
          });
      }
      return getAuth().tenantManager().updateTenant(createdTenantId, updatedOptions2)
        .then((actualTenant) => {
          // response from backend ignores account defender status is recaptcha status is OFF.
          const expectedUpdatedTenantCopy = deepCopy(expectedUpdatedTenant2);
          delete expectedUpdatedTenantCopy.recaptchaConfig.useAccountDefender;
          expect(actualTenant.toJSON()).to.deep.equal(expectedUpdatedTenantCopy);
        });
    });

    it('updateTenant() should not update MFA-related config of tenant when MultiFactorConfig is undefined', () => {
      expectedUpdatedTenant.tenantId = createdTenantId;
      const updateRequestNoMfaConfig: UpdateTenantRequest = {
        displayName: expectedUpdatedTenant2.displayName,
        multiFactorConfig: undefined,
      };
      if (authEmulatorHost) {
        return getAuth().tenantManager().updateTenant(createdTenantId, updateRequestNoMfaConfig)
          .then((actualTenant) => {
            const actualTenantObj = actualTenant.toJSON();
            // Configuring test phone numbers are not supported in Auth Emulator
            delete (actualTenantObj as { testPhoneNumbers?: Record<string, string> }).testPhoneNumbers;
            delete expectedUpdatedTenant2.testPhoneNumbers;
            expect(actualTenantObj).to.deep.equal(expectedUpdatedTenant2);
          });
      }
      return getAuth().tenantManager().updateTenant(createdTenantId, updateRequestNoMfaConfig)
    });
      
    it('updateTenant() should not update tenant reCAPTCHA config is undefined', () => {
      expectedUpdatedTenant.tenantId = createdTenantId;
      const updatedOptions2: UpdateTenantRequest = {
        displayName: expectedUpdatedTenant2.displayName,
        recaptchaConfig: undefined,
      };
      if (authEmulatorHost) {
        return getAuth().tenantManager().updateTenant(createdTenantId, updatedOptions2)
          .then((actualTenant) => {
            const actualTenantObj = actualTenant.toJSON();
            // Not supported in Auth Emulator
            delete (actualTenantObj as { testPhoneNumbers?: Record<string, string> }).testPhoneNumbers;
            delete expectedUpdatedTenant2.testPhoneNumbers;
            expect(actualTenantObj).to.deep.equal(expectedUpdatedTenant2);
          });
      }
      return getAuth().tenantManager().updateTenant(createdTenantId, updatedOptions2)
        .then((actualTenant) => {
          // response from backend ignores account defender status is recaptcha status is OFF.
          const expectedUpdatedTenantCopy = deepCopy(expectedUpdatedTenant2);
          delete expectedUpdatedTenantCopy.recaptchaConfig.useAccountDefender;
          expect(actualTenant.toJSON()).to.deep.equal(expectedUpdatedTenantCopy);
        });
    });
    it('updateTenant() should not disable SMS MFA when TOTP is disabled', () => {
      expectedUpdatedTenantSmsEnabledTotpDisabled.tenantId = createdTenantId;
      const updateRequestSMSEnabledTOTPDisabled: UpdateTenantRequest = {
        displayName: expectedUpdatedTenant2.displayName,
        multiFactorConfig: {
          state: 'ENABLED',
          factorIds: ['phone'],
          providerConfigs: [
            {
              state: 'DISABLED',
              totpProviderConfig: {}
            },
          ],
        },
      };
      if (authEmulatorHost) {
        return getAuth().tenantManager().updateTenant(createdTenantId, updateRequestSMSEnabledTOTPDisabled)
          .then((actualTenant) => {
            const actualTenantObj = actualTenant.toJSON();
            // Configuring test phone numbers are not supported in Auth Emulator
            delete (actualTenantObj as { testPhoneNumbers?: Record<string, string> }).testPhoneNumbers;
            delete expectedUpdatedTenantSmsEnabledTotpDisabled.testPhoneNumbers;
            expect(actualTenantObj).to.deep.equal(expectedUpdatedTenantSmsEnabledTotpDisabled);
          });
      }
      return getAuth().tenantManager().updateTenant(createdTenantId, updateRequestSMSEnabledTOTPDisabled)
        .then((actualTenant) => {
          // response from backend ignores account defender status is recaptcha status is OFF.
          const expectedUpdatedTenantCopy = deepCopy(expectedUpdatedTenantSmsEnabledTotpDisabled);
          delete expectedUpdatedTenantCopy.recaptchaConfig.useAccountDefender;
          expect(actualTenant.toJSON()).to.deep.equal(expectedUpdatedTenantCopy);
        });
    });

    it('updateTenant() should be able to enable/disable anon provider', async () => {
      const tenantManager = getAuth().tenantManager();
      let tenant = await tenantManager.createTenant({
        displayName: 'testTenantUpdateAnon',
      });
      createdTenants.push(tenant.tenantId);
      expect(tenant.anonymousSignInEnabled).to.be.false;

      tenant = await tenantManager.updateTenant(tenant.tenantId, {
        anonymousSignInEnabled: true,
      });
      expect(tenant.anonymousSignInEnabled).to.be.true;

      tenant = await tenantManager.updateTenant(tenant.tenantId, {
        anonymousSignInEnabled: false,
      });
      expect(tenant.anonymousSignInEnabled).to.be.false;
    });

    it('updateTenant() should enforce password policies on tenant', () => {
      const passwordConfig: PasswordPolicyConfig = {
        enforcementState: 'ENFORCE',
        forceUpgradeOnSignin: true,
        constraints: {
          requireLowercase: true,
          requireNonAlphanumeric: true,
          requireNumeric: true,
          requireUppercase: true,
          minLength: 6,
          maxLength: 30,
        },
      };
      return getAuth().tenantManager().updateTenant(createdTenantId, { passwordPolicyConfig: passwordConfig })
        .then((actualTenant) => {
          expect(deepCopy(actualTenant.passwordPolicyConfig)).to.deep.equal(passwordConfig as any);
        });
    });

    it('updateTenant() should disable password policies on tenant', () => {
      const passwordConfig: PasswordPolicyConfig = {
        enforcementState: 'OFF',
        forceUpgradeOnSignin: false,
        constraints: {
          requireLowercase: false,
          requireNonAlphanumeric: false,
          requireNumeric: false,
          requireUppercase: false,
          minLength: 6,
          maxLength: 4096,
        },
      };
      return getAuth().tenantManager().updateTenant(createdTenantId, { passwordPolicyConfig: passwordConfig })
        .then((actualTenant) => {
          expect(deepCopy(actualTenant.passwordPolicyConfig)).to.deep.equal(passwordConfig as any);
        });
    });

    it('listTenants() should resolve with expected number of tenants', () => {
      const allTenantIds: string[] = [];
      const tenantOptions2 = deepCopy(tenantOptions);
      tenantOptions2.displayName = 'testTenant2';
      const listAllTenantIds = (tenantIds: string[], nextPageToken?: string): Promise<void> => {
        return getAuth().tenantManager().listTenants(100, nextPageToken)
          .then((result) => {
            result.tenants.forEach((tenant) => {
              tenantIds.push(tenant.tenantId);
            });
            if (result.pageToken) {
              return listAllTenantIds(tenantIds, result.pageToken);
            }
          });
      };
      return getAuth().tenantManager().createTenant(tenantOptions2)
        .then((actualTenant) => {
          createdTenants.push(actualTenant.tenantId);
          // Test listTenants returns the expected tenants.
          return listAllTenantIds(allTenantIds);
        })
        .then(() => {
          // All created tenants should be in the list of tenants.
          createdTenants.forEach((tenantId) => {
            expect(allTenantIds).to.contain(tenantId);
          });
        });
    });

    it('deleteTenant() should successfully delete the provided tenant', () => {
      const allTenantIds: string[] = [];
      const listAllTenantIds = (tenantIds: string[], nextPageToken?: string): Promise<void> => {
        return getAuth().tenantManager().listTenants(100, nextPageToken)
          .then((result) => {
            result.tenants.forEach((tenant) => {
              tenantIds.push(tenant.tenantId);
            });
            if (result.pageToken) {
              return listAllTenantIds(tenantIds, result.pageToken);
            }
          });
      };

      return getAuth().tenantManager().deleteTenant(createdTenantId)
        .then(() => {
          // Use listTenants() instead of getTenant() to check that the tenant
          // is no longer present, because Auth Emulator implicitly creates the
          // tenant in getTenant() when it is not found
          return listAllTenantIds(allTenantIds);
        })
        .then(() => {
          expect(allTenantIds).to.not.contain(createdTenantId);
        });
    });
  });

  describe('SAML configuration operations', () => {
    const authProviderConfig1 = {
      providerId: randomSamlProviderId(),
      displayName: 'SAML_DISPLAY_NAME1',
      enabled: true,
      idpEntityId: 'IDP_ENTITY_ID1',
      ssoURL: 'https://example.com/login1',
      x509Certificates: [mocks.x509CertPairs[0].public],
      rpEntityId: 'RP_ENTITY_ID1',
      callbackURL: 'https://projectId.firebaseapp.com/__/auth/handler',
      enableRequestSigning: true,
    };
    const authProviderConfig2 = {
      providerId: randomSamlProviderId(),
      displayName: 'SAML_DISPLAY_NAME2',
      enabled: true,
      idpEntityId: 'IDP_ENTITY_ID2',
      ssoURL: 'https://example.com/login2',
      x509Certificates: [mocks.x509CertPairs[1].public],
      rpEntityId: 'RP_ENTITY_ID2',
      callbackURL: 'https://projectId.firebaseapp.com/__/auth/handler',
      enableRequestSigning: true,
    };

    const removeTempConfigs = (): Promise<any> => {
      return Promise.all([
        getAuth().deleteProviderConfig(authProviderConfig1.providerId).catch(() => {/* empty */ }),
        getAuth().deleteProviderConfig(authProviderConfig2.providerId).catch(() => {/* empty */ }),
      ]);
    };

    // Clean up temp configurations used for test.
    before(function () {
      if (authEmulatorHost) {
        return this.skip(); // Not implemented.
      }
      return removeTempConfigs().then(() => getAuth().createProviderConfig(authProviderConfig1));
    });

    after(() => {
      return removeTempConfigs();
    });

    it('createProviderConfig() successfully creates a SAML config', () => {
      return getAuth().createProviderConfig(authProviderConfig2)
        .then((config) => {
          assertDeepEqualUnordered(authProviderConfig2, config);
        });
    });

    it('getProviderConfig() successfully returns the expected SAML config', () => {
      return getAuth().getProviderConfig(authProviderConfig1.providerId)
        .then((config) => {
          assertDeepEqualUnordered(authProviderConfig1, config);
        });
    });

    it('listProviderConfig() successfully returns the list of SAML providers', () => {
      const configs: AuthProviderConfig[] = [];
      const listProviders: any = (type: 'saml' | 'oidc', maxResults?: number, pageToken?: string) => {
        return getAuth().listProviderConfigs({ type, maxResults, pageToken })
          .then((result) => {
            result.providerConfigs.forEach((config: AuthProviderConfig) => {
              configs.push(config);
            });
            if (result.pageToken) {
              return listProviders(type, maxResults, result.pageToken);
            }
          });
      };
      // In case the project already has existing providers, list all configurations and then
      // check the 2 test configs are available.
      return listProviders('saml', 1)
        .then(() => {
          let index1 = 0;
          let index2 = 0;
          for (let i = 0; i < configs.length; i++) {
            if (configs[i].providerId === authProviderConfig1.providerId) {
              index1 = i;
            } else if (configs[i].providerId === authProviderConfig2.providerId) {
              index2 = i;
            }
          }
          assertDeepEqualUnordered(authProviderConfig1, configs[index1]);
          assertDeepEqualUnordered(authProviderConfig2, configs[index2]);
        });
    });

    it('updateProviderConfig() successfully overwrites a SAML config', () => {
      const modifiedConfigOptions = {
        displayName: 'SAML_DISPLAY_NAME3',
        enabled: false,
        idpEntityId: 'IDP_ENTITY_ID3',
        ssoURL: 'https://example.com/login3',
        x509Certificates: [mocks.x509CertPairs[1].public],
        rpEntityId: 'RP_ENTITY_ID3',
        callbackURL: 'https://projectId3.firebaseapp.com/__/auth/handler',
        enableRequestSigning: false,
      };
      return getAuth().updateProviderConfig(authProviderConfig1.providerId, modifiedConfigOptions)
        .then((config) => {
          const modifiedConfig = deepExtend(
            { providerId: authProviderConfig1.providerId }, modifiedConfigOptions);
          assertDeepEqualUnordered(modifiedConfig, config);
        });
    });

    it('updateProviderConfig() successfully partially modifies a SAML config', () => {
      const deltaChanges = {
        displayName: 'SAML_DISPLAY_NAME4',
        x509Certificates: [mocks.x509CertPairs[0].public],
        // Note, currently backend has a bug where error is thrown when callbackURL is not
        // passed event though it is not required. Fix is on the way.
        callbackURL: 'https://projectId3.firebaseapp.com/__/auth/handler',
        rpEntityId: 'RP_ENTITY_ID4',
      };
      // Only above fields should be modified.
      const modifiedConfigOptions = {
        displayName: 'SAML_DISPLAY_NAME4',
        enabled: false,
        idpEntityId: 'IDP_ENTITY_ID3',
        ssoURL: 'https://example.com/login3',
        x509Certificates: [mocks.x509CertPairs[0].public],
        rpEntityId: 'RP_ENTITY_ID4',
        callbackURL: 'https://projectId3.firebaseapp.com/__/auth/handler',
        enableRequestSigning: false,
      };
      return getAuth().updateProviderConfig(authProviderConfig1.providerId, deltaChanges)
        .then((config) => {
          const modifiedConfig = deepExtend(
            { providerId: authProviderConfig1.providerId }, modifiedConfigOptions);
          assertDeepEqualUnordered(modifiedConfig, config);
        });
    });

    it('deleteProviderConfig() successfully deletes an existing SAML config', () => {
      return getAuth().deleteProviderConfig(authProviderConfig1.providerId).then(() => {
        return getAuth().getProviderConfig(authProviderConfig1.providerId)
          .should.eventually.be.rejected.and.have.property('code', 'auth/configuration-not-found');
      });
    });
  });

  describe('OIDC configuration operations', () => {
    const authProviderConfig1 = {
      providerId: randomOidcProviderId(),
      displayName: 'OIDC_DISPLAY_NAME1',
      enabled: true,
      issuer: 'https://oidc.com/issuer1',
      clientId: 'CLIENT_ID1',
      responseType: {
        idToken: true,
      },
    };
    const authProviderConfig2 = {
      providerId: randomOidcProviderId(),
      displayName: 'OIDC_DISPLAY_NAME2',
      enabled: true,
      issuer: 'https://oidc.com/issuer2',
      clientId: 'CLIENT_ID2',
      clientSecret: 'CLIENT_SECRET',
      responseType: {
        code: true,
      },
    };

    const removeTempConfigs = (): Promise<any> => {
      return Promise.all([
        getAuth().deleteProviderConfig(authProviderConfig1.providerId).catch(() => {/* empty */ }),
        getAuth().deleteProviderConfig(authProviderConfig2.providerId).catch(() => {/* empty */ }),
      ]);
    };

    // Clean up temp configurations used for test.
    before(function () {
      if (authEmulatorHost) {
        return this.skip(); // Not implemented.
      }
      return removeTempConfigs().then(() => getAuth().createProviderConfig(authProviderConfig1));
    });

    after(() => {
      return removeTempConfigs();
    });

    it('createProviderConfig() successfully creates an OIDC config', () => {
      return getAuth().createProviderConfig(authProviderConfig2)
        .then((config) => {
          assertDeepEqualUnordered(authProviderConfig2, config);
        });
    });

    it('getProviderConfig() successfully returns the expected OIDC config', () => {
      return getAuth().getProviderConfig(authProviderConfig1.providerId)
        .then((config) => {
          assertDeepEqualUnordered(authProviderConfig1, config);
        });
    });

    it('listProviderConfig() successfully returns the list of OIDC providers', () => {
      const configs: AuthProviderConfig[] = [];
      const listProviders: any = (type: 'saml' | 'oidc', maxResults?: number, pageToken?: string) => {
        return getAuth().listProviderConfigs({ type, maxResults, pageToken })
          .then((result) => {
            result.providerConfigs.forEach((config: AuthProviderConfig) => {
              configs.push(config);
            });
            if (result.pageToken) {
              return listProviders(type, maxResults, result.pageToken);
            }
          });
      };
      // In case the project already has existing providers, list all configurations and then
      // check the 2 test configs are available.
      return listProviders('oidc', 1)
        .then(() => {
          let index1 = 0;
          let index2 = 0;
          for (let i = 0; i < configs.length; i++) {
            if (configs[i].providerId === authProviderConfig1.providerId) {
              index1 = i;
            } else if (configs[i].providerId === authProviderConfig2.providerId) {
              index2 = i;
            }
          }
          assertDeepEqualUnordered(authProviderConfig1, configs[index1]);
          assertDeepEqualUnordered(authProviderConfig2, configs[index2]);
        });
    });

    it('updateProviderConfig() successfully partially modifies an OIDC config', () => {
      const deltaChanges = {
        displayName: 'OIDC_DISPLAY_NAME3',
        enabled: false,
        issuer: 'https://oidc.com/issuer3',
        clientId: 'CLIENT_ID3',
        clientSecret: 'CLIENT_SECRET',
        responseType: {
          idToken: false,
          code: true,
        },
      };
      // Only above fields should be modified.
      const modifiedConfigOptions = {
        providerId: authProviderConfig1.providerId,
        displayName: 'OIDC_DISPLAY_NAME3',
        enabled: false,
        issuer: 'https://oidc.com/issuer3',
        clientId: 'CLIENT_ID3',
        clientSecret: 'CLIENT_SECRET',
        responseType: {
          code: true,
        },
      };
      return getAuth().updateProviderConfig(authProviderConfig1.providerId, deltaChanges)
        .then((config) => {
          assertDeepEqualUnordered(modifiedConfigOptions, config);
        });
    });

    it('updateProviderConfig() with invalid oauth response type should be rejected', () => {
      const deltaChanges = {
        displayName: 'OIDC_DISPLAY_NAME4',
        enabled: false,
        issuer: 'https://oidc.com/issuer4',
        clientId: 'CLIENT_ID4',
        clientSecret: 'CLIENT_SECRET',
        responseType: {
          idToken: false,
          code: false,
        },
      };
      return getAuth().updateProviderConfig(authProviderConfig1.providerId, deltaChanges).
        should.eventually.be.rejected.and.have.property('code', 'auth/invalid-oauth-responsetype');
    });

    it('updateProviderConfig() code flow with no client secret should be rejected', () => {
      const deltaChanges = {
        displayName: 'OIDC_DISPLAY_NAME5',
        enabled: false,
        issuer: 'https://oidc.com/issuer5',
        clientId: 'CLIENT_ID5',
        responseType: {
          idToken: false,
          code: true,
        },
      };
      return getAuth().updateProviderConfig(authProviderConfig1.providerId, deltaChanges).
        should.eventually.be.rejected.and.have.property('code', 'auth/missing-oauth-client-secret');
    });

    it('deleteProviderConfig() successfully deletes an existing OIDC config', () => {
      return getAuth().deleteProviderConfig(authProviderConfig1.providerId).then(() => {
        return getAuth().getProviderConfig(authProviderConfig1.providerId)
          .should.eventually.be.rejected.and.have.property('code', 'auth/configuration-not-found');
      });
    });
  });

  it('deleteUser() deletes the user with the given UID', () => {
    return Promise.all([
      getAuth().deleteUser(newUserUid),
      getAuth().deleteUser(uidFromCreateUserWithoutUid),
    ]).should.eventually.be.fulfilled;
  });

  describe('deleteUsers()', () => {
    it('deletes users', async () => {
      const uid1 = await getAuth().createUser({}).then((ur) => ur.uid);
      const uid2 = await getAuth().createUser({}).then((ur) => ur.uid);
      const uid3 = await getAuth().createUser({}).then((ur) => ur.uid);
      const ids = [{ uid: uid1 }, { uid: uid2 }, { uid: uid3 }];

      return deleteUsersWithDelay([uid1, uid2, uid3])
        .then((deleteUsersResult) => {
          expect(deleteUsersResult.successCount).to.equal(3);
          expect(deleteUsersResult.failureCount).to.equal(0);
          expect(deleteUsersResult.errors).to.have.length(0);

          return getAuth().getUsers(ids);
        })
        .then((getUsersResult) => {
          expect(getUsersResult.users).to.have.length(0);
          expect(getUsersResult.notFound).to.have.deep.members(ids);
        });
    });

    it('deletes users that exist even when non-existing users also specified', async () => {
      const uid1 = await getAuth().createUser({}).then((ur) => ur.uid);
      const uid2 = 'uid-that-doesnt-exist';
      const ids = [{ uid: uid1 }, { uid: uid2 }];

      return deleteUsersWithDelay([uid1, uid2])
        .then((deleteUsersResult) => {
          expect(deleteUsersResult.successCount).to.equal(2);
          expect(deleteUsersResult.failureCount).to.equal(0);
          expect(deleteUsersResult.errors).to.have.length(0);

          return getAuth().getUsers(ids);
        })
        .then((getUsersResult) => {
          expect(getUsersResult.users).to.have.length(0);
          expect(getUsersResult.notFound).to.have.deep.members(ids);
        });
    });

    it('is idempotent', async () => {
      const uid = await getAuth().createUser({}).then((ur) => ur.uid);

      return deleteUsersWithDelay([uid])
        .then((deleteUsersResult) => {
          expect(deleteUsersResult.successCount).to.equal(1);
          expect(deleteUsersResult.failureCount).to.equal(0);
        })
        // Delete the user again, ensuring that everything still counts as a success.
        .then(() => deleteUsersWithDelay([uid]))
        .then((deleteUsersResult) => {
          expect(deleteUsersResult.successCount).to.equal(1);
          expect(deleteUsersResult.failureCount).to.equal(0);
        });
    });
  });

  describe('createSessionCookie()', () => {
    let expectedExp: number;
    let expectedIat: number;
    const expiresIn = 24 * 60 * 60 * 1000;
    let payloadClaims: any;
    let currentIdToken: string;
    const uid = sessionCookieUids[0];
    const uid2 = sessionCookieUids[1];
    const uid3 = sessionCookieUids[2];
    const uid4 = sessionCookieUids[3];

    it('creates a valid Firebase session cookie', () => {
      return getAuth().createCustomToken(uid, { admin: true, groupId: '1234' })
        .then((customToken) => clientAuth().signInWithCustomToken(customToken))
        .then(({ user }) => {
          expect(user).to.exist;
          return user!.getIdToken();
        })
        .then((idToken) => {
          currentIdToken = idToken;
          return getAuth().verifyIdToken(idToken);
        }).then((decodedIdTokenClaims) => {
          expectedExp = Math.floor((new Date().getTime() + expiresIn) / 1000);
          payloadClaims = decodedIdTokenClaims;
          payloadClaims.iss = payloadClaims.iss.replace(
            'securetoken.google.com', 'session.firebase.google.com');
          delete payloadClaims.exp;
          delete payloadClaims.iat;
          expectedIat = Math.floor(new Date().getTime() / 1000);
          // One day long session cookie.
          return getAuth().createSessionCookie(currentIdToken, { expiresIn });
        })
        .then((sessionCookie) => getAuth().verifySessionCookie(sessionCookie))
        .then((decodedIdToken) => {
          // Check for expected expiration with +/-5 seconds of variation.
          expect(decodedIdToken.exp).to.be.within(expectedExp - 5, expectedExp + 5);
          expect(decodedIdToken.iat).to.be.within(expectedIat - 5, expectedIat + 5);
          // Not supported in ID token,
          delete decodedIdToken.nonce;
          // exp and iat may vary depending on network connection latency.
          delete (decodedIdToken as any).exp;
          delete (decodedIdToken as any).iat;
          expect(decodedIdToken).to.deep.equal(payloadClaims);
        });
    });

    it('creates a revocable session cookie', () => {
      let currentSessionCookie: string;
      return getAuth().createCustomToken(uid2)
        .then((customToken) => clientAuth().signInWithCustomToken(customToken))
        .then(({ user }) => {
          expect(user).to.exist;
          return user!.getIdToken();
        })
        .then((idToken) => {
          // One day long session cookie.
          return getAuth().createSessionCookie(idToken, { expiresIn });
        })
        .then((sessionCookie) => {
          currentSessionCookie = sessionCookie;
          return new Promise((resolve) => setTimeout(() => resolve(
            getAuth().revokeRefreshTokens(uid2),
          ), 1000));
        })
        .then(() => {
          const verifyingSessionCookie = getAuth().verifySessionCookie(currentSessionCookie);
          if (authEmulatorHost) {
            // Check revocation is forced in emulator-mode and this should throw.
            return verifyingSessionCookie.should.eventually.be.rejected;
          } else {
            // verifyIdToken without checking revocation should still succeed.
            return verifyingSessionCookie.should.eventually.be.fulfilled;
          }
        })
        .then(() => {
          return getAuth().verifySessionCookie(currentSessionCookie, true)
            .should.eventually.be.rejected.and.have.property('code', 'auth/session-cookie-revoked');
        });
    });

    it('fails when called with a revoked ID token', () => {
      return getAuth().createCustomToken(uid3, { admin: true, groupId: '1234' })
        .then((customToken) => clientAuth().signInWithCustomToken(customToken))
        .then(({ user }) => {
          expect(user).to.exist;
          return user!.getIdToken();
        })
        .then((idToken) => {
          currentIdToken = idToken;
          return new Promise((resolve) => setTimeout(() => resolve(
            getAuth().revokeRefreshTokens(uid3),
          ), 1000));
        })
        .then(() => {
          return getAuth().createSessionCookie(currentIdToken, { expiresIn })
            .should.eventually.be.rejected.and.have.property('code', 'auth/id-token-expired');
        });
    });

    it('fails when called with user disabled', async () => {
      const expiresIn = 24 * 60 * 60 * 1000;
      const customToken = await getAuth().createCustomToken(uid4, { admin: true, groupId: '1234' });
      const { user } = await clientAuth().signInWithCustomToken(customToken);
      expect(user).to.exist;

      const idToken = await user!.getIdToken();
      const decodedIdTokenClaims = await getAuth().verifyIdToken(idToken);
      expect(decodedIdTokenClaims.uid).to.be.equal(uid4);

      const sessionCookie = await getAuth().createSessionCookie(idToken, { expiresIn });
      const decodedIdToken = await getAuth().verifySessionCookie(sessionCookie, true);
      expect(decodedIdToken.uid).to.equal(uid4);

      const userRecord = await getAuth().updateUser(uid4, { disabled: true });
      // Ensure disabled field has been updated.
      expect(userRecord.uid).to.equal(uid4);
      expect(userRecord.disabled).to.equal(true);

      return getAuth().createSessionCookie(idToken, { expiresIn })
        .should.eventually.be.rejected.and.have.property('code', 'auth/user-disabled');
    });
  });

  describe('verifySessionCookie()', () => {
    const uid = sessionCookieUids[0];
    it('fails when called with an invalid session cookie', () => {
      return getAuth().verifySessionCookie('invalid-token')
        .should.eventually.be.rejected.and.have.property('code', 'auth/argument-error');
    });

    it('fails when called with a Firebase ID token', () => {
      return getAuth().createCustomToken(uid)
        .then((customToken) => clientAuth().signInWithCustomToken(customToken))
        .then(({ user }) => {
          expect(user).to.exist;
          return user!.getIdToken();
        })
        .then((idToken) => {
          return getAuth().verifySessionCookie(idToken)
            .should.eventually.be.rejected.and.have.property('code', 'auth/argument-error');
        });
    });

    it('fails with checkRevoked set to true and corresponding user disabled', async () => {
      const expiresIn = 24 * 60 * 60 * 1000;
      const customToken = await getAuth().createCustomToken(uid, { admin: true, groupId: '1234' });
      const { user } = await clientAuth().signInWithCustomToken(customToken);
      expect(user).to.exist;

      const idToken = await user!.getIdToken();
      const decodedIdTokenClaims = await getAuth().verifyIdToken(idToken);
      expect(decodedIdTokenClaims.uid).to.be.equal(uid);

      const sessionCookie = await getAuth().createSessionCookie(idToken, { expiresIn });
      let decodedIdToken = await getAuth().verifySessionCookie(sessionCookie, true);
      expect(decodedIdToken.uid).to.equal(uid);

      const userRecord = await getAuth().updateUser(uid, { disabled: true });
      // Ensure disabled field has been updated.
      expect(userRecord.uid).to.equal(uid);
      expect(userRecord.disabled).to.equal(true);

      try {
        // If it is in emulator mode, a user-disabled error will be thrown.
        decodedIdToken = await getAuth().verifySessionCookie(sessionCookie, false);
        expect(decodedIdToken.uid).to.equal(uid);
      } catch (error) {
        if (authEmulatorHost) {
          expect(error).to.have.property('code', 'auth/user-disabled');
        } else {
          throw error;
        }
      }

      try {
        await getAuth().verifySessionCookie(sessionCookie, true);
      } catch (error) {
        expect(error).to.have.property('code', 'auth/user-disabled');
      }
    });
  });

  describe('importUsers()', () => {
    const randomUid = 'import_' + generateRandomString(20).toLowerCase();
    let importUserRecord: UserImportRecord;
    const rawPassword = 'password';
    const rawSalt = 'NaCl';
    // Simulate a user stored using SCRYPT being migrated to Firebase Auth via importUsers.
    // Obtained from https://github.com/firebase/scrypt.
    const scryptHashKey = 'jxspr8Ki0RYycVU8zykbdLGjFQ3McFUH0uiiTvC8pVMXAn210wjLNmdZ' +
      'JzxUECKbm0QsEmYUSDzZvpjeJ9WmXA==';
    const scryptPasswordHash = 'V358E8LdWJXAO7muq0CufVpEOXaj8aFiC7T/rcaGieN04q/ZPJ0' +
      '8WhJEHGjj9lz/2TT+/86N5VjVoc5DdBhBiw==';
    const scryptHashOptions = {
      hash: {
        algorithm: 'SCRYPT',
        key: Buffer.from(scryptHashKey, 'base64'),
        saltSeparator: Buffer.from('Bw==', 'base64'),
        rounds: 8,
        memoryCost: 14,
      },
    };

    afterEach(() => {
      return safeDelete(randomUid);
    });

    const fixtures: UserImportTest[] = [
      {
        name: 'HMAC_SHA256',
        importOptions: {
          hash: {
            algorithm: 'HMAC_SHA256',
            key: Buffer.from('secret'),
          },
        } as any,
        computePasswordHash: (userImportTest: UserImportTest): Buffer => {
          expect(userImportTest.importOptions.hash.key).to.exist;
          const currentHashKey = userImportTest.importOptions.hash.key!.toString('utf8');
          const currentRawPassword = userImportTest.rawPassword;
          const currentRawSalt = userImportTest.rawSalt;
          return crypto.createHmac('sha256', currentHashKey)
            .update(currentRawPassword + currentRawSalt).digest();
        },
        rawPassword,
        rawSalt,
      },
      {
        name: 'SHA256',
        importOptions: {
          hash: {
            algorithm: 'SHA256',
            rounds: 1,
          },
        } as any,
        computePasswordHash: (userImportTest: UserImportTest): Buffer => {
          const currentRawPassword = userImportTest.rawPassword;
          const currentRawSalt = userImportTest.rawSalt;
          return crypto.createHash('sha256').update(currentRawSalt + currentRawPassword).digest();
        },
        rawPassword,
        rawSalt,
      },
      {
        name: 'MD5',
        importOptions: {
          hash: {
            algorithm: 'MD5',
            rounds: 0,
          },
        } as any,
        computePasswordHash: (userImportTest: UserImportTest): Buffer => {
          const currentRawPassword = userImportTest.rawPassword;
          const currentRawSalt = userImportTest.rawSalt;
          return Buffer.from(crypto.createHash('md5')
            .update(currentRawSalt + currentRawPassword).digest('hex'));
        },
        rawPassword,
        rawSalt,
      },
      {
        name: 'BCRYPT',
        importOptions: {
          hash: {
            algorithm: 'BCRYPT',
          },
        } as any,
        computePasswordHash: (userImportTest: UserImportTest): Buffer => {
          return Buffer.from(bcrypt.hashSync(userImportTest.rawPassword, 10));
        },
        rawPassword,
      },
      {
        name: 'STANDARD_SCRYPT',
        importOptions: {
          hash: {
            algorithm: 'STANDARD_SCRYPT',
            memoryCost: 1024,
            parallelization: 16,
            blockSize: 8,
            derivedKeyLength: 64,
          },
        } as any,
        computePasswordHash: (userImportTest: UserImportTest): Buffer => {
          const currentRawPassword = userImportTest.rawPassword;

          expect(userImportTest.rawSalt).to.exist;
          const currentRawSalt = userImportTest.rawSalt!;

          expect(userImportTest.importOptions.hash.memoryCost).to.exist;
          const N = userImportTest.importOptions.hash.memoryCost!;

          expect(userImportTest.importOptions.hash.blockSize).to.exist;
          const r = userImportTest.importOptions.hash.blockSize!;

          expect(userImportTest.importOptions.hash.parallelization).to.exist;
          const p = userImportTest.importOptions.hash.parallelization!;

          expect(userImportTest.importOptions.hash.derivedKeyLength).to.exist;
          const dkLen = userImportTest.importOptions.hash.derivedKeyLength!;

          return Buffer.from(
            crypto.scryptSync(
              currentRawPassword,
              Buffer.from(currentRawSalt),
              dkLen,
              {
                N, r, p,
              }));
        },
        rawPassword,
        rawSalt,
      },
      {
        name: 'PBKDF2_SHA256',
        importOptions: {
          hash: {
            algorithm: 'PBKDF2_SHA256',
            rounds: 100000,
          },
        } as any,
        computePasswordHash: (userImportTest: UserImportTest): Buffer => {
          const currentRawPassword = userImportTest.rawPassword;
          expect(userImportTest.rawSalt).to.exist;
          const currentRawSalt = userImportTest.rawSalt!;
          expect(userImportTest.importOptions.hash.rounds).to.exist;
          const currentRounds = userImportTest.importOptions.hash.rounds!;
          return crypto.pbkdf2Sync(
            currentRawPassword, currentRawSalt, currentRounds, 64, 'sha256');
        },
        rawPassword,
        rawSalt,
      },
      {
        name: 'SCRYPT',
        importOptions: scryptHashOptions as any,
        computePasswordHash: (): Buffer => {
          return Buffer.from(scryptPasswordHash, 'base64');
        },
        rawPassword,
        rawSalt,
      },
    ];

    fixtures.forEach((fixture) => {
      it(`successfully imports users with ${fixture.name} to Firebase Auth.`, function () {
        if (authEmulatorHost) {
          return this.skip(); // Auth Emulator does not support real hashes.
        }
        importUserRecord = {
          uid: randomUid,
          email: randomUid + '@example.com',
        };
        importUserRecord.passwordHash = fixture.computePasswordHash(fixture);
        if (typeof fixture.rawSalt !== 'undefined') {
          importUserRecord.passwordSalt = Buffer.from(fixture.rawSalt);
        }
        return testImportAndSignInUser(
          importUserRecord, fixture.importOptions, fixture.rawPassword)
          .should.eventually.be.fulfilled;

      });
    });

    it('successfully imports users with multiple OAuth providers', () => {
      const uid = randomUid;
      const email = uid + '@example.com';
      const now = new Date(1476235905000).toUTCString();
      const photoURL = 'http://www.example.com/' + uid + '/photo.png';
      importUserRecord = {
        uid,
        email,
        emailVerified: true,
        displayName: 'Test User',
        photoURL,
        phoneNumber: '+15554446666',
        disabled: false,
        customClaims: { admin: true },
        metadata: {
          lastSignInTime: now,
          creationTime: now,
          // TODO(rsgowman): Enable once importing users supports lastRefreshTime
          //lastRefreshTime: now,
        },
        providerData: [
          {
            uid: uid + '-facebook',
            displayName: 'Facebook User',
            email,
            photoURL: photoURL + '?providerId=facebook.com',
            providerId: 'facebook.com',
          },
          {
            uid: uid + '-twitter',
            displayName: 'Twitter User',
            photoURL: photoURL + '?providerId=twitter.com',
            providerId: 'twitter.com',
          },
        ],
      };
      uids.push(importUserRecord.uid);
      return getAuth().importUsers([importUserRecord])
        .then((result) => {
          expect(result.failureCount).to.equal(0);
          expect(result.successCount).to.equal(1);
          expect(result.errors.length).to.equal(0);
          return getAuth().getUser(uid);
        }).then((userRecord) => {
          // The phone number provider will be appended to the list of accounts.
          importUserRecord.providerData?.push({
            uid: importUserRecord.phoneNumber!,
            providerId: 'phone',
            phoneNumber: importUserRecord.phoneNumber!,
          });
          // The lastRefreshTime should be set to null
          type Writable<UserMetadata> = {
            -readonly [k in keyof UserMetadata]: UserMetadata[k];
          };
          (importUserRecord.metadata as Writable<UserMetadata>).lastRefreshTime = null;
          const actualUserRecord: { [key: string]: any } = userRecord.toJSON();
          for (const key of Object.keys(importUserRecord)) {
            expect(JSON.stringify(actualUserRecord[key]))
              .to.be.equal(JSON.stringify((importUserRecord as any)[key]));
          }
        });
    });

    it('successfully imports users with enrolled second factors', function () {
      if (authEmulatorHost) {
        return this.skip(); // Not yet implemented.
      }
      const uid = generateRandomString(20).toLowerCase();
      const email = uid + '@example.com';
      const now = new Date(1476235905000).toUTCString();
      const enrolledFactors: UpdatePhoneMultiFactorInfoRequest[] = [
        {
          uid: 'mfaUid1',
          phoneNumber: '+16505550001',
          displayName: 'Work phone number',
          factorId: 'phone',
          enrollmentTime: now,
        },
        {
          uid: 'mfaUid2',
          phoneNumber: '+16505550002',
          displayName: 'Personal phone number',
          factorId: 'phone',
          enrollmentTime: now,
        },
      ];

      importUserRecord = {
        uid,
        email,
        emailVerified: true,
        displayName: 'Test User',
        disabled: false,
        metadata: {
          lastSignInTime: now,
          creationTime: now,
        },
        providerData: [
          {
            uid: uid + '-facebook',
            displayName: 'Facebook User',
            email,
            providerId: 'facebook.com',
          },
        ],
        multiFactor: {
          enrolledFactors,
        },
      };
      uids.push(importUserRecord.uid);

      return getAuth().importUsers([importUserRecord])
        .then((result) => {
          expect(result.failureCount).to.equal(0);
          expect(result.successCount).to.equal(1);
          expect(result.errors.length).to.equal(0);
          return getAuth().getUser(uid);
        }).then((userRecord) => {
          // Confirm second factors added to user.
          const actualUserRecord: { [key: string]: any } = userRecord.toJSON();
          expect(actualUserRecord.multiFactor.enrolledFactors.length).to.equal(2);
          expect(actualUserRecord.multiFactor.enrolledFactors)
            .to.deep.equal(importUserRecord.multiFactor?.enrolledFactors);
        }).should.eventually.be.fulfilled;
    });

    it('fails when invalid users are provided', () => {
      const users = [
        { uid: generateRandomString(20).toLowerCase(), email: 'invalid' },
        { uid: generateRandomString(20).toLowerCase(), emailVerified: 'invalid' } as any,
      ];
      return getAuth().importUsers(users)
        .then((result) => {
          expect(result.successCount).to.equal(0);
          expect(result.failureCount).to.equal(2);
          expect(result.errors.length).to.equal(2);
          expect(result.errors[0].index).to.equal(0);
          expect(result.errors[0].error.code).to.equals('auth/invalid-email');
          expect(result.errors[1].index).to.equal(1);
          expect(result.errors[1].error.code).to.equals('auth/invalid-email-verified');
        });
    });

    it('fails when users with invalid phone numbers are provided', function () {
      if (authEmulatorHost) {
        // Auth Emulator's phoneNumber validation is also lax and won't throw.
        return this.skip();
      }
      const users = [
        // These phoneNumbers passes local (lax) validator but fails remotely.
        { uid: generateRandomString(20).toLowerCase(), phoneNumber: '+1error' },
        { uid: generateRandomString(20).toLowerCase(), phoneNumber: '+1invalid' },
      ];
      return getAuth().importUsers(users)
        .then((result) => {
          expect(result.successCount).to.equal(0);
          expect(result.failureCount).to.equal(2);
          expect(result.errors.length).to.equal(2);
          expect(result.errors[0].index).to.equal(0);
          expect(result.errors[0].error.code).to.equals('auth/invalid-user-import');
          expect(result.errors[1].index).to.equal(1);
          expect(result.errors[1].error.code).to.equals('auth/invalid-user-import');
        });
    });
  });
});

/**
 * Imports the provided user record with the specified hashing options and then
 * validates the import was successful by signing in to the imported account using
 * the corresponding plain text password.
 * @param importUserRecord The user record to import.
 * @param importOptions The import hashing options.
 * @param rawPassword The plain unhashed password string.
 * @retunr A promise that resolved on success.
 */
function testImportAndSignInUser(
  importUserRecord: UserImportRecord,
  importOptions: any,
  rawPassword: string): Promise<void> {
  const users = [importUserRecord];
  // Import the user record.
  return getAuth().importUsers(users, importOptions)
    .then((result) => {
      // Verify the import result.
      expect(result.failureCount).to.equal(0);
      expect(result.successCount).to.equal(1);
      expect(result.errors.length).to.equal(0);
      // Sign in with an email and password to the imported account.
      return clientAuth().signInWithEmailAndPassword(users[0].email!, rawPassword);
    })
    .then(({ user }) => {
      // Confirm successful sign-in.
      expect(user).to.exist;
      expect(user!.email).to.equal(users[0].email);
      expect(user!.providerData[0]).to.exist;
      expect(user!.providerData[0]!.providerId).to.equal('password');
    });
}

/**
 * Helper function that deletes the user with the specified phone number
 * if it exists.
 * @param phoneNumber The phone number of the user to delete.
 * @return A promise that resolves when the user is deleted
 *     or is found not to exist.
 */
function deletePhoneNumberUser(phoneNumber: string): Promise<void> {
  return getAuth().getUserByPhoneNumber(phoneNumber)
    .then((userRecord) => {
      return safeDelete(userRecord.uid);
    })
    .catch((error) => {
      // Suppress user not found error.
      if (error.code !== 'auth/user-not-found') {
        throw error;
      }
    });
}

/**
 * Runs cleanup routine that could affect outcome of tests and removes any
 * intermediate users created.
 *
 * @return A promise that resolves when test preparations are ready.
 */
function cleanup(): Promise<any> {
  // Delete any existing users that could affect the test outcome.
  const promises: Array<Promise<void>> = [
    deletePhoneNumberUser(testPhoneNumber),
    deletePhoneNumberUser(testPhoneNumber2),
    deletePhoneNumberUser(nonexistentPhoneNumber),
    deletePhoneNumberUser(updatedPhone),
  ];
  // Delete users created for session cookie tests.
  sessionCookieUids.forEach((uid) => uids.push(uid));
  // Delete list of users for testing listUsers.
  uids.forEach((uid) => {
    // Use safeDelete to avoid getting throttled.
    promises.push(safeDelete(uid));
  });
  return Promise.all(promises);
}

/**
 * Returns the action code corresponding to the link.
 *
 * @param link The link to parse for the action code.
 * @return The link's corresponding action code.
 */
function getActionCode(link: string): string {
  const parsedUrl = new url.URL(link);
  const oobCode = parsedUrl.searchParams.get('oobCode');
  expect(oobCode).to.exist;
  return oobCode!;
}

/**
 * Returns the continue URL corresponding to the link.
 *
 * @param link The link to parse for the continue URL.
 * @return The link's corresponding continue URL.
 */
function getContinueUrl(link: string): string {
  const parsedUrl = new url.URL(link);
  const continueUrl = parsedUrl.searchParams.get('continueUrl');
  expect(continueUrl).to.exist;
  return continueUrl!;
}

/**
 * Returns the tenant ID corresponding to the link.
 *
 * @param link The link to parse for the tenant ID.
 * @return The link's corresponding tenant ID.
 */
function getTenantId(link: string): string {
  const parsedUrl = new url.URL(link);
  const tenantId = parsedUrl.searchParams.get('tenantId');
  expect(tenantId).to.exist;
  return tenantId!;
}

/**
 * Safely deletes a specificed user identified by uid. This API chains all delete
 * requests and throttles them as the Auth backend rate limits this endpoint.
 * A bulk delete API is being designed to help solve this issue.
 *
 * @param uid The identifier of the user to delete.
 * @return A promise that resolves when delete operation resolves.
 */
function safeDelete(uid: string): Promise<void> {
  // Wait for delete queue to empty.
  const deletePromise = deleteQueue
    .then(() => {
      return getAuth().deleteUser(uid);
    })
    .catch((error) => {
      // Suppress user not found error.
      if (error.code !== 'auth/user-not-found') {
        throw error;
      }
    });
  // Suppress errors in delete queue to not spill over to next item in queue.
  deleteQueue = deletePromise.catch(() => {
    // Do nothing.
  });
  return deletePromise;
}

/**
 * Deletes the specified list of users by calling the `deleteUsers()` API. This
 * API is rate limited at 1 QPS, and therefore this helper function staggers
 * subsequent invocations by adding 1 second delay to each call.
 *
 * @param uids The list of user identifiers to delete.
 * @return A promise that resolves when delete operation resolves.
 */
async function deleteUsersWithDelay(uids: string[]): Promise<DeleteUsersResult> {
  if (!authEmulatorHost) {
    await new Promise((resolve) => { setTimeout(resolve, 1000); });
  }
  return getAuth().deleteUsers(uids);
}

/**
 * Asserts actual object is equal to expected object while ignoring key order.
 * This is useful since to.deep.equal fails when order differs.
 *
 * @param expected object.
 * @param actual object.
 */
function assertDeepEqualUnordered(expected: { [key: string]: any }, actual: { [key: string]: any }): void {
  for (const key in expected) {
    if (Object.prototype.hasOwnProperty.call(expected, key)) {
      expect(actual[key])
        .to.deep.equal(expected[key]);
    }
  }
  expect(Object.keys(actual).length).to.be.equal(Object.keys(expected).length);
}<|MERGE_RESOLUTION|>--- conflicted
+++ resolved
@@ -1258,7 +1258,6 @@
         minLength: 8,
         maxLength: 30,
       },
-<<<<<<< HEAD
     };
     const smsRegionAllowByDefaultConfig: SmsRegionConfig = {
       allowByDefault: {
@@ -1274,11 +1273,6 @@
       smsRegionConfig: smsRegionAllowByDefaultConfig,
       multiFactorConfig: mfaSmsEnabledTotpEnabledConfig,
       passwordPolicyConfig: passwordConfig,
-    };
-    const projectConfigOption2: UpdateProjectConfigRequest = {
-      smsRegionConfig: smsRegionAllowlistOnlyConfig,
-=======
-      multiFactorConfig: mfaConfig,
       recaptchaConfig: {
         emailPasswordEnforcementState:  'AUDIT',
         managedRules: [
@@ -1291,43 +1285,25 @@
       },
     };
     const projectConfigOption2: UpdateProjectConfigRequest = {
-      smsRegionConfig: {
-        allowlistOnly: {
-          allowedRegions: ['AC', 'AD'],
-        }
-      },
+      smsRegionConfig: smsRegionAllowlistOnlyConfig,
       recaptchaConfig: {
         emailPasswordEnforcementState:  'OFF',
-        useAccountDefender: false,
-      },
->>>>>>> 06e259a3
+        managedRules: [
+          {
+            endScore: 0.1,
+            action: 'BLOCK',
+          },
+        ],
+      },
     };
     const projectConfigOptionSmsEnabledTotpDisabled: UpdateProjectConfigRequest = {
       smsRegionConfig: smsRegionAllowlistOnlyConfig,
       multiFactorConfig: mfaSmsEnabledTotpDisabledConfig,
     };
     const expectedProjectConfig1: any = {
-<<<<<<< HEAD
       smsRegionConfig: smsRegionAllowByDefaultConfig,
       multiFactorConfig: mfaSmsEnabledTotpEnabledConfig,
       passwordPolicyConfig: passwordConfig,
-    };
-    const expectedProjectConfig2: any = {
-      smsRegionConfig: smsRegionAllowlistOnlyConfig,
-      multiFactorConfig: mfaSmsEnabledTotpEnabledConfig,
-      passwordPolicyConfig: passwordConfig,
-    };
-    const expectedProjectConfigSmsEnabledTotpDisabled: any = {
-      smsRegionConfig: smsRegionAllowlistOnlyConfig,
-      multiFactorConfig: mfaSmsEnabledTotpDisabledConfig,
-      passwordPolicyConfig: passwordConfig,
-=======
-      smsRegionConfig: {
-        allowByDefault: {
-          disallowedRegions: ['AC', 'AD'],
-        }
-      },
-      multiFactorConfig: mfaConfig,
       recaptchaConfig: {
         emailPasswordEnforcementState:  'AUDIT',
         managedRules: [
@@ -1340,12 +1316,9 @@
       },
     };
     const expectedProjectConfig2: any = {
-      smsRegionConfig: {
-        allowlistOnly: {
-          allowedRegions: ['AC', 'AD'],
-        }
-      },
-      multiFactorConfig: mfaConfig,
+      smsRegionConfig: smsRegionAllowlistOnlyConfig,
+      multiFactorConfig: mfaSmsEnabledTotpEnabledConfig,
+      passwordPolicyConfig: passwordConfig,
       recaptchaConfig: {
         emailPasswordEnforcementState:  'OFF',
         managedRules: [
@@ -1357,17 +1330,9 @@
       },
     };
     const expectedProjectConfigSmsEnabledTotpDisabled: any = {
-      smsRegionConfig: expectedProjectConfig2.smsRegionConfig,
-      multiFactorConfig: {
-        state: 'ENABLED',
-        factorIds: ['phone'],
-        providerConfigs: [
-          {
-            state: 'DISABLED',
-            totpProviderConfig: {},
-          }
-        ],
-      },
+      smsRegionConfig: smsRegionAllowlistOnlyConfig,
+      multiFactorConfig: mfaSmsEnabledTotpDisabledConfig,
+      passwordPolicyConfig: passwordConfig,
       recaptchaConfig: {
         emailPasswordEnforcementState:  'OFF',
         managedRules: [
@@ -1377,7 +1342,6 @@
           },
         ],
       },
->>>>>>> 06e259a3
     };
 
     it('updateProjectConfig() should resolve with the updated project config', () => {
@@ -1386,6 +1350,7 @@
           // ReCAPTCHA keys are generated differently each time.
           delete actualProjectConfig.recaptchaConfig?.recaptchaKeys;
           expect(actualProjectConfig.toJSON()).to.deep.equal(expectedProjectConfig1);
+          console.log("PROJECT_CONFIG == ", actualProjectConfig);
           return getAuth().projectConfigManager().updateProjectConfig(projectConfigOption2);
         })
         .then((actualProjectConfig) => {
@@ -1508,25 +1473,8 @@
         passwordRequired: false,
       },
       anonymousSignInEnabled: false,
-<<<<<<< HEAD
       multiFactorConfig: mfaSmsEnabledTotpEnabledConfig,
       smsRegionConfig: smsRegionAllowByDefaultConfig,
-=======
-      multiFactorConfig: {
-        state: 'ENABLED',
-        factorIds: ['phone'],
-        providerConfigs: [
-          {
-            state: 'ENABLED',
-            totpProviderConfig: {},
-          },
-        ],
-      },
-      smsRegionConfig: {
-        allowByDefault: {
-          disallowedRegions: ['AC', 'AD'],
-        }
-      },
       recaptchaConfig: {
         emailPasswordEnforcementState:  'OFF',
         managedRules: [
@@ -1537,7 +1485,6 @@
         ],
         useAccountDefender: false,
       },
->>>>>>> 06e259a3
     };
     const expectedUpdatedTenantSmsEnabledTotpDisabled: any = {
       displayName: 'testTenantUpdated',
@@ -1546,25 +1493,8 @@
         passwordRequired: false,
       },
       anonymousSignInEnabled: false,
-<<<<<<< HEAD
       multiFactorConfig: mfaSmsEnabledTotpDisabledConfig,
       smsRegionConfig: smsRegionAllowByDefaultConfig,
-=======
-      multiFactorConfig: {
-        state: 'ENABLED',
-        factorIds: ['phone'],
-        providerConfigs: [
-          {
-            state: 'DISABLED',
-            totpProviderConfig: {},
-          },
-        ],
-      },
-      smsRegionConfig: {
-        allowByDefault: {
-          disallowedRegions: ['AC', 'AD'],
-        }
-      },
       recaptchaConfig: {
         emailPasswordEnforcementState:  'OFF',
         managedRules: [
@@ -1575,7 +1505,6 @@
         ],
         useAccountDefender: false,
       },
->>>>>>> 06e259a3
     };
 
     // https://mochajs.org/
