/*!
 * Copyright 2018 Google Inc.
 *
 * Licensed under the Apache License, Version 2.0 (the "License");
 * you may not use this file except in compliance with the License.
 * You may obtain a copy of the License at
 *
 *   http://www.apache.org/licenses/LICENSE-2.0
 *
 * Unless required by applicable law or agreed to in writing, software
 * distributed under the License is distributed on an "AS IS" BASIS,
 * WITHOUT WARRANTIES OR CONDITIONS OF ANY KIND, either express or implied.
 * See the License for the specific language governing permissions and
 * limitations under the License.
 */

import * as url from 'url';
import * as crypto from 'crypto';
import * as bcrypt from 'bcrypt';
import * as chai from 'chai';
import * as chaiAsPromised from 'chai-as-promised';
import firebase from '@firebase/app-compat';
import '@firebase/auth-compat';
import { clone } from 'lodash';
import { User, FirebaseAuth } from '@firebase/auth-types';
import {
  generateRandomString, projectId, apiKey, noServiceAccountApp, cmdArgs,
} from './setup';
import * as mocks from '../resources/mocks';
import { deepExtend, deepCopy } from '../../src/utils/deep-copy';
import {
  AuthProviderConfig, CreateTenantRequest, DeleteUsersResult, PhoneMultiFactorInfo,
  TenantAwareAuth, UpdatePhoneMultiFactorInfoRequest, UpdateTenantRequest, UserImportOptions,
  UserImportRecord, UserRecord, getAuth, UpdateProjectConfigRequest, UserMetadata, MultiFactorConfig,
} from '../../lib/auth/index';
import * as sinon from 'sinon';
import * as sinonChai from 'sinon-chai';

const chalk = require('chalk'); // eslint-disable-line @typescript-eslint/no-var-requires

chai.should();
chai.use(sinonChai);
chai.use(chaiAsPromised);

const expect = chai.expect;

const authEmulatorHost = process.env.FIREBASE_AUTH_EMULATOR_HOST;

const newUserUid = generateRandomString(20);
const nonexistentUid = generateRandomString(20);
const newMultiFactorUserUid = generateRandomString(20);
const sessionCookieUids = [
  generateRandomString(20),
  generateRandomString(20),
  generateRandomString(20),
  generateRandomString(20),
];
const testPhoneNumber = '+11234567890';
const testPhoneNumber2 = '+16505550101';
const nonexistentPhoneNumber = '+18888888888';
const updatedEmail = generateRandomString(20).toLowerCase() + '@example.com';
const updatedPhone = '+16505550102';
const customClaims: { [key: string]: any } = {
  admin: true,
  groupId: '1234',
};
const uids = [newUserUid + '-1', newUserUid + '-2', newUserUid + '-3'];
const mockUserData = {
  email: newUserUid.toLowerCase() + '@example.com',
  emailVerified: false,
  phoneNumber: testPhoneNumber,
  password: 'password',
  displayName: 'Random User ' + newUserUid,
  photoURL: 'http://www.example.com/' + newUserUid + '/photo.png',
  disabled: false,
};
const actionCodeSettings = {
  url: 'http://localhost/?a=1&b=2#c=3',
  handleCodeInApp: false,
};
let deleteQueue = Promise.resolve();

interface UserImportTest {
  name: string;
  importOptions: UserImportOptions;
  rawPassword: string;
  rawSalt?: string;
  computePasswordHash(userImportTest: UserImportTest): Buffer;
}

/** @return Random generated SAML provider ID. */
function randomSamlProviderId(): string {
  return 'saml.' + generateRandomString(10, false).toLowerCase();
}

/** @return Random generated OIDC provider ID. */
function randomOidcProviderId(): string {
  return 'oidc.' + generateRandomString(10, false).toLowerCase();
}

function clientAuth(): FirebaseAuth {
  expect(firebase.auth).to.be.ok;
  return firebase.auth!();
}

describe('admin.auth', () => {

  let uidFromCreateUserWithoutUid: string;
  const processWarningSpy = sinon.spy();

  before(() => {
    firebase.initializeApp({
      apiKey,
      authDomain: projectId + '.firebaseapp.com',
    });
    if (authEmulatorHost) {
      (clientAuth() as any).useEmulator('http://' + authEmulatorHost);
    }
    process.on('warning', processWarningSpy);
    return cleanup();
  });

  afterEach(() => {
    expect(
      processWarningSpy.neverCalledWith(
        sinon.match(
          (warning: Error) => warning.name === 'MaxListenersExceededWarning'
        )
      ),
      'process.on("warning") was called with an unexpected MaxListenersExceededWarning.'
    ).to.be.true;
    processWarningSpy.resetHistory();
  });

  after(() => {
    process.removeListener('warning', processWarningSpy);
    return cleanup();
  });

  it('createUser() creates a new user when called without a UID', () => {
    const newUserData = clone(mockUserData);
    newUserData.email = generateRandomString(20).toLowerCase() + '@example.com';
    newUserData.phoneNumber = testPhoneNumber2;
    return getAuth().createUser(newUserData)
      .then((userRecord) => {
        uidFromCreateUserWithoutUid = userRecord.uid;
        expect(typeof userRecord.uid).to.equal('string');
        // Confirm expected email.
        expect(userRecord.email).to.equal(newUserData.email);
        // Confirm expected phone number.
        expect(userRecord.phoneNumber).to.equal(newUserData.phoneNumber);
      });
  });

  it('createUser() creates a new user with the specified UID', () => {
    const newUserData: any = clone(mockUserData);
    newUserData.uid = newUserUid;
    return getAuth().createUser(newUserData)
      .then((userRecord) => {
        expect(userRecord.uid).to.equal(newUserUid);
        // Confirm expected email.
        expect(userRecord.email).to.equal(newUserData.email);
        // Confirm expected phone number.
        expect(userRecord.phoneNumber).to.equal(newUserData.phoneNumber);
      });
  });

  it('createUser() creates a new user with enrolled second factors', function () {
    if (authEmulatorHost) {
      return this.skip(); // Not yet supported in Auth Emulator.
    }
    const enrolledFactors = [
      {
        phoneNumber: '+16505550001',
        displayName: 'Work phone number',
        factorId: 'phone',
      },
      {
        phoneNumber: '+16505550002',
        displayName: 'Personal phone number',
        factorId: 'phone',
      },
    ];
    const newUserData: any = {
      uid: newMultiFactorUserUid,
      email: generateRandomString(20).toLowerCase() + '@example.com',
      emailVerified: true,
      password: 'password',
      multiFactor: {
        enrolledFactors,
      },
    };
    return getAuth().createUser(newUserData)
      .then((userRecord) => {
        expect(userRecord.uid).to.equal(newMultiFactorUserUid);
        // Confirm expected email.
        expect(userRecord.email).to.equal(newUserData.email);
        // Confirm second factors added to user.
        expect(userRecord.multiFactor!.enrolledFactors.length).to.equal(2);
        // Confirm first enrolled second factor.
        const firstMultiFactor = userRecord.multiFactor!.enrolledFactors[0];
        expect(firstMultiFactor.uid).not.to.be.undefined;
        expect(firstMultiFactor.enrollmentTime).not.to.be.undefined;
        expect((firstMultiFactor as PhoneMultiFactorInfo).phoneNumber).to.equal(
          enrolledFactors[0].phoneNumber);
        expect(firstMultiFactor.displayName).to.equal(enrolledFactors[0].displayName);
        expect(firstMultiFactor.factorId).to.equal(enrolledFactors[0].factorId);
        // Confirm second enrolled second factor.
        const secondMultiFactor = userRecord.multiFactor!.enrolledFactors[1];
        expect(secondMultiFactor.uid).not.to.be.undefined;
        expect(secondMultiFactor.enrollmentTime).not.to.be.undefined;
        expect((secondMultiFactor as PhoneMultiFactorInfo).phoneNumber).to.equal(
          enrolledFactors[1].phoneNumber);
        expect(secondMultiFactor.displayName).to.equal(enrolledFactors[1].displayName);
        expect(secondMultiFactor.factorId).to.equal(enrolledFactors[1].factorId);
      });
  });

  it('createUser() fails when the UID is already in use', () => {
    const newUserData: any = clone(mockUserData);
    newUserData.uid = newUserUid;
    return getAuth().createUser(newUserData)
      .should.eventually.be.rejected.and.have.property('code', 'auth/uid-already-exists');
  });

  it('getUser() returns a user record with the matching UID', () => {
    return getAuth().getUser(newUserUid)
      .then((userRecord) => {
        expect(userRecord.uid).to.equal(newUserUid);
      });
  });

  it('getUserByEmail() returns a user record with the matching email', () => {
    return getAuth().getUserByEmail(mockUserData.email)
      .then((userRecord) => {
        expect(userRecord.uid).to.equal(newUserUid);
      });
  });

  it('getUserByPhoneNumber() returns a user record with the matching phone number', () => {
    return getAuth().getUserByPhoneNumber(mockUserData.phoneNumber)
      .then((userRecord) => {
        expect(userRecord.uid).to.equal(newUserUid);
      });
  });

  it('getUserByProviderUid() returns a user record with the matching provider id', async () => {
    // TODO(rsgowman): Once we can link a provider id with a user, just do that
    // here instead of creating a new user.
    const randomUid = 'import_' + generateRandomString(20).toLowerCase();
    const importUser: UserImportRecord = {
      uid: randomUid,
      email: 'user@example.com',
      phoneNumber: '+15555550000',
      emailVerified: true,
      disabled: false,
      metadata: {
        lastSignInTime: 'Thu, 01 Jan 1970 00:00:00 UTC',
        creationTime: 'Thu, 01 Jan 1970 00:00:00 UTC',
      },
      providerData: [{
        displayName: 'User Name',
        email: 'user@example.com',
        phoneNumber: '+15555550000',
        photoURL: 'http://example.com/user',
        providerId: 'google.com',
        uid: 'google_uid',
      }],
    };

    await getAuth().importUsers([importUser]);

    try {
      await getAuth().getUserByProviderUid('google.com', 'google_uid')
        .then((userRecord) => {
          expect(userRecord.uid).to.equal(importUser.uid);
        });
    } finally {
      await safeDelete(importUser.uid);
    }
  });

  it('getUserByProviderUid() redirects to getUserByEmail if given an email', () => {
    return getAuth().getUserByProviderUid('email', mockUserData.email)
      .then((userRecord) => {
        expect(userRecord.uid).to.equal(newUserUid);
      });
  });

  it('getUserByProviderUid() redirects to getUserByPhoneNumber if given a phone number', () => {
    return getAuth().getUserByProviderUid('phone', mockUserData.phoneNumber)
      .then((userRecord) => {
        expect(userRecord.uid).to.equal(newUserUid);
      });
  });

  it('getUserByProviderUid() returns a user record with the matching provider id', async () => {
    // TODO(rsgowman): Once we can link a provider id with a user, just do that
    // here instead of creating a new user.
    const randomUid = 'import_' + generateRandomString(20).toLowerCase();
    const importUser: UserImportRecord = {
      uid: randomUid,
      email: 'user@example.com',
      phoneNumber: '+15555550000',
      emailVerified: true,
      disabled: false,
      metadata: {
        lastSignInTime: 'Thu, 01 Jan 1970 00:00:00 UTC',
        creationTime: 'Thu, 01 Jan 1970 00:00:00 UTC',
      },
      providerData: [{
        displayName: 'User Name',
        email: 'user@example.com',
        phoneNumber: '+15555550000',
        photoURL: 'http://example.com/user',
        providerId: 'google.com',
        uid: 'google_uid',
      }],
    };

    await getAuth().importUsers([importUser]);

    try {
      await getAuth().getUserByProviderUid('google.com', 'google_uid')
        .then((userRecord) => {
          expect(userRecord.uid).to.equal(importUser.uid);
        });
    } finally {
      await safeDelete(importUser.uid);
    }
  });

  it('getUserByProviderUid() redirects to getUserByEmail if given an email', () => {
    return getAuth().getUserByProviderUid('email', mockUserData.email)
      .then((userRecord) => {
        expect(userRecord.uid).to.equal(newUserUid);
      });
  });

  it('getUserByProviderUid() redirects to getUserByPhoneNumber if given a phone number', () => {
    return getAuth().getUserByProviderUid('phone', mockUserData.phoneNumber)
      .then((userRecord) => {
        expect(userRecord.uid).to.equal(newUserUid);
      });
  });

  it('getUserByProviderUid() returns a user record with the matching provider id', async () => {
    // TODO(rsgowman): Once we can link a provider id with a user, just do that
    // here instead of creating a new user.
    const randomUid = 'import_' + generateRandomString(20).toLowerCase();
    const importUser: UserImportRecord = {
      uid: randomUid,
      email: 'user@example.com',
      phoneNumber: '+15555550000',
      emailVerified: true,
      disabled: false,
      metadata: {
        lastSignInTime: 'Thu, 01 Jan 1970 00:00:00 UTC',
        creationTime: 'Thu, 01 Jan 1970 00:00:00 UTC',
      },
      providerData: [{
        displayName: 'User Name',
        email: 'user@example.com',
        phoneNumber: '+15555550000',
        photoURL: 'http://example.com/user',
        providerId: 'google.com',
        uid: 'google_uid',
      }],
    };

    await getAuth().importUsers([importUser]);

    try {
      await getAuth().getUserByProviderUid('google.com', 'google_uid')
        .then((userRecord) => {
          expect(userRecord.uid).to.equal(importUser.uid);
        });
    } finally {
      await safeDelete(importUser.uid);
    }
  });

  it('getUserByProviderUid() redirects to getUserByEmail if given an email', () => {
    return getAuth().getUserByProviderUid('email', mockUserData.email)
      .then((userRecord) => {
        expect(userRecord.uid).to.equal(newUserUid);
      });
  });

  it('getUserByProviderUid() redirects to getUserByPhoneNumber if given a phone number', () => {
    return getAuth().getUserByProviderUid('phone', mockUserData.phoneNumber)
      .then((userRecord) => {
        expect(userRecord.uid).to.equal(newUserUid);
      });
  });

  it('getUserByProviderUid() returns a user record with the matching provider id', async () => {
    // TODO(rsgowman): Once we can link a provider id with a user, just do that
    // here instead of creating a new user.
    const randomUid = 'import_' + generateRandomString(20).toLowerCase();
    const importUser: UserImportRecord = {
      uid: randomUid,
      email: 'user@example.com',
      phoneNumber: '+15555550000',
      emailVerified: true,
      disabled: false,
      metadata: {
        lastSignInTime: 'Thu, 01 Jan 1970 00:00:00 UTC',
        creationTime: 'Thu, 01 Jan 1970 00:00:00 UTC',
      },
      providerData: [{
        displayName: 'User Name',
        email: 'user@example.com',
        phoneNumber: '+15555550000',
        photoURL: 'http://example.com/user',
        providerId: 'google.com',
        uid: 'google_uid',
      }],
    };

    await getAuth().importUsers([importUser]);

    try {
      await getAuth().getUserByProviderUid('google.com', 'google_uid')
        .then((userRecord) => {
          expect(userRecord.uid).to.equal(importUser.uid);
        });
    } finally {
      await safeDelete(importUser.uid);
    }
  });

  it('getUserByProviderUid() redirects to getUserByEmail if given an email', () => {
    return getAuth().getUserByProviderUid('email', mockUserData.email)
      .then((userRecord) => {
        expect(userRecord.uid).to.equal(newUserUid);
      });
  });

  it('getUserByProviderUid() redirects to getUserByPhoneNumber if given a phone number', () => {
    return getAuth().getUserByProviderUid('phone', mockUserData.phoneNumber)
      .then((userRecord) => {
        expect(userRecord.uid).to.equal(newUserUid);
      });
  });

  describe('getUsers()', () => {
    /**
     * Filters a list of object to another list of objects that only contains
     * the uid, email, and phoneNumber fields. Works with at least UserRecord
     * and UserImportRecord instances.
     */
    function mapUserRecordsToUidEmailPhones(
      values: Array<{ uid: string; email?: string; phoneNumber?: string }>
    ): Array<{ uid: string; email?: string; phoneNumber?: string }> {
      return values.map((ur) => ({ uid: ur.uid, email: ur.email, phoneNumber: ur.phoneNumber }));
    }

    const testUser1 = { uid: 'uid1', email: 'user1@example.com', phoneNumber: '+15555550001' };
    const testUser2 = { uid: 'uid2', email: 'user2@example.com', phoneNumber: '+15555550002' };
    const testUser3 = { uid: 'uid3', email: 'user3@example.com', phoneNumber: '+15555550003' };
    const usersToCreate = [testUser1, testUser2, testUser3];

    // Also create a user with a provider config. (You can't create a user with
    // a provider config. But you *can* import one.)
    const importUser1: UserImportRecord = {
      uid: 'uid4',
      email: 'user4@example.com',
      phoneNumber: '+15555550004',
      emailVerified: true,
      disabled: false,
      metadata: {
        lastSignInTime: 'Thu, 01 Jan 1970 00:00:00 UTC',
        creationTime: 'Thu, 01 Jan 1970 00:00:00 UTC',
      },
      providerData: [{
        displayName: 'User Four',
        email: 'user4@example.com',
        phoneNumber: '+15555550004',
        photoURL: 'http://example.com/user4',
        providerId: 'google.com',
        uid: 'google_uid4',
      }],
    };

    const testUser4 = mapUserRecordsToUidEmailPhones([importUser1])[0];

    before(async () => {
      // Delete all the users that we're about to create (in case they were
      // left over from a prior run).
      const uidsToDelete = usersToCreate.map((user) => user.uid);
      uidsToDelete.push(importUser1.uid);
      await deleteUsersWithDelay(uidsToDelete);

      // Create/import users required by these tests
      await Promise.all(usersToCreate.map((user) => getAuth().createUser(user)));
      await getAuth().importUsers([importUser1]);
    });

    after(async () => {
      const uidsToDelete = usersToCreate.map((user) => user.uid);
      uidsToDelete.push(importUser1.uid);
      await deleteUsersWithDelay(uidsToDelete);
    });

    it('returns users by various identifier types in a single call', async () => {
      const users = await getAuth().getUsers([
        { uid: 'uid1' },
        { email: 'user2@example.com' },
        { phoneNumber: '+15555550003' },
        { providerId: 'google.com', providerUid: 'google_uid4' },
      ])
        .then((getUsersResult) => getUsersResult.users)
        .then(mapUserRecordsToUidEmailPhones);

      expect(users).to.have.deep.members([testUser1, testUser2, testUser3, testUser4]);
    });

    it('returns found users and ignores non-existing users', async () => {
      const users = await getAuth().getUsers([
        { uid: 'uid1' },
        { uid: 'uid_that_doesnt_exist' },
        { uid: 'uid3' },
      ]);
      expect(users.notFound).to.have.deep.members([{ uid: 'uid_that_doesnt_exist' }]);

      const foundUsers = mapUserRecordsToUidEmailPhones(users.users);
      expect(foundUsers).to.have.deep.members([testUser1, testUser3]);
    });

    it('returns nothing when queried for only non-existing users', async () => {
      const notFoundIds = [{ uid: 'non-existing user' }];
      const users = await getAuth().getUsers(notFoundIds);

      expect(users.users).to.be.empty;
      expect(users.notFound).to.deep.equal(notFoundIds);
    });

    it('de-dups duplicate users', async () => {
      const users = await getAuth().getUsers([
        { uid: 'uid1' },
        { uid: 'uid1' },
      ])
        .then((getUsersResult) => getUsersResult.users)
        .then(mapUserRecordsToUidEmailPhones);

      expect(users).to.deep.equal([testUser1]);
    });

    it('returns users with a lastRefreshTime', async () => {
      const isUTCString = (s: string): boolean => {
        return new Date(s).toUTCString() === s;
      };

      const newUserRecord = await getAuth().createUser({
        uid: 'lastRefreshTimeUser',
        email: 'lastRefreshTimeUser@example.com',
        password: 'p4ssword',
      });

      try {
        // New users should not have a lastRefreshTime set.
        expect(newUserRecord.metadata.lastRefreshTime).to.be.null;

        // Login to set the lastRefreshTime.
        await firebase.auth!().signInWithEmailAndPassword('lastRefreshTimeUser@example.com', 'p4ssword')
          .then(async () => {
            // Attempt to retrieve the user 3 times (with a small delay between
            // each attempt). Occassionally, this call retrieves the user data
            // without the lastLoginTime/lastRefreshTime set; possibly because
            // it's hitting a different server than the login request uses.
            let userRecord: UserRecord | null = null;

            for (let i = 0; i < 3; i++) {
              userRecord = await getAuth().getUser('lastRefreshTimeUser');
              if (userRecord!['metadata']['lastRefreshTime']) {
                break;
              }

              await new Promise((resolve) => {
                setTimeout(resolve, 1000 * Math.pow(2, i));
              });
            }

            const metadata = userRecord!['metadata'];
            expect(metadata['lastRefreshTime']).to.exist;
            expect(isUTCString(metadata['lastRefreshTime']!)).to.be.true;
            const creationTime = new Date(metadata['creationTime']).getTime();
            const lastRefreshTime = new Date(metadata['lastRefreshTime']!).getTime();
            expect(creationTime).lte(lastRefreshTime);
            expect(lastRefreshTime).lte(creationTime + 3600 * 1000);
          });
      } finally {
        getAuth().deleteUser('lastRefreshTimeUser');
      }
    });
  });

  it('listUsers() returns up to the specified number of users', () => {
    const promises: Array<Promise<UserRecord>> = [];
    uids.forEach((uid) => {
      const tempUserData = {
        uid,
        password: 'password',
      };
      promises.push(getAuth().createUser(tempUserData));
    });
    return Promise.all(promises)
      .then(() => {
        // Return 2 users with the provided page token.
        // This test will fail if other users are created in between.
        return getAuth().listUsers(2, uids[0]);
      })
      .then((listUsersResult) => {
        // Confirm expected number of users.
        expect(listUsersResult.users.length).to.equal(2);
        // Confirm next page token present.
        expect(typeof listUsersResult.pageToken).to.equal('string');
        // Confirm each user's uid and the hashed passwords.
        expect(listUsersResult.users[0].uid).to.equal(uids[1]);

        expect(
          listUsersResult.users[0].passwordHash,
          'Missing passwordHash field. A common cause would be forgetting to '
          + 'add the "Firebase Authentication Admin" permission. See '
          + 'instructions in CONTRIBUTING.md',
        ).to.be.ok;
        expect(listUsersResult.users[0].passwordHash!.length).greaterThan(0);

        expect(
          listUsersResult.users[0].passwordSalt,
          'Missing passwordSalt field. A common cause would be forgetting to '
          + 'add the "Firebase Authentication Admin" permission. See '
          + 'instructions in CONTRIBUTING.md',
        ).to.be.ok;
        expect(listUsersResult.users[0].passwordSalt!.length).greaterThan(0);

        expect(listUsersResult.users[1].uid).to.equal(uids[2]);
        expect(listUsersResult.users[1].passwordHash!.length).greaterThan(0);
        expect(listUsersResult.users[1].passwordSalt!.length).greaterThan(0);
      });
  });

  it('revokeRefreshTokens() invalidates existing sessions and ID tokens', async () => {
    let currentIdToken: string;
    let currentUser: User;
    // Sign in with an email and password account.
    return clientAuth().signInWithEmailAndPassword(mockUserData.email, mockUserData.password)
      .then(({ user }) => {
        expect(user).to.exist;
        currentUser = user!;
        // Get user's ID token.
        return user!.getIdToken();
      })
      .then((idToken) => {
        currentIdToken = idToken;
        // Verify that user's ID token while checking for revocation.
        return getAuth().verifyIdToken(currentIdToken, true);
      })
      .then((decodedIdToken) => {
        // Verification should succeed. Revoke that user's session.
        return new Promise((resolve) => setTimeout(() => resolve(
          getAuth().revokeRefreshTokens(decodedIdToken.sub),
        ), 1000));
      })
      .then(() => {
        const verifyingIdToken = getAuth().verifyIdToken(currentIdToken)
        if (authEmulatorHost) {
          // Check revocation is forced in emulator-mode and this should throw.
          return verifyingIdToken.should.eventually.be.rejected;
        } else {
          // verifyIdToken without checking revocation should still succeed.
          return verifyingIdToken.should.eventually.be.fulfilled;
        }
      })
      .then(() => {
        // verifyIdToken while checking for revocation should fail.
        return getAuth().verifyIdToken(currentIdToken, true)
          .should.eventually.be.rejected.and.have.property('code', 'auth/id-token-revoked');
      })
      .then(() => {
        // Confirm token revoked on client.
        return currentUser.reload()
          .should.eventually.be.rejected.and.have.property('code', 'auth/user-token-expired');
      })
      .then(() => {
        // New sign-in should succeed.
        return clientAuth().signInWithEmailAndPassword(
          mockUserData.email, mockUserData.password);
      })
      .then(({ user }) => {
        // Get new session's ID token.
        expect(user).to.exist;
        return user!.getIdToken();
      })
      .then((idToken) => {
        // ID token for new session should be valid even with revocation check.
        return getAuth().verifyIdToken(idToken, true)
          .should.eventually.be.fulfilled;
      });
  });

  it('setCustomUserClaims() sets claims that are accessible via user\'s ID token', () => {
    // Set custom claims on the user.
    return getAuth().setCustomUserClaims(newUserUid, customClaims)
      .then(() => {
        return getAuth().getUser(newUserUid);
      })
      .then((userRecord) => {
        // Confirm custom claims set on the UserRecord.
        expect(userRecord.customClaims).to.deep.equal(customClaims);
        expect(userRecord.email).to.exist;
        return clientAuth().signInWithEmailAndPassword(
          userRecord.email!, mockUserData.password);
      })
      .then(({ user }) => {
        // Get the user's ID token.
        expect(user).to.exist;
        return user!.getIdToken();
      })
      .then((idToken) => {
        // Verify ID token contents.
        return getAuth().verifyIdToken(idToken);
      })
      .then((decodedIdToken: { [key: string]: any }) => {
        // Confirm expected claims set on the user's ID token.
        for (const key in customClaims) {
          if (Object.prototype.hasOwnProperty.call(customClaims, key)) {
            expect(decodedIdToken[key]).to.equal(customClaims[key]);
          }
        }
        // Test clearing of custom claims.
        return getAuth().setCustomUserClaims(newUserUid, null);
      })
      .then(() => {
        return getAuth().getUser(newUserUid);
      })
      .then((userRecord) => {
        // Custom claims should be cleared.
        expect(userRecord.customClaims).to.deep.equal({});
        // Force token refresh. All claims should be cleared.
        expect(clientAuth().currentUser).to.exist;
        return clientAuth().currentUser!.getIdToken(true);
      })
      .then((idToken) => {
        // Verify ID token contents.
        return getAuth().verifyIdToken(idToken);
      })
      .then((decodedIdToken: { [key: string]: any }) => {
        // Confirm all custom claims are cleared.
        for (const key in customClaims) {
          if (Object.prototype.hasOwnProperty.call(customClaims, key)) {
            expect(decodedIdToken[key]).to.be.undefined;
          }
        }
      });
  });

  describe('updateUser()', () => {
    /**
     * Creates a new user for testing purposes. The user's uid will be
     * '$name_$tenRandomChars' and email will be
     * '$name_$tenRandomChars@example.com'.
     */
    // TODO(rsgowman): This function could usefully be employed throughout this file.
    function createTestUser(name: string): Promise<UserRecord> {
      const tenRandomChars = generateRandomString(10);
      return getAuth().createUser({
        uid: name + '_' + tenRandomChars,
        displayName: name,
        email: name + '_' + tenRandomChars + '@example.com',
      });
    }

    let updateUser: UserRecord;
    before(async () => {
      updateUser = await createTestUser('UpdateUser');
    });

    after(() => {
      return safeDelete(updateUser.uid);
    });

    it('updates the user record with the given parameters', () => {
      const updatedDisplayName = 'Updated User ' + updateUser.uid;
      return getAuth().updateUser(updateUser.uid, {
        email: updatedEmail,
        phoneNumber: updatedPhone,
        emailVerified: true,
        displayName: updatedDisplayName,
      })
        .then((userRecord) => {
          expect(userRecord.emailVerified).to.be.true;
          expect(userRecord.displayName).to.equal(updatedDisplayName);
          // Confirm expected email.
          expect(userRecord.email).to.equal(updatedEmail);
          // Confirm expected phone number.
          expect(userRecord.phoneNumber).to.equal(updatedPhone);
        });
    });

    it('creates, updates, and removes second factors', function () {
      if (authEmulatorHost) {
        return this.skip(); // Not yet supported in Auth Emulator.
      }

      const now = new Date(1476235905000).toUTCString();
      // Update user with enrolled second factors.
      const enrolledFactors = [
        {
          uid: 'mfaUid1',
          phoneNumber: '+16505550001',
          displayName: 'Work phone number',
          factorId: 'phone',
          enrollmentTime: now,
        },
        {
          uid: 'mfaUid2',
          phoneNumber: '+16505550002',
          displayName: 'Personal phone number',
          factorId: 'phone',
          enrollmentTime: now,
        },
      ];
      return getAuth().updateUser(updateUser.uid, {
        multiFactor: {
          enrolledFactors,
        },
      })
        .then((userRecord) => {
          // Confirm second factors added to user.
          const actualUserRecord: { [key: string]: any } = userRecord.toJSON();
          expect(actualUserRecord.multiFactor.enrolledFactors.length).to.equal(2);
          expect(actualUserRecord.multiFactor.enrolledFactors).to.deep.equal(enrolledFactors);
          // Update list of second factors.
          return getAuth().updateUser(updateUser.uid, {
            multiFactor: {
              enrolledFactors: [enrolledFactors[0]],
            },
          });
        })
        .then((userRecord) => {
          expect(userRecord.multiFactor!.enrolledFactors.length).to.equal(1);
          const actualUserRecord: { [key: string]: any } = userRecord.toJSON();
          expect(actualUserRecord.multiFactor.enrolledFactors[0]).to.deep.equal(enrolledFactors[0]);
          // Remove all second factors.
          return getAuth().updateUser(updateUser.uid, {
            multiFactor: {
              enrolledFactors: null,
            },
          });
        })
        .then((userRecord) => {
          // Confirm all second factors removed.
          expect(userRecord.multiFactor).to.be.undefined;
        });
    });

    it('can link/unlink with a federated provider', async function () {
      if (authEmulatorHost) {
        return this.skip(); // Not yet supported in Auth Emulator.
      }
      const googleFederatedUid = 'google_uid_' + generateRandomString(10);
      let userRecord = await getAuth().updateUser(updateUser.uid, {
        providerToLink: {
          providerId: 'google.com',
          uid: googleFederatedUid,
        },
      });

      let providerUids = userRecord.providerData.map((userInfo) => userInfo.uid);
      let providerIds = userRecord.providerData.map((userInfo) => userInfo.providerId);
      expect(providerUids).to.deep.include(googleFederatedUid);
      expect(providerIds).to.deep.include('google.com');

      userRecord = await getAuth().updateUser(updateUser.uid, {
        providersToUnlink: ['google.com'],
      });

      providerUids = userRecord.providerData.map((userInfo) => userInfo.uid);
      providerIds = userRecord.providerData.map((userInfo) => userInfo.providerId);
      expect(providerUids).to.not.deep.include(googleFederatedUid);
      expect(providerIds).to.not.deep.include('google.com');
    });

    it('can unlink multiple providers at once, incl a non-federated provider', async function () {
      if (authEmulatorHost) {
        return this.skip(); // Not yet supported in Auth Emulator.
      }
      await deletePhoneNumberUser('+15555550001');

      const googleFederatedUid = 'google_uid_' + generateRandomString(10);
      const facebookFederatedUid = 'facebook_uid_' + generateRandomString(10);

      let userRecord = await getAuth().updateUser(updateUser.uid, {
        phoneNumber: '+15555550001',
        providerToLink: {
          providerId: 'google.com',
          uid: googleFederatedUid,
        },
      });
      userRecord = await getAuth().updateUser(updateUser.uid, {
        providerToLink: {
          providerId: 'facebook.com',
          uid: facebookFederatedUid,
        },
      });

      let providerUids = userRecord.providerData.map((userInfo) => userInfo.uid);
      let providerIds = userRecord.providerData.map((userInfo) => userInfo.providerId);
      expect(providerUids).to.deep.include.members([googleFederatedUid, facebookFederatedUid, '+15555550001']);
      expect(providerIds).to.deep.include.members(['google.com', 'facebook.com', 'phone']);

      userRecord = await getAuth().updateUser(updateUser.uid, {
        providersToUnlink: ['google.com', 'facebook.com', 'phone'],
      });

      providerUids = userRecord.providerData.map((userInfo) => userInfo.uid);
      providerIds = userRecord.providerData.map((userInfo) => userInfo.providerId);
      expect(providerUids).to.not.deep.include.members([googleFederatedUid, facebookFederatedUid, '+15555550001']);
      expect(providerIds).to.not.deep.include.members(['google.com', 'facebook.com', 'phone']);
    });

    it('noops successfully when given an empty providersToUnlink list', async () => {
      const userRecord = await createTestUser('NoopWithEmptyProvidersToDeleteUser');
      try {
        const updatedUserRecord = await getAuth().updateUser(userRecord.uid, {
          providersToUnlink: [],
        });

        expect(updatedUserRecord).to.deep.equal(userRecord);
      } finally {
        safeDelete(userRecord.uid);
      }
    });

    it('A user with user record disabled is unable to sign in', async () => {
      const password = 'password';
      const email = 'updatedEmail@example.com';
      return getAuth().updateUser(updateUser.uid, { disabled: true, password, email })
        .then(() => {
          return clientAuth().signInWithEmailAndPassword(email, password);
        })
        .then(() => {
          throw new Error('Unexpected success');
        }, (error) => {
          expect(error).to.have.property('code', 'auth/user-disabled');
        });
    });
  });

  it('getUser() fails when called with a non-existing UID', () => {
    return getAuth().getUser(nonexistentUid)
      .should.eventually.be.rejected.and.have.property('code', 'auth/user-not-found');
  });

  it('getUserByEmail() fails when called with a non-existing email', () => {
    return getAuth().getUserByEmail(nonexistentUid + '@example.com')
      .should.eventually.be.rejected.and.have.property('code', 'auth/user-not-found');
  });

  it('getUserByPhoneNumber() fails when called with a non-existing phone number', () => {
    return getAuth().getUserByPhoneNumber(nonexistentPhoneNumber)
      .should.eventually.be.rejected.and.have.property('code', 'auth/user-not-found');
  });

  it('getUserByProviderUid() fails when called with a non-existing provider id', () => {
    return getAuth().getUserByProviderUid('google.com', nonexistentUid)
      .should.eventually.be.rejected.and.have.property('code', 'auth/user-not-found');
  });

  it('getUserByProviderUid() fails when called with a non-existing provider id', () => {
    return getAuth().getUserByProviderUid('google.com', nonexistentUid)
      .should.eventually.be.rejected.and.have.property('code', 'auth/user-not-found');
  });

  it('getUserByProviderUid() fails when called with a non-existing provider id', () => {
    return getAuth().getUserByProviderUid('google.com', nonexistentUid)
      .should.eventually.be.rejected.and.have.property('code', 'auth/user-not-found');
  });

  it('getUserByProviderUid() fails when called with a non-existing provider id', () => {
    return getAuth().getUserByProviderUid('google.com', nonexistentUid)
      .should.eventually.be.rejected.and.have.property('code', 'auth/user-not-found');
  });

  it('getUserByProviderUid() fails when called with a non-existing provider id', () => {
    return getAuth().getUserByProviderUid('google.com', nonexistentUid)
      .should.eventually.be.rejected.and.have.property('code', 'auth/user-not-found');
  });

  it('updateUser() fails when called with a non-existing UID', () => {
    return getAuth().updateUser(nonexistentUid, {
      emailVerified: true,
    }).should.eventually.be.rejected.and.have.property('code', 'auth/user-not-found');
  });

  it('deleteUser() fails when called with a non-existing UID', () => {
    return getAuth().deleteUser(nonexistentUid)
      .should.eventually.be.rejected.and.have.property('code', 'auth/user-not-found');
  });

  it('createCustomToken() mints a JWT that can be used to sign in', () => {
    return getAuth().createCustomToken(newUserUid, {
      isAdmin: true,
    })
      .then((customToken) => {
        return clientAuth().signInWithCustomToken(customToken);
      })
      .then(({ user }) => {
        expect(user).to.exist;
        return user!.getIdToken();
      })
      .then((idToken) => {
        return getAuth().verifyIdToken(idToken);
      })
      .then((token) => {
        expect(token.uid).to.equal(newUserUid);
        expect(token.isAdmin).to.be.true;
      });
  });

  it('createCustomToken() can mint JWTs without a service account', () => {
    return getAuth(noServiceAccountApp).createCustomToken(newUserUid, {
      isAdmin: true,
    })
      .then((customToken) => {
        return clientAuth().signInWithCustomToken(customToken);
      })
      .then(({ user }) => {
        expect(user).to.exist;
        return user!.getIdToken();
      })
      .then((idToken) => {
        return getAuth(noServiceAccountApp).verifyIdToken(idToken);
      })
      .then((token) => {
        expect(token.uid).to.equal(newUserUid);
        expect(token.isAdmin).to.be.true;
      });
  });

  it('verifyIdToken() fails when called with an invalid token', () => {
    return getAuth().verifyIdToken('invalid-token')
      .should.eventually.be.rejected.and.have.property('code', 'auth/argument-error');
  });

  if (authEmulatorHost) {
    describe('Auth emulator support', () => {
      const uid = 'authEmulatorUser';
      before(() => {
        return getAuth().createUser({
          uid,
          email: 'lastRefreshTimeUser@example.com',
          password: 'p4ssword',
        });
      });
      after(() => {
        return getAuth().deleteUser(uid);
      });

      it('verifyIdToken() succeeds when called with an unsigned token', () => {
        const unsignedToken = mocks.generateIdToken({
          algorithm: 'none',
          audience: projectId,
          issuer: 'https://securetoken.google.com/' + projectId,
          subject: uid,
        }, undefined, 'secret');
        return getAuth().verifyIdToken(unsignedToken);
      });

      it('verifyIdToken() fails when called with a token with wrong project', () => {
        const unsignedToken = mocks.generateIdToken(
          { algorithm: 'none', audience: 'nosuch' },
          undefined, 'secret');
        return getAuth().verifyIdToken(unsignedToken)
          .should.eventually.be.rejected.and.have.property('code', 'auth/argument-error');
      });

      it('verifyIdToken() fails when called with a token that does not belong to a user', () => {
        const unsignedToken = mocks.generateIdToken({
          algorithm: 'none',
          audience: projectId,
          issuer: 'https://securetoken.google.com/' + projectId,
          subject: 'nosuch',
        }, undefined, 'secret');
        return getAuth().verifyIdToken(unsignedToken)
          .should.eventually.be.rejected.and.have.property('code', 'auth/user-not-found');
      });
    });
  }

  describe('Link operations', () => {
    const uid = generateRandomString(20).toLowerCase();
    const email = uid + '@example.com';
    const newEmail = uid + 'new@example.com';
    const newPassword = 'newPassword';
    const userData = {
      uid,
      email,
      emailVerified: false,
      password: 'password',
    };

    // Create the test user before running this suite of tests.
    before(() => {
      return getAuth().createUser(userData);
    });

    // Sign out after each test.
    afterEach(() => {
      return clientAuth().signOut();
    });

    // Delete test user at the end of test suite.
    after(() => {
      return safeDelete(uid);
    });

    it('generatePasswordResetLink() should return a password reset link', () => {
      // Ensure old password set on created user.
      return getAuth().updateUser(uid, { password: 'password' })
        .then(() => {
          return getAuth().generatePasswordResetLink(email, actionCodeSettings);
        })
        .then((link) => {
          const code = getActionCode(link);
          expect(getContinueUrl(link)).equal(actionCodeSettings.url);
          return clientAuth().confirmPasswordReset(code, newPassword);
        })
        .then(() => {
          return clientAuth().signInWithEmailAndPassword(email, newPassword);
        })
        .then((result) => {
          expect(result.user).to.exist;
          expect(result.user!.email).to.equal(email);
          // Password reset also verifies the user's email.
          expect(result.user!.emailVerified).to.be.true;
        });
    });

    it('generateEmailVerificationLink() should return a verification link', () => {
      // Ensure the user's email is unverified.
      return getAuth().updateUser(uid, { password: 'password', emailVerified: false })
        .then((userRecord) => {
          expect(userRecord.emailVerified).to.be.false;
          return getAuth().generateEmailVerificationLink(email, actionCodeSettings);
        })
        .then((link) => {
          const code = getActionCode(link);
          expect(getContinueUrl(link)).equal(actionCodeSettings.url);
          return clientAuth().applyActionCode(code);
        })
        .then(() => {
          return clientAuth().signInWithEmailAndPassword(email, userData.password);
        })
        .then((result) => {
          expect(result.user).to.exist;
          expect(result.user!.email).to.equal(email);
          expect(result.user!.emailVerified).to.be.true;
        });
    });

    it('generateSignInWithEmailLink() should return a sign-in link', () => {
      return getAuth().generateSignInWithEmailLink(email, actionCodeSettings)
        .then((link) => {
          expect(getContinueUrl(link)).equal(actionCodeSettings.url);
          return clientAuth().signInWithEmailLink(email, link);
        })
        .then((result) => {
          expect(result.user).to.exist;
          expect(result.user!.email).to.equal(email);
          expect(result.user!.emailVerified).to.be.true;
        });
    });

    it('generateVerifyAndChangeEmailLink() should return a verification link', function () {
      if (authEmulatorHost) {
        return this.skip(); // Not yet supported in Auth Emulator.
      }
      // Ensure the user's email is verified.
      return getAuth().updateUser(uid, { password: 'password', emailVerified: true })
        .then((userRecord) => {
          expect(userRecord.emailVerified).to.be.true;
          return getAuth().generateVerifyAndChangeEmailLink(email, newEmail, actionCodeSettings);
        })
        .then((link) => {
          const code = getActionCode(link);
          expect(getContinueUrl(link)).equal(actionCodeSettings.url);
          return clientAuth().applyActionCode(code);
        })
        .then(() => {
          return clientAuth().signInWithEmailAndPassword(newEmail, 'password');
        })
        .then((result) => {
          expect(result.user).to.exist;
          expect(result.user!.email).to.equal(newEmail);
          expect(result.user!.emailVerified).to.be.true;
        });
    });
  });

  describe('Project config management operations', () => {
    before(function () {
      if (authEmulatorHost) {
        this.skip(); // getConfig is not supported in Auth Emulator
      }
    });
    const mfaConfig: MultiFactorConfig = {
      state: 'ENABLED',
      factorIds: ['phone'],
      providerConfigs: [
        {
          state: 'ENABLED',
          totpProviderConfig: {
            adjacentIntervals: 5,
          },
        },
      ],
    };
    const projectConfigOption1: UpdateProjectConfigRequest = {
      smsRegionConfig: {
        allowByDefault: {
          disallowedRegions: ['AC', 'AD'],
        }
      },
<<<<<<< HEAD
      passwordPolicyConfig: {
        enforcementState: 'ENFORCE',
        forceUpgradeOnSignin: true,
        constraints: {
          requireUppercase: true,
          requireLowercase: true,
          requireNonAlphanumeric: true,
          requireNumeric: true,
          minLength: 8,
          maxLength: 30,
        },
      },
=======
      multiFactorConfig: mfaConfig,
>>>>>>> 0ef5cfcd
    };
    const projectConfigOption2: UpdateProjectConfigRequest = {
      smsRegionConfig: {
        allowlistOnly: {
          allowedRegions: ['AC', 'AD'],
        }
      },
      passwordPolicyConfig: {
        enforcementState: 'OFF',
        forceUpgradeOnSignin: true,
        constraints: {
          requireUppercase: true,
          requireLowercase: true,
          requireNonAlphanumeric: true,
          requireNumeric: true,
          minLength: 8,
          maxLength: 30,
        },
      },
    };
    const projectConfigOptionSmsEnabledTotpDisabled: UpdateProjectConfigRequest = {
      multiFactorConfig: {
        state: 'ENABLED',
        factorIds: ['phone'],
        providerConfigs: [
          {
            state: 'DISABLED',
            totpProviderConfig: {},
          },
        ],
      },
    };
    const expectedProjectConfig1: any = {
      smsRegionConfig: {
        allowByDefault: {
          disallowedRegions: ['AC', 'AD'],
        }
      },
<<<<<<< HEAD
      passwordPolicyConfig: {
        enforcementState: 'ENFORCE',
        forceUpgradeOnSignin: true,
        constraints: {
          requireUppercase: true,
          requireLowercase: true,
          requireNonAlphanumeric: true,
          requireNumeric: true,
          minLength: 8,
          maxLength: 30,
        },
      },
=======
      multiFactorConfig: mfaConfig,
>>>>>>> 0ef5cfcd
    };
    const expectedProjectConfig2: any = {
      smsRegionConfig: {
        allowlistOnly: {
          allowedRegions: ['AC', 'AD'],
        }
      },
<<<<<<< HEAD
      passwordPolicyConfig: {
        enforcementState: 'OFF',
        forceUpgradeOnSignin: true,
        constraints: {
          requireUppercase: true,
          requireLowercase: true,
          requireNonAlphanumeric: true,
          requireNumeric: true,
          minLength: 8,
          maxLength: 30,
        },
=======
      multiFactorConfig: mfaConfig,
    };
    const expectedProjectConfigSmsEnabledTotpDisabled: any = {
      smsRegionConfig: expectedProjectConfig2.smsRegionConfig,
      multiFactorConfig: {
        state: 'ENABLED',
        factorIds: ['phone'],
        providerConfigs: [
          {
            state: 'DISABLED',
            totpProviderConfig: {},
          }
        ],
>>>>>>> 0ef5cfcd
      },
    };

    it('updateProjectConfig() should resolve with the updated project config', () => {
      return getAuth().projectConfigManager().updateProjectConfig(projectConfigOption1)
        .then((actualProjectConfig) => {
          expect(actualProjectConfig.toJSON()).to.deep.equal(expectedProjectConfig1);
          return getAuth().projectConfigManager().updateProjectConfig(projectConfigOption2);
        })
        .then((actualProjectConfig) => {
          expect(actualProjectConfig.toJSON()).to.deep.equal(expectedProjectConfig2);
          return getAuth().projectConfigManager().updateProjectConfig(projectConfigOptionSmsEnabledTotpDisabled);
        }).then((actualProjectConfig) => {
          expect(actualProjectConfig.toJSON()).to.deep.equal(expectedProjectConfigSmsEnabledTotpDisabled);
        });
    });

    it('getProjectConfig() should resolve with expected project config', () => {
      return getAuth().projectConfigManager().getProjectConfig()
        .then((actualConfig) => {
          const actualConfigObj = actualConfig.toJSON();
          expect(actualConfigObj).to.deep.equal(expectedProjectConfigSmsEnabledTotpDisabled);
        });
    });
  });

  describe('Tenant management operations', () => {
    let createdTenantId: string;
    const createdTenants: string[] = [];
    const tenantOptions: CreateTenantRequest = {
      displayName: 'testTenant1',
      emailSignInConfig: {
        enabled: true,
        passwordRequired: true,
      },
      multiFactorConfig: {
        state: 'ENABLED',
        factorIds: ['phone'],
        providerConfigs: [
          {
            state: 'ENABLED',
            totpProviderConfig: {
              adjacentIntervals: 5,
            },
          },
        ],
      },
      // Add random phone number / code pairs.
      testPhoneNumbers: {
        '+16505551234': '019287',
        '+16505550676': '985235',
      },
      passwordPolicyConfig: {
        enforcementState: 'ENFORCE',
        forceUpgradeOnSignin: true,
        constraints: {
          requireUppercase: true,
          requireLowercase: true,
          requireNonAlphanumeric: true,
          requireNumeric: true,
          minLength: 8,
          maxLength: 30,
        },
      },
    };
    const expectedCreatedTenant: any = {
      displayName: 'testTenant1',
      emailSignInConfig: {
        enabled: true,
        passwordRequired: true,
      },
      anonymousSignInEnabled: false,
      multiFactorConfig: {
        state: 'ENABLED',
        factorIds: ['phone'],
        providerConfigs: [
          {
            state: 'ENABLED',
            totpProviderConfig: {
              adjacentIntervals: 5,
            },
          },
        ],
      },
      // These test phone numbers will not be checked when running integration
      // tests against the emulator suite and are ignored in auth emulator
      // altogether. For more information, please refer to this section of the
      // auth emulator DD: go/firebase-auth-emulator-dd#heading=h.odk06so2ydjd
      testPhoneNumbers: {
        '+16505551234': '019287',
        '+16505550676': '985235',
      },
      passwordPolicyConfig: {
        enforcementState: 'ENFORCE',
        forceUpgradeOnSignin: true,
        constraints: {
          requireUppercase: true,
          requireLowercase: true,
          requireNonAlphanumeric: true,
          requireNumeric: true,
          minLength: 8,
          maxLength: 30,
        },
      },
    };
    const expectedUpdatedTenant: any = {
      displayName: 'testTenantUpdated',
      emailSignInConfig: {
        enabled: false,
        passwordRequired: true,
      },
      anonymousSignInEnabled: false,
      multiFactorConfig: {
        state: 'DISABLED',
        factorIds: [],
        providerConfigs: [
          {
            state: 'ENABLED',
            totpProviderConfig: {
              adjacentIntervals: 5,
            },
          },
        ],
      },
      // Test phone numbers will not be checked when running integration tests
      // against emulator suite. For more information, please refer to:
      // go/firebase-auth-emulator-dd#heading=h.odk06so2ydjd
      testPhoneNumbers: {
        '+16505551234': '123456',
      },
      passwordPolicyConfig: {
        enforcementState: 'ENFORCE',
        forceUpgradeOnSignin: true,
        constraints: {
          requireUppercase: true,
          requireLowercase: true,
          requireNonAlphanumeric: true,
          requireNumeric: true,
          minLength: 8,
          maxLength: 30,
        },
      },
    };
    const expectedUpdatedTenant2: any = {
      displayName: 'testTenantUpdated',
      emailSignInConfig: {
        enabled: true,
        passwordRequired: false,
      },
      anonymousSignInEnabled: false,
      multiFactorConfig: {
        state: 'ENABLED',
        factorIds: ['phone'],
        providerConfigs: [
          {
            state: 'ENABLED',
            totpProviderConfig: {},
          },
        ],
      },
      smsRegionConfig: {
        allowByDefault: {
          disallowedRegions: ['AC', 'AD'],
        }
      },
    };
    const expectedUpdatedTenantSmsEnabledTotpDisabled: any = {
      displayName: 'testTenantUpdated',
      emailSignInConfig: {
        enabled: true,
        passwordRequired: false,
      },
      anonymousSignInEnabled: false,
      multiFactorConfig: {
        state: 'ENABLED',
        factorIds: ['phone'],
        providerConfigs: [
          {
            state: 'DISABLED',
            totpProviderConfig: {},
          },
        ],
      },
      smsRegionConfig: {
        allowByDefault: {
          disallowedRegions: ['AC', 'AD'],
        }
      },
      passwordPolicyConfig: {
        enforcementState: 'ENFORCE',
        forceUpgradeOnSignin: true,
        constraints: {
          requireUppercase: true,
          requireLowercase: true,
          requireNonAlphanumeric: true,
          requireNumeric: true,
          minLength: 8,
          maxLength: 30,
        },
      },
    };

    // https://mochajs.org/
    // Passing arrow functions (aka "lambdas") to Mocha is discouraged.
    // Lambdas lexically bind this and cannot access the Mocha context.
    before(function () {
      /* tslint:disable:no-console */
      if (!cmdArgs.testMultiTenancy) {
        // To enable, run: npm run test:integration -- --testMultiTenancy
        // By default we skip multi-tenancy as it is a Google Cloud Identity Platform
        // feature only and requires to be enabled via the Cloud Console.
        console.log(chalk.yellow('    Skipping multi-tenancy tests.'));
        this.skip();
      }
      /* tslint:enable:no-console */
    });

    // Delete test tenants at the end of test suite.
    after(() => {
      const promises: Array<Promise<any>> = [];
      createdTenants.forEach((tenantId) => {
        promises.push(
          getAuth().tenantManager().deleteTenant(tenantId)
            .catch(() => {/** Ignore. */ }));
      });
      return Promise.all(promises);
    });

    it('createTenant() should resolve with a new tenant', () => {
      return getAuth().tenantManager().createTenant(tenantOptions)
        .then((actualTenant) => {
          createdTenantId = actualTenant.tenantId;
          createdTenants.push(createdTenantId);
          expectedCreatedTenant.tenantId = createdTenantId;
          const actualTenantObj = actualTenant.toJSON();
          if (authEmulatorHost) {
            // Not supported in Auth Emulator
            delete (actualTenantObj as { testPhoneNumbers?: Record<string, string> }).testPhoneNumbers;
            delete expectedCreatedTenant.testPhoneNumbers;
          }
          expect(actualTenantObj).to.deep.equal(expectedCreatedTenant);
        });
    });

    it('createTenant() can enable anonymous users', async () => {
      const tenant = await getAuth().tenantManager().createTenant({
        displayName: 'testTenantWithAnon',
        emailSignInConfig: {
          enabled: false,
          passwordRequired: true,
        },
        anonymousSignInEnabled: true,
      });
      createdTenants.push(tenant.tenantId);

      expect(tenant.anonymousSignInEnabled).to.be.true;
    });

    // Sanity check user management + email link generation + custom attribute APIs.
    // TODO: Confirm behavior in client SDK when it starts supporting it.
    describe('supports user management, email link generation, custom attribute and token revocation APIs', () => {
      let tenantAwareAuth: TenantAwareAuth;
      let createdUserUid: string;
      let lastValidSinceTime: number;
      const newUserData = clone(mockUserData);
      newUserData.email = generateRandomString(20).toLowerCase() + '@example.com';
      newUserData.phoneNumber = testPhoneNumber;
      const importOptions: any = {
        hash: {
          algorithm: 'HMAC_SHA256',
          key: Buffer.from('secret'),
        },
      };
      const rawPassword = 'password';
      const rawSalt = 'NaCl';

      before(function () {
        if (!createdTenantId) {
          this.skip();
        } else {
          tenantAwareAuth = getAuth().tenantManager().authForTenant(createdTenantId);
        }
      });

      // Delete test user at the end of test suite.
      after(() => {
        // If user successfully created, make sure it is deleted at the end of the test suite.
        if (createdUserUid) {
          return tenantAwareAuth.deleteUser(createdUserUid)
            .catch(() => {
              // Ignore error.
            });
        }
      });

      it('createUser() should create a user in the expected tenant', () => {
        return tenantAwareAuth.createUser(newUserData)
          .then((userRecord) => {
            createdUserUid = userRecord.uid;
            expect(userRecord.tenantId).to.equal(createdTenantId);
            expect(userRecord.email).to.equal(newUserData.email);
            expect(userRecord.phoneNumber).to.equal(newUserData.phoneNumber);
          });
      });

      it('setCustomUserClaims() should set custom attributes on the tenant specific user', () => {
        return tenantAwareAuth.setCustomUserClaims(createdUserUid, customClaims)
          .then(() => {
            return tenantAwareAuth.getUser(createdUserUid);
          })
          .then((userRecord) => {
            expect(userRecord.uid).to.equal(createdUserUid);
            expect(userRecord.tenantId).to.equal(createdTenantId);
            // Confirm custom claims set on the UserRecord.
            expect(userRecord.customClaims).to.deep.equal(customClaims);
          });
      });

      it('updateUser() should update the tenant specific user', () => {
        return tenantAwareAuth.updateUser(createdUserUid, {
          email: updatedEmail,
          phoneNumber: updatedPhone,
        })
          .then((userRecord) => {
            expect(userRecord.uid).to.equal(createdUserUid);
            expect(userRecord.tenantId).to.equal(createdTenantId);
            expect(userRecord.email).to.equal(updatedEmail);
            expect(userRecord.phoneNumber).to.equal(updatedPhone);
          });
      });

      it('generateEmailVerificationLink() should generate the link for tenant specific user', () => {
        // Generate email verification link to confirm it is generated in the expected
        // tenant context.
        return tenantAwareAuth.generateEmailVerificationLink(updatedEmail, actionCodeSettings)
          .then((link) => {
            // Confirm tenant ID set in link.
            expect(getTenantId(link)).equal(createdTenantId);
          });
      });

      it('generatePasswordResetLink() should generate the link for tenant specific user', () => {
        // Generate password reset link to confirm it is generated in the expected
        // tenant context.
        return tenantAwareAuth.generatePasswordResetLink(updatedEmail, actionCodeSettings)
          .then((link) => {
            // Confirm tenant ID set in link.
            expect(getTenantId(link)).equal(createdTenantId);
          });
      });

      it('generateSignInWithEmailLink() should generate the link for tenant specific user', () => {
        // Generate link for sign-in to confirm it is generated in the expected
        // tenant context.
        return tenantAwareAuth.generateSignInWithEmailLink(updatedEmail, actionCodeSettings)
          .then((link) => {
            // Confirm tenant ID set in link.
            expect(getTenantId(link)).equal(createdTenantId);
          });
      });

      it('revokeRefreshTokens() should revoke the tokens for the tenant specific user', () => {
        // Revoke refresh tokens.
        // On revocation, tokensValidAfterTime will be updated to current time. All tokens issued
        // before that time will be rejected. As the underlying backend field is rounded to the nearest
        // second, we are subtracting one second.
        lastValidSinceTime = new Date().getTime() - 1000;
        return tenantAwareAuth.revokeRefreshTokens(createdUserUid)
          .then(() => {
            return tenantAwareAuth.getUser(createdUserUid);
          })
          .then((userRecord) => {
            expect(userRecord.tokensValidAfterTime).to.exist;
            expect(new Date(userRecord.tokensValidAfterTime!).getTime())
              .to.be.greaterThan(lastValidSinceTime);
          });
      });

      it('listUsers() should list tenant specific users', () => {
        return tenantAwareAuth.listUsers(100)
          .then((listUsersResult) => {
            // Confirm expected user returned in the list and all users returned
            // belong to the expected tenant.
            const allUsersBelongToTenant =
              listUsersResult.users.every((user) => user.tenantId === createdTenantId);
            expect(allUsersBelongToTenant).to.be.true;
            const knownUserInTenant =
              listUsersResult.users.some((user) => user.uid === createdUserUid);
            expect(knownUserInTenant).to.be.true;
          });
      });

      it('deleteUser() should delete the tenant specific user', () => {
        return tenantAwareAuth.deleteUser(createdUserUid)
          .then(() => {
            return tenantAwareAuth.getUser(createdUserUid)
              .should.eventually.be.rejected.and.have.property('code', 'auth/user-not-found');
          });
      });

      it('importUsers() should upload a user to the specified tenant', () => {
        const currentHashKey = importOptions.hash.key.toString('utf8');
        const passwordHash =
          crypto.createHmac('sha256', currentHashKey).update(rawPassword + rawSalt).digest();
        const importUserRecord: any = {
          uid: createdUserUid,
          email: createdUserUid + '@example.com',
          passwordHash,
          passwordSalt: Buffer.from(rawSalt),
        };
        return tenantAwareAuth.importUsers([importUserRecord], importOptions)
          .then(() => {
            return tenantAwareAuth.getUser(createdUserUid);
          })
          .then((userRecord) => {
            // Confirm user uploaded successfully.
            expect(userRecord.tenantId).to.equal(createdTenantId);
            expect(userRecord.uid).to.equal(createdUserUid);
          });
      });

      it('createCustomToken() mints a JWT that can be used to sign in tenant users', async () => {
        try {
          clientAuth().tenantId = createdTenantId;

          const customToken = await tenantAwareAuth.createCustomToken('uid1');
          const { user } = await clientAuth().signInWithCustomToken(customToken);
          expect(user).to.not.be.null;
          const idToken = await user!.getIdToken();
          const token = await tenantAwareAuth.verifyIdToken(idToken);

          expect(token.uid).to.equal('uid1');
          expect(token.firebase.tenant).to.equal(createdTenantId);
        } finally {
          clientAuth().tenantId = null;
        }
      });
    });

    // Sanity check OIDC/SAML config management API.
    describe('SAML management APIs', () => {
      let tenantAwareAuth: TenantAwareAuth;
      const authProviderConfig = {
        providerId: randomSamlProviderId(),
        displayName: 'SAML_DISPLAY_NAME1',
        enabled: true,
        idpEntityId: 'IDP_ENTITY_ID1',
        ssoURL: 'https://example.com/login1',
        x509Certificates: [mocks.x509CertPairs[0].public],
        rpEntityId: 'RP_ENTITY_ID1',
        callbackURL: 'https://projectId.firebaseapp.com/__/auth/handler',
        enableRequestSigning: true,
      };
      const modifiedConfigOptions = {
        displayName: 'SAML_DISPLAY_NAME3',
        enabled: false,
        idpEntityId: 'IDP_ENTITY_ID3',
        ssoURL: 'https://example.com/login3',
        x509Certificates: [mocks.x509CertPairs[1].public],
        rpEntityId: 'RP_ENTITY_ID3',
        callbackURL: 'https://projectId3.firebaseapp.com/__/auth/handler',
        enableRequestSigning: false,
      };

      before(function () {
        if (!createdTenantId) {
          this.skip();
        } else {
          tenantAwareAuth = getAuth().tenantManager().authForTenant(createdTenantId);
        }
      });

      // Delete SAML configuration at the end of test suite.
      after(() => {
        if (tenantAwareAuth) {
          return tenantAwareAuth.deleteProviderConfig(authProviderConfig.providerId)
            .catch(() => {
              // Ignore error.
            });
        }
      });

      it('should support CRUD operations', function () {
        // TODO(lisajian): Unskip once auth emulator supports OIDC/SAML
        if (authEmulatorHost) {
          return this.skip(); // Not yet supported in Auth Emulator.
        }
        return tenantAwareAuth.createProviderConfig(authProviderConfig)
          .then((config) => {
            assertDeepEqualUnordered(authProviderConfig, config);
            return tenantAwareAuth.getProviderConfig(authProviderConfig.providerId);
          })
          .then((config) => {
            assertDeepEqualUnordered(authProviderConfig, config);
            return tenantAwareAuth.updateProviderConfig(
              authProviderConfig.providerId, modifiedConfigOptions);
          })
          .then((config) => {
            const modifiedConfig = deepExtend(
              { providerId: authProviderConfig.providerId }, modifiedConfigOptions);
            assertDeepEqualUnordered(modifiedConfig, config);
            return tenantAwareAuth.deleteProviderConfig(authProviderConfig.providerId);
          })
          .then(() => {
            return tenantAwareAuth.getProviderConfig(authProviderConfig.providerId)
              .should.eventually.be.rejected.and.have.property('code', 'auth/configuration-not-found');
          });
      });
    });

    describe('OIDC management APIs', () => {
      let tenantAwareAuth: TenantAwareAuth;
      const authProviderConfig = {
        providerId: randomOidcProviderId(),
        displayName: 'OIDC_DISPLAY_NAME1',
        enabled: true,
        issuer: 'https://oidc.com/issuer1',
        clientId: 'CLIENT_ID1',
        responseType: {
          idToken: true,
        },
      };
      const deltaChanges = {
        displayName: 'OIDC_DISPLAY_NAME3',
        enabled: false,
        issuer: 'https://oidc.com/issuer3',
        clientId: 'CLIENT_ID3',
        clientSecret: 'CLIENT_SECRET',
        responseType: {
          idToken: false,
          code: true,
        },
      };
      const modifiedConfigOptions = {
        providerId: authProviderConfig.providerId,
        displayName: 'OIDC_DISPLAY_NAME3',
        enabled: false,
        issuer: 'https://oidc.com/issuer3',
        clientId: 'CLIENT_ID3',
        clientSecret: 'CLIENT_SECRET',
        responseType: {
          code: true,
        },
      };

      before(function () {
        if (!createdTenantId) {
          this.skip();
        } else {
          tenantAwareAuth = getAuth().tenantManager().authForTenant(createdTenantId);
        }
      });

      // Delete OIDC configuration at the end of test suite.
      after(() => {
        if (tenantAwareAuth) {
          return tenantAwareAuth.deleteProviderConfig(authProviderConfig.providerId)
            .catch(() => {
              // Ignore error.
            });
        }
      });

      it('should support CRUD operations', function () {
        // TODO(lisajian): Unskip once auth emulator supports OIDC/SAML
        if (authEmulatorHost) {
          return this.skip(); // Not yet supported in Auth Emulator.
        }
        return tenantAwareAuth.createProviderConfig(authProviderConfig)
          .then((config) => {
            assertDeepEqualUnordered(authProviderConfig, config);
            return tenantAwareAuth.getProviderConfig(authProviderConfig.providerId);
          })
          .then((config) => {
            assertDeepEqualUnordered(authProviderConfig, config);
            return tenantAwareAuth.updateProviderConfig(
              authProviderConfig.providerId, deltaChanges);
          })
          .then((config) => {
            assertDeepEqualUnordered(modifiedConfigOptions, config);
            return tenantAwareAuth.deleteProviderConfig(authProviderConfig.providerId);
          })
          .then(() => {
            return tenantAwareAuth.getProviderConfig(authProviderConfig.providerId)
              .should.eventually.be.rejected.and.have.property('code', 'auth/configuration-not-found');
          });
      });
    });

    it('getTenant() should resolve with expected tenant', () => {
      return getAuth().tenantManager().getTenant(createdTenantId)
        .then((actualTenant) => {
          const actualTenantObj = actualTenant.toJSON();
          if (authEmulatorHost) {
            // Not supported in Auth Emulator
            delete (actualTenantObj as { testPhoneNumbers?: Record<string, string> }).testPhoneNumbers;
            delete expectedCreatedTenant.testPhoneNumbers;
          }
          expect(actualTenantObj).to.deep.equal(expectedCreatedTenant);
        });
    });

    it('updateTenant() should resolve with the updated tenant', () => {
      expectedUpdatedTenant.tenantId = createdTenantId;
      expectedUpdatedTenant2.tenantId = createdTenantId;
      const updatedOptions: UpdateTenantRequest = {
        displayName: expectedUpdatedTenant.displayName,
        emailSignInConfig: {
          enabled: false,
        },
        multiFactorConfig: deepCopy(expectedUpdatedTenant.multiFactorConfig),
        testPhoneNumbers: deepCopy(expectedUpdatedTenant.testPhoneNumbers),
        passwordPolicyConfig: deepCopy(expectedUpdatedTenant.passwordPolicyConfig),
      };
      const updatedOptions2: UpdateTenantRequest = {
        emailSignInConfig: {
          enabled: true,
          passwordRequired: false,
        },
        multiFactorConfig: deepCopy(expectedUpdatedTenant2.multiFactorConfig),
        // Test clearing of phone numbers.
        testPhoneNumbers: null,
        smsRegionConfig: deepCopy(expectedUpdatedTenant2.smsRegionConfig),
      };
      if (authEmulatorHost) {
        return getAuth().tenantManager().updateTenant(createdTenantId, updatedOptions)
          .then((actualTenant) => {
            const actualTenantObj = actualTenant.toJSON();
            // Not supported in Auth Emulator
            delete (actualTenantObj as { testPhoneNumbers?: Record<string, string> }).testPhoneNumbers;
            delete expectedUpdatedTenant.testPhoneNumbers;
            expect(actualTenantObj).to.deep.equal(expectedUpdatedTenant);
            return getAuth().tenantManager().updateTenant(createdTenantId, updatedOptions2);
          })
          .then((actualTenant) => {
            const actualTenantObj = actualTenant.toJSON();
            // Not supported in Auth Emulator
            delete (actualTenantObj as { testPhoneNumbers?: Record<string, string> }).testPhoneNumbers;
            delete expectedUpdatedTenant2.testPhoneNumbers;
            expect(actualTenantObj).to.deep.equal(expectedUpdatedTenant2);
          });
      }
      return getAuth().tenantManager().updateTenant(createdTenantId, updatedOptions)
        .then((actualTenant) => {
          expect(actualTenant.toJSON()).to.deep.equal(expectedUpdatedTenant);
          return getAuth().tenantManager().updateTenant(createdTenantId, updatedOptions2);
        })
        .then((actualTenant) => {
          expect(actualTenant.toJSON()).to.deep.equal(expectedUpdatedTenant2);
        });
    });

    it('updateTenant() should not update tenant when SMS region config is undefined', () => {
      expectedUpdatedTenant.tenantId = createdTenantId;
      const updatedOptions2: UpdateTenantRequest = {
        displayName: expectedUpdatedTenant2.displayName,
        smsRegionConfig: undefined,
      };
      if (authEmulatorHost) {
        return getAuth().tenantManager().updateTenant(createdTenantId, updatedOptions2)
          .then((actualTenant) => {
            const actualTenantObj = actualTenant.toJSON();
            // Not supported in Auth Emulator
            delete (actualTenantObj as { testPhoneNumbers?: Record<string, string> }).testPhoneNumbers;
            delete expectedUpdatedTenant2.testPhoneNumbers;
            expect(actualTenantObj).to.deep.equal(expectedUpdatedTenant2);
          });
      }
      return getAuth().tenantManager().updateTenant(createdTenantId, updatedOptions2)
        .then((actualTenant) => {
          expect(actualTenant.toJSON()).to.deep.equal(expectedUpdatedTenant2);
        });
    });

    it('updateTenant() should not update MFA-related config of tenant when MultiFactorConfig is undefined', () => {
      expectedUpdatedTenant.tenantId = createdTenantId;
      const updateRequestNoMfaConfig: UpdateTenantRequest = {
        displayName: expectedUpdatedTenant2.displayName,
        multiFactorConfig: undefined,
      };
      if (authEmulatorHost) {
        return getAuth().tenantManager().updateTenant(createdTenantId, updateRequestNoMfaConfig)
          .then((actualTenant) => {
            const actualTenantObj = actualTenant.toJSON();
            // Configuring test phone numbers are not supported in Auth Emulator
            delete (actualTenantObj as { testPhoneNumbers?: Record<string, string> }).testPhoneNumbers;
            delete expectedUpdatedTenant2.testPhoneNumbers;
            expect(actualTenantObj).to.deep.equal(expectedUpdatedTenant2);
          });
      }
      return getAuth().tenantManager().updateTenant(createdTenantId, updateRequestNoMfaConfig)
        .then((actualTenant) => {
          expect(actualTenant.toJSON()).to.deep.equal(expectedUpdatedTenant2);
        });
    });

    it('updateTenant() should not disable SMS MFA when TOTP is disabled', () => {
      expectedUpdatedTenantSmsEnabledTotpDisabled.tenantId = createdTenantId;
      const updateRequestSMSEnabledTOTPDisabled: UpdateTenantRequest = {
        displayName: expectedUpdatedTenant2.displayName,
        multiFactorConfig: {
          state: 'ENABLED',
          factorIds: ['phone'],
          providerConfigs: [
            {
              state: 'DISABLED',
              totpProviderConfig: {}
            },
          ],
        },
      };
      if (authEmulatorHost) {
        return getAuth().tenantManager().updateTenant(createdTenantId, updateRequestSMSEnabledTOTPDisabled)
          .then((actualTenant) => {
            const actualTenantObj = actualTenant.toJSON();
            // Configuring test phone numbers are not supported in Auth Emulator
            delete (actualTenantObj as { testPhoneNumbers?: Record<string, string> }).testPhoneNumbers;
            delete expectedUpdatedTenantSmsEnabledTotpDisabled.testPhoneNumbers;
            expect(actualTenantObj).to.deep.equal(expectedUpdatedTenantSmsEnabledTotpDisabled);
          });
      }
      return getAuth().tenantManager().updateTenant(createdTenantId, updateRequestSMSEnabledTOTPDisabled)
        .then((actualTenant) => {
          expect(actualTenant.toJSON()).to.deep.equal(expectedUpdatedTenantSmsEnabledTotpDisabled);
        });
    });

    it('updateTenant() should be able to enable/disable anon provider', async () => {
      const tenantManager = getAuth().tenantManager();
      let tenant = await tenantManager.createTenant({
        displayName: 'testTenantUpdateAnon',
      });
      createdTenants.push(tenant.tenantId);
      expect(tenant.anonymousSignInEnabled).to.be.false;

      tenant = await tenantManager.updateTenant(tenant.tenantId, {
        anonymousSignInEnabled: true,
      });
      expect(tenant.anonymousSignInEnabled).to.be.true;

      tenant = await tenantManager.updateTenant(tenant.tenantId, {
        anonymousSignInEnabled: false,
      });
      expect(tenant.anonymousSignInEnabled).to.be.false;
    });

    it('listTenants() should resolve with expected number of tenants', () => {
      const allTenantIds: string[] = [];
      const tenantOptions2 = deepCopy(tenantOptions);
      tenantOptions2.displayName = 'testTenant2';
      const listAllTenantIds = (tenantIds: string[], nextPageToken?: string): Promise<void> => {
        return getAuth().tenantManager().listTenants(100, nextPageToken)
          .then((result) => {
            result.tenants.forEach((tenant) => {
              tenantIds.push(tenant.tenantId);
            });
            if (result.pageToken) {
              return listAllTenantIds(tenantIds, result.pageToken);
            }
          });
      };
      return getAuth().tenantManager().createTenant(tenantOptions2)
        .then((actualTenant) => {
          createdTenants.push(actualTenant.tenantId);
          // Test listTenants returns the expected tenants.
          return listAllTenantIds(allTenantIds);
        })
        .then(() => {
          // All created tenants should be in the list of tenants.
          createdTenants.forEach((tenantId) => {
            expect(allTenantIds).to.contain(tenantId);
          });
        });
    });

    it('deleteTenant() should successfully delete the provided tenant', () => {
      const allTenantIds: string[] = [];
      const listAllTenantIds = (tenantIds: string[], nextPageToken?: string): Promise<void> => {
        return getAuth().tenantManager().listTenants(100, nextPageToken)
          .then((result) => {
            result.tenants.forEach((tenant) => {
              tenantIds.push(tenant.tenantId);
            });
            if (result.pageToken) {
              return listAllTenantIds(tenantIds, result.pageToken);
            }
          });
      };

      return getAuth().tenantManager().deleteTenant(createdTenantId)
        .then(() => {
          // Use listTenants() instead of getTenant() to check that the tenant
          // is no longer present, because Auth Emulator implicitly creates the
          // tenant in getTenant() when it is not found
          return listAllTenantIds(allTenantIds);
        })
        .then(() => {
          expect(allTenantIds).to.not.contain(createdTenantId);
        });
    });
  });

  describe('SAML configuration operations', () => {
    const authProviderConfig1 = {
      providerId: randomSamlProviderId(),
      displayName: 'SAML_DISPLAY_NAME1',
      enabled: true,
      idpEntityId: 'IDP_ENTITY_ID1',
      ssoURL: 'https://example.com/login1',
      x509Certificates: [mocks.x509CertPairs[0].public],
      rpEntityId: 'RP_ENTITY_ID1',
      callbackURL: 'https://projectId.firebaseapp.com/__/auth/handler',
      enableRequestSigning: true,
    };
    const authProviderConfig2 = {
      providerId: randomSamlProviderId(),
      displayName: 'SAML_DISPLAY_NAME2',
      enabled: true,
      idpEntityId: 'IDP_ENTITY_ID2',
      ssoURL: 'https://example.com/login2',
      x509Certificates: [mocks.x509CertPairs[1].public],
      rpEntityId: 'RP_ENTITY_ID2',
      callbackURL: 'https://projectId.firebaseapp.com/__/auth/handler',
      enableRequestSigning: true,
    };

    const removeTempConfigs = (): Promise<any> => {
      return Promise.all([
        getAuth().deleteProviderConfig(authProviderConfig1.providerId).catch(() => {/* empty */ }),
        getAuth().deleteProviderConfig(authProviderConfig2.providerId).catch(() => {/* empty */ }),
      ]);
    };

    // Clean up temp configurations used for test.
    before(function () {
      if (authEmulatorHost) {
        return this.skip(); // Not implemented.
      }
      return removeTempConfigs().then(() => getAuth().createProviderConfig(authProviderConfig1));
    });

    after(() => {
      return removeTempConfigs();
    });

    it('createProviderConfig() successfully creates a SAML config', () => {
      return getAuth().createProviderConfig(authProviderConfig2)
        .then((config) => {
          assertDeepEqualUnordered(authProviderConfig2, config);
        });
    });

    it('getProviderConfig() successfully returns the expected SAML config', () => {
      return getAuth().getProviderConfig(authProviderConfig1.providerId)
        .then((config) => {
          assertDeepEqualUnordered(authProviderConfig1, config);
        });
    });

    it('listProviderConfig() successfully returns the list of SAML providers', () => {
      const configs: AuthProviderConfig[] = [];
      const listProviders: any = (type: 'saml' | 'oidc', maxResults?: number, pageToken?: string) => {
        return getAuth().listProviderConfigs({ type, maxResults, pageToken })
          .then((result) => {
            result.providerConfigs.forEach((config: AuthProviderConfig) => {
              configs.push(config);
            });
            if (result.pageToken) {
              return listProviders(type, maxResults, result.pageToken);
            }
          });
      };
      // In case the project already has existing providers, list all configurations and then
      // check the 2 test configs are available.
      return listProviders('saml', 1)
        .then(() => {
          let index1 = 0;
          let index2 = 0;
          for (let i = 0; i < configs.length; i++) {
            if (configs[i].providerId === authProviderConfig1.providerId) {
              index1 = i;
            } else if (configs[i].providerId === authProviderConfig2.providerId) {
              index2 = i;
            }
          }
          assertDeepEqualUnordered(authProviderConfig1, configs[index1]);
          assertDeepEqualUnordered(authProviderConfig2, configs[index2]);
        });
    });

    it('updateProviderConfig() successfully overwrites a SAML config', () => {
      const modifiedConfigOptions = {
        displayName: 'SAML_DISPLAY_NAME3',
        enabled: false,
        idpEntityId: 'IDP_ENTITY_ID3',
        ssoURL: 'https://example.com/login3',
        x509Certificates: [mocks.x509CertPairs[1].public],
        rpEntityId: 'RP_ENTITY_ID3',
        callbackURL: 'https://projectId3.firebaseapp.com/__/auth/handler',
        enableRequestSigning: false,
      };
      return getAuth().updateProviderConfig(authProviderConfig1.providerId, modifiedConfigOptions)
        .then((config) => {
          const modifiedConfig = deepExtend(
            { providerId: authProviderConfig1.providerId }, modifiedConfigOptions);
          assertDeepEqualUnordered(modifiedConfig, config);
        });
    });

    it('updateProviderConfig() successfully partially modifies a SAML config', () => {
      const deltaChanges = {
        displayName: 'SAML_DISPLAY_NAME4',
        x509Certificates: [mocks.x509CertPairs[0].public],
        // Note, currently backend has a bug where error is thrown when callbackURL is not
        // passed event though it is not required. Fix is on the way.
        callbackURL: 'https://projectId3.firebaseapp.com/__/auth/handler',
        rpEntityId: 'RP_ENTITY_ID4',
      };
      // Only above fields should be modified.
      const modifiedConfigOptions = {
        displayName: 'SAML_DISPLAY_NAME4',
        enabled: false,
        idpEntityId: 'IDP_ENTITY_ID3',
        ssoURL: 'https://example.com/login3',
        x509Certificates: [mocks.x509CertPairs[0].public],
        rpEntityId: 'RP_ENTITY_ID4',
        callbackURL: 'https://projectId3.firebaseapp.com/__/auth/handler',
        enableRequestSigning: false,
      };
      return getAuth().updateProviderConfig(authProviderConfig1.providerId, deltaChanges)
        .then((config) => {
          const modifiedConfig = deepExtend(
            { providerId: authProviderConfig1.providerId }, modifiedConfigOptions);
          assertDeepEqualUnordered(modifiedConfig, config);
        });
    });

    it('deleteProviderConfig() successfully deletes an existing SAML config', () => {
      return getAuth().deleteProviderConfig(authProviderConfig1.providerId).then(() => {
        return getAuth().getProviderConfig(authProviderConfig1.providerId)
          .should.eventually.be.rejected.and.have.property('code', 'auth/configuration-not-found');
      });
    });
  });

  describe('OIDC configuration operations', () => {
    const authProviderConfig1 = {
      providerId: randomOidcProviderId(),
      displayName: 'OIDC_DISPLAY_NAME1',
      enabled: true,
      issuer: 'https://oidc.com/issuer1',
      clientId: 'CLIENT_ID1',
      responseType: {
        idToken: true,
      },
    };
    const authProviderConfig2 = {
      providerId: randomOidcProviderId(),
      displayName: 'OIDC_DISPLAY_NAME2',
      enabled: true,
      issuer: 'https://oidc.com/issuer2',
      clientId: 'CLIENT_ID2',
      clientSecret: 'CLIENT_SECRET',
      responseType: {
        code: true,
      },
    };

    const removeTempConfigs = (): Promise<any> => {
      return Promise.all([
        getAuth().deleteProviderConfig(authProviderConfig1.providerId).catch(() => {/* empty */ }),
        getAuth().deleteProviderConfig(authProviderConfig2.providerId).catch(() => {/* empty */ }),
      ]);
    };

    // Clean up temp configurations used for test.
    before(function () {
      if (authEmulatorHost) {
        return this.skip(); // Not implemented.
      }
      return removeTempConfigs().then(() => getAuth().createProviderConfig(authProviderConfig1));
    });

    after(() => {
      return removeTempConfigs();
    });

    it('createProviderConfig() successfully creates an OIDC config', () => {
      return getAuth().createProviderConfig(authProviderConfig2)
        .then((config) => {
          assertDeepEqualUnordered(authProviderConfig2, config);
        });
    });

    it('getProviderConfig() successfully returns the expected OIDC config', () => {
      return getAuth().getProviderConfig(authProviderConfig1.providerId)
        .then((config) => {
          assertDeepEqualUnordered(authProviderConfig1, config);
        });
    });

    it('listProviderConfig() successfully returns the list of OIDC providers', () => {
      const configs: AuthProviderConfig[] = [];
      const listProviders: any = (type: 'saml' | 'oidc', maxResults?: number, pageToken?: string) => {
        return getAuth().listProviderConfigs({ type, maxResults, pageToken })
          .then((result) => {
            result.providerConfigs.forEach((config: AuthProviderConfig) => {
              configs.push(config);
            });
            if (result.pageToken) {
              return listProviders(type, maxResults, result.pageToken);
            }
          });
      };
      // In case the project already has existing providers, list all configurations and then
      // check the 2 test configs are available.
      return listProviders('oidc', 1)
        .then(() => {
          let index1 = 0;
          let index2 = 0;
          for (let i = 0; i < configs.length; i++) {
            if (configs[i].providerId === authProviderConfig1.providerId) {
              index1 = i;
            } else if (configs[i].providerId === authProviderConfig2.providerId) {
              index2 = i;
            }
          }
          assertDeepEqualUnordered(authProviderConfig1, configs[index1]);
          assertDeepEqualUnordered(authProviderConfig2, configs[index2]);
        });
    });

    it('updateProviderConfig() successfully partially modifies an OIDC config', () => {
      const deltaChanges = {
        displayName: 'OIDC_DISPLAY_NAME3',
        enabled: false,
        issuer: 'https://oidc.com/issuer3',
        clientId: 'CLIENT_ID3',
        clientSecret: 'CLIENT_SECRET',
        responseType: {
          idToken: false,
          code: true,
        },
      };
      // Only above fields should be modified.
      const modifiedConfigOptions = {
        providerId: authProviderConfig1.providerId,
        displayName: 'OIDC_DISPLAY_NAME3',
        enabled: false,
        issuer: 'https://oidc.com/issuer3',
        clientId: 'CLIENT_ID3',
        clientSecret: 'CLIENT_SECRET',
        responseType: {
          code: true,
        },
      };
      return getAuth().updateProviderConfig(authProviderConfig1.providerId, deltaChanges)
        .then((config) => {
          assertDeepEqualUnordered(modifiedConfigOptions, config);
        });
    });

    it('updateProviderConfig() with invalid oauth response type should be rejected', () => {
      const deltaChanges = {
        displayName: 'OIDC_DISPLAY_NAME4',
        enabled: false,
        issuer: 'https://oidc.com/issuer4',
        clientId: 'CLIENT_ID4',
        clientSecret: 'CLIENT_SECRET',
        responseType: {
          idToken: false,
          code: false,
        },
      };
      return getAuth().updateProviderConfig(authProviderConfig1.providerId, deltaChanges).
        should.eventually.be.rejected.and.have.property('code', 'auth/invalid-oauth-responsetype');
    });

    it('updateProviderConfig() code flow with no client secret should be rejected', () => {
      const deltaChanges = {
        displayName: 'OIDC_DISPLAY_NAME5',
        enabled: false,
        issuer: 'https://oidc.com/issuer5',
        clientId: 'CLIENT_ID5',
        responseType: {
          idToken: false,
          code: true,
        },
      };
      return getAuth().updateProviderConfig(authProviderConfig1.providerId, deltaChanges).
        should.eventually.be.rejected.and.have.property('code', 'auth/missing-oauth-client-secret');
    });

    it('deleteProviderConfig() successfully deletes an existing OIDC config', () => {
      return getAuth().deleteProviderConfig(authProviderConfig1.providerId).then(() => {
        return getAuth().getProviderConfig(authProviderConfig1.providerId)
          .should.eventually.be.rejected.and.have.property('code', 'auth/configuration-not-found');
      });
    });
  });

  it('deleteUser() deletes the user with the given UID', () => {
    return Promise.all([
      getAuth().deleteUser(newUserUid),
      getAuth().deleteUser(uidFromCreateUserWithoutUid),
    ]).should.eventually.be.fulfilled;
  });

  describe('deleteUsers()', () => {
    it('deletes users', async () => {
      const uid1 = await getAuth().createUser({}).then((ur) => ur.uid);
      const uid2 = await getAuth().createUser({}).then((ur) => ur.uid);
      const uid3 = await getAuth().createUser({}).then((ur) => ur.uid);
      const ids = [{ uid: uid1 }, { uid: uid2 }, { uid: uid3 }];

      return deleteUsersWithDelay([uid1, uid2, uid3])
        .then((deleteUsersResult) => {
          expect(deleteUsersResult.successCount).to.equal(3);
          expect(deleteUsersResult.failureCount).to.equal(0);
          expect(deleteUsersResult.errors).to.have.length(0);

          return getAuth().getUsers(ids);
        })
        .then((getUsersResult) => {
          expect(getUsersResult.users).to.have.length(0);
          expect(getUsersResult.notFound).to.have.deep.members(ids);
        });
    });

    it('deletes users that exist even when non-existing users also specified', async () => {
      const uid1 = await getAuth().createUser({}).then((ur) => ur.uid);
      const uid2 = 'uid-that-doesnt-exist';
      const ids = [{ uid: uid1 }, { uid: uid2 }];

      return deleteUsersWithDelay([uid1, uid2])
        .then((deleteUsersResult) => {
          expect(deleteUsersResult.successCount).to.equal(2);
          expect(deleteUsersResult.failureCount).to.equal(0);
          expect(deleteUsersResult.errors).to.have.length(0);

          return getAuth().getUsers(ids);
        })
        .then((getUsersResult) => {
          expect(getUsersResult.users).to.have.length(0);
          expect(getUsersResult.notFound).to.have.deep.members(ids);
        });
    });

    it('is idempotent', async () => {
      const uid = await getAuth().createUser({}).then((ur) => ur.uid);

      return deleteUsersWithDelay([uid])
        .then((deleteUsersResult) => {
          expect(deleteUsersResult.successCount).to.equal(1);
          expect(deleteUsersResult.failureCount).to.equal(0);
        })
        // Delete the user again, ensuring that everything still counts as a success.
        .then(() => deleteUsersWithDelay([uid]))
        .then((deleteUsersResult) => {
          expect(deleteUsersResult.successCount).to.equal(1);
          expect(deleteUsersResult.failureCount).to.equal(0);
        });
    });
  });

  describe('createSessionCookie()', () => {
    let expectedExp: number;
    let expectedIat: number;
    const expiresIn = 24 * 60 * 60 * 1000;
    let payloadClaims: any;
    let currentIdToken: string;
    const uid = sessionCookieUids[0];
    const uid2 = sessionCookieUids[1];
    const uid3 = sessionCookieUids[2];
    const uid4 = sessionCookieUids[3];

    it('creates a valid Firebase session cookie', () => {
      return getAuth().createCustomToken(uid, { admin: true, groupId: '1234' })
        .then((customToken) => clientAuth().signInWithCustomToken(customToken))
        .then(({ user }) => {
          expect(user).to.exist;
          return user!.getIdToken();
        })
        .then((idToken) => {
          currentIdToken = idToken;
          return getAuth().verifyIdToken(idToken);
        }).then((decodedIdTokenClaims) => {
          expectedExp = Math.floor((new Date().getTime() + expiresIn) / 1000);
          payloadClaims = decodedIdTokenClaims;
          payloadClaims.iss = payloadClaims.iss.replace(
            'securetoken.google.com', 'session.firebase.google.com');
          delete payloadClaims.exp;
          delete payloadClaims.iat;
          expectedIat = Math.floor(new Date().getTime() / 1000);
          // One day long session cookie.
          return getAuth().createSessionCookie(currentIdToken, { expiresIn });
        })
        .then((sessionCookie) => getAuth().verifySessionCookie(sessionCookie))
        .then((decodedIdToken) => {
          // Check for expected expiration with +/-5 seconds of variation.
          expect(decodedIdToken.exp).to.be.within(expectedExp - 5, expectedExp + 5);
          expect(decodedIdToken.iat).to.be.within(expectedIat - 5, expectedIat + 5);
          // Not supported in ID token,
          delete decodedIdToken.nonce;
          // exp and iat may vary depending on network connection latency.
          delete (decodedIdToken as any).exp;
          delete (decodedIdToken as any).iat;
          expect(decodedIdToken).to.deep.equal(payloadClaims);
        });
    });

    it('creates a revocable session cookie', () => {
      let currentSessionCookie: string;
      return getAuth().createCustomToken(uid2)
        .then((customToken) => clientAuth().signInWithCustomToken(customToken))
        .then(({ user }) => {
          expect(user).to.exist;
          return user!.getIdToken();
        })
        .then((idToken) => {
          // One day long session cookie.
          return getAuth().createSessionCookie(idToken, { expiresIn });
        })
        .then((sessionCookie) => {
          currentSessionCookie = sessionCookie;
          return new Promise((resolve) => setTimeout(() => resolve(
            getAuth().revokeRefreshTokens(uid2),
          ), 1000));
        })
        .then(() => {
          const verifyingSessionCookie = getAuth().verifySessionCookie(currentSessionCookie);
          if (authEmulatorHost) {
            // Check revocation is forced in emulator-mode and this should throw.
            return verifyingSessionCookie.should.eventually.be.rejected;
          } else {
            // verifyIdToken without checking revocation should still succeed.
            return verifyingSessionCookie.should.eventually.be.fulfilled;
          }
        })
        .then(() => {
          return getAuth().verifySessionCookie(currentSessionCookie, true)
            .should.eventually.be.rejected.and.have.property('code', 'auth/session-cookie-revoked');
        });
    });

    it('fails when called with a revoked ID token', () => {
      return getAuth().createCustomToken(uid3, { admin: true, groupId: '1234' })
        .then((customToken) => clientAuth().signInWithCustomToken(customToken))
        .then(({ user }) => {
          expect(user).to.exist;
          return user!.getIdToken();
        })
        .then((idToken) => {
          currentIdToken = idToken;
          return new Promise((resolve) => setTimeout(() => resolve(
            getAuth().revokeRefreshTokens(uid3),
          ), 1000));
        })
        .then(() => {
          return getAuth().createSessionCookie(currentIdToken, { expiresIn })
            .should.eventually.be.rejected.and.have.property('code', 'auth/id-token-expired');
        });
    });

    it('fails when called with user disabled', async () => {
      const expiresIn = 24 * 60 * 60 * 1000;
      const customToken = await getAuth().createCustomToken(uid4, { admin: true, groupId: '1234' });
      const { user } = await clientAuth().signInWithCustomToken(customToken);
      expect(user).to.exist;

      const idToken = await user!.getIdToken();
      const decodedIdTokenClaims = await getAuth().verifyIdToken(idToken);
      expect(decodedIdTokenClaims.uid).to.be.equal(uid4);

      const sessionCookie = await getAuth().createSessionCookie(idToken, { expiresIn });
      const decodedIdToken = await getAuth().verifySessionCookie(sessionCookie, true);
      expect(decodedIdToken.uid).to.equal(uid4);

      const userRecord = await getAuth().updateUser(uid4, { disabled: true });
      // Ensure disabled field has been updated.
      expect(userRecord.uid).to.equal(uid4);
      expect(userRecord.disabled).to.equal(true);

      return getAuth().createSessionCookie(idToken, { expiresIn })
        .should.eventually.be.rejected.and.have.property('code', 'auth/user-disabled');
    });
  });

  describe('verifySessionCookie()', () => {
    const uid = sessionCookieUids[0];
    it('fails when called with an invalid session cookie', () => {
      return getAuth().verifySessionCookie('invalid-token')
        .should.eventually.be.rejected.and.have.property('code', 'auth/argument-error');
    });

    it('fails when called with a Firebase ID token', () => {
      return getAuth().createCustomToken(uid)
        .then((customToken) => clientAuth().signInWithCustomToken(customToken))
        .then(({ user }) => {
          expect(user).to.exist;
          return user!.getIdToken();
        })
        .then((idToken) => {
          return getAuth().verifySessionCookie(idToken)
            .should.eventually.be.rejected.and.have.property('code', 'auth/argument-error');
        });
    });

    it('fails with checkRevoked set to true and corresponding user disabled', async () => {
      const expiresIn = 24 * 60 * 60 * 1000;
      const customToken = await getAuth().createCustomToken(uid, { admin: true, groupId: '1234' });
      const { user } = await clientAuth().signInWithCustomToken(customToken);
      expect(user).to.exist;

      const idToken = await user!.getIdToken();
      const decodedIdTokenClaims = await getAuth().verifyIdToken(idToken);
      expect(decodedIdTokenClaims.uid).to.be.equal(uid);

      const sessionCookie = await getAuth().createSessionCookie(idToken, { expiresIn });
      let decodedIdToken = await getAuth().verifySessionCookie(sessionCookie, true);
      expect(decodedIdToken.uid).to.equal(uid);

      const userRecord = await getAuth().updateUser(uid, { disabled: true });
      // Ensure disabled field has been updated.
      expect(userRecord.uid).to.equal(uid);
      expect(userRecord.disabled).to.equal(true);

      try {
        // If it is in emulator mode, a user-disabled error will be thrown.
        decodedIdToken = await getAuth().verifySessionCookie(sessionCookie, false);
        expect(decodedIdToken.uid).to.equal(uid);
      } catch (error) {
        if (authEmulatorHost) {
          expect(error).to.have.property('code', 'auth/user-disabled');
        } else {
          throw error;
        }
      }

      try {
        await getAuth().verifySessionCookie(sessionCookie, true);
      } catch (error) {
        expect(error).to.have.property('code', 'auth/user-disabled');
      }
    });
  });

  describe('importUsers()', () => {
    const randomUid = 'import_' + generateRandomString(20).toLowerCase();
    let importUserRecord: UserImportRecord;
    const rawPassword = 'password';
    const rawSalt = 'NaCl';
    // Simulate a user stored using SCRYPT being migrated to Firebase Auth via importUsers.
    // Obtained from https://github.com/firebase/scrypt.
    const scryptHashKey = 'jxspr8Ki0RYycVU8zykbdLGjFQ3McFUH0uiiTvC8pVMXAn210wjLNmdZ' +
      'JzxUECKbm0QsEmYUSDzZvpjeJ9WmXA==';
    const scryptPasswordHash = 'V358E8LdWJXAO7muq0CufVpEOXaj8aFiC7T/rcaGieN04q/ZPJ0' +
      '8WhJEHGjj9lz/2TT+/86N5VjVoc5DdBhBiw==';
    const scryptHashOptions = {
      hash: {
        algorithm: 'SCRYPT',
        key: Buffer.from(scryptHashKey, 'base64'),
        saltSeparator: Buffer.from('Bw==', 'base64'),
        rounds: 8,
        memoryCost: 14,
      },
    };

    afterEach(() => {
      return safeDelete(randomUid);
    });

    const fixtures: UserImportTest[] = [
      {
        name: 'HMAC_SHA256',
        importOptions: {
          hash: {
            algorithm: 'HMAC_SHA256',
            key: Buffer.from('secret'),
          },
        } as any,
        computePasswordHash: (userImportTest: UserImportTest): Buffer => {
          expect(userImportTest.importOptions.hash.key).to.exist;
          const currentHashKey = userImportTest.importOptions.hash.key!.toString('utf8');
          const currentRawPassword = userImportTest.rawPassword;
          const currentRawSalt = userImportTest.rawSalt;
          return crypto.createHmac('sha256', currentHashKey)
            .update(currentRawPassword + currentRawSalt).digest();
        },
        rawPassword,
        rawSalt,
      },
      {
        name: 'SHA256',
        importOptions: {
          hash: {
            algorithm: 'SHA256',
            rounds: 1,
          },
        } as any,
        computePasswordHash: (userImportTest: UserImportTest): Buffer => {
          const currentRawPassword = userImportTest.rawPassword;
          const currentRawSalt = userImportTest.rawSalt;
          return crypto.createHash('sha256').update(currentRawSalt + currentRawPassword).digest();
        },
        rawPassword,
        rawSalt,
      },
      {
        name: 'MD5',
        importOptions: {
          hash: {
            algorithm: 'MD5',
            rounds: 0,
          },
        } as any,
        computePasswordHash: (userImportTest: UserImportTest): Buffer => {
          const currentRawPassword = userImportTest.rawPassword;
          const currentRawSalt = userImportTest.rawSalt;
          return Buffer.from(crypto.createHash('md5')
            .update(currentRawSalt + currentRawPassword).digest('hex'));
        },
        rawPassword,
        rawSalt,
      },
      {
        name: 'BCRYPT',
        importOptions: {
          hash: {
            algorithm: 'BCRYPT',
          },
        } as any,
        computePasswordHash: (userImportTest: UserImportTest): Buffer => {
          return Buffer.from(bcrypt.hashSync(userImportTest.rawPassword, 10));
        },
        rawPassword,
      },
      {
        name: 'STANDARD_SCRYPT',
        importOptions: {
          hash: {
            algorithm: 'STANDARD_SCRYPT',
            memoryCost: 1024,
            parallelization: 16,
            blockSize: 8,
            derivedKeyLength: 64,
          },
        } as any,
        computePasswordHash: (userImportTest: UserImportTest): Buffer => {
          const currentRawPassword = userImportTest.rawPassword;

          expect(userImportTest.rawSalt).to.exist;
          const currentRawSalt = userImportTest.rawSalt!;

          expect(userImportTest.importOptions.hash.memoryCost).to.exist;
          const N = userImportTest.importOptions.hash.memoryCost!;

          expect(userImportTest.importOptions.hash.blockSize).to.exist;
          const r = userImportTest.importOptions.hash.blockSize!;

          expect(userImportTest.importOptions.hash.parallelization).to.exist;
          const p = userImportTest.importOptions.hash.parallelization!;

          expect(userImportTest.importOptions.hash.derivedKeyLength).to.exist;
          const dkLen = userImportTest.importOptions.hash.derivedKeyLength!;

          return Buffer.from(
            crypto.scryptSync(
              currentRawPassword,
              Buffer.from(currentRawSalt),
              dkLen,
              {
                N, r, p,
              }));
        },
        rawPassword,
        rawSalt,
      },
      {
        name: 'PBKDF2_SHA256',
        importOptions: {
          hash: {
            algorithm: 'PBKDF2_SHA256',
            rounds: 100000,
          },
        } as any,
        computePasswordHash: (userImportTest: UserImportTest): Buffer => {
          const currentRawPassword = userImportTest.rawPassword;
          expect(userImportTest.rawSalt).to.exist;
          const currentRawSalt = userImportTest.rawSalt!;
          expect(userImportTest.importOptions.hash.rounds).to.exist;
          const currentRounds = userImportTest.importOptions.hash.rounds!;
          return crypto.pbkdf2Sync(
            currentRawPassword, currentRawSalt, currentRounds, 64, 'sha256');
        },
        rawPassword,
        rawSalt,
      },
      {
        name: 'SCRYPT',
        importOptions: scryptHashOptions as any,
        computePasswordHash: (): Buffer => {
          return Buffer.from(scryptPasswordHash, 'base64');
        },
        rawPassword,
        rawSalt,
      },
    ];

    fixtures.forEach((fixture) => {
      it(`successfully imports users with ${fixture.name} to Firebase Auth.`, function () {
        if (authEmulatorHost) {
          return this.skip(); // Auth Emulator does not support real hashes.
        }
        importUserRecord = {
          uid: randomUid,
          email: randomUid + '@example.com',
        };
        importUserRecord.passwordHash = fixture.computePasswordHash(fixture);
        if (typeof fixture.rawSalt !== 'undefined') {
          importUserRecord.passwordSalt = Buffer.from(fixture.rawSalt);
        }
        return testImportAndSignInUser(
          importUserRecord, fixture.importOptions, fixture.rawPassword)
          .should.eventually.be.fulfilled;

      });
    });

    it('successfully imports users with multiple OAuth providers', () => {
      const uid = randomUid;
      const email = uid + '@example.com';
      const now = new Date(1476235905000).toUTCString();
      const photoURL = 'http://www.example.com/' + uid + '/photo.png';
      importUserRecord = {
        uid,
        email,
        emailVerified: true,
        displayName: 'Test User',
        photoURL,
        phoneNumber: '+15554446666',
        disabled: false,
        customClaims: { admin: true },
        metadata: {
          lastSignInTime: now,
          creationTime: now,
          // TODO(rsgowman): Enable once importing users supports lastRefreshTime
          //lastRefreshTime: now,
        },
        providerData: [
          {
            uid: uid + '-facebook',
            displayName: 'Facebook User',
            email,
            photoURL: photoURL + '?providerId=facebook.com',
            providerId: 'facebook.com',
          },
          {
            uid: uid + '-twitter',
            displayName: 'Twitter User',
            photoURL: photoURL + '?providerId=twitter.com',
            providerId: 'twitter.com',
          },
        ],
      };
      uids.push(importUserRecord.uid);
      return getAuth().importUsers([importUserRecord])
        .then((result) => {
          expect(result.failureCount).to.equal(0);
          expect(result.successCount).to.equal(1);
          expect(result.errors.length).to.equal(0);
          return getAuth().getUser(uid);
        }).then((userRecord) => {
          // The phone number provider will be appended to the list of accounts.
          importUserRecord.providerData?.push({
            uid: importUserRecord.phoneNumber!,
            providerId: 'phone',
            phoneNumber: importUserRecord.phoneNumber!,
          });
          // The lastRefreshTime should be set to null
          type Writable<UserMetadata> = {
            -readonly [k in keyof UserMetadata]: UserMetadata[k];
          };
          (importUserRecord.metadata as Writable<UserMetadata>).lastRefreshTime = null;
          const actualUserRecord: { [key: string]: any } = userRecord.toJSON();
          for (const key of Object.keys(importUserRecord)) {
            expect(JSON.stringify(actualUserRecord[key]))
              .to.be.equal(JSON.stringify((importUserRecord as any)[key]));
          }
        });
    });

    it('successfully imports users with enrolled second factors', function () {
      if (authEmulatorHost) {
        return this.skip(); // Not yet implemented.
      }
      const uid = generateRandomString(20).toLowerCase();
      const email = uid + '@example.com';
      const now = new Date(1476235905000).toUTCString();
      const enrolledFactors: UpdatePhoneMultiFactorInfoRequest[] = [
        {
          uid: 'mfaUid1',
          phoneNumber: '+16505550001',
          displayName: 'Work phone number',
          factorId: 'phone',
          enrollmentTime: now,
        },
        {
          uid: 'mfaUid2',
          phoneNumber: '+16505550002',
          displayName: 'Personal phone number',
          factorId: 'phone',
          enrollmentTime: now,
        },
      ];

      importUserRecord = {
        uid,
        email,
        emailVerified: true,
        displayName: 'Test User',
        disabled: false,
        metadata: {
          lastSignInTime: now,
          creationTime: now,
        },
        providerData: [
          {
            uid: uid + '-facebook',
            displayName: 'Facebook User',
            email,
            providerId: 'facebook.com',
          },
        ],
        multiFactor: {
          enrolledFactors,
        },
      };
      uids.push(importUserRecord.uid);

      return getAuth().importUsers([importUserRecord])
        .then((result) => {
          expect(result.failureCount).to.equal(0);
          expect(result.successCount).to.equal(1);
          expect(result.errors.length).to.equal(0);
          return getAuth().getUser(uid);
        }).then((userRecord) => {
          // Confirm second factors added to user.
          const actualUserRecord: { [key: string]: any } = userRecord.toJSON();
          expect(actualUserRecord.multiFactor.enrolledFactors.length).to.equal(2);
          expect(actualUserRecord.multiFactor.enrolledFactors)
            .to.deep.equal(importUserRecord.multiFactor?.enrolledFactors);
        }).should.eventually.be.fulfilled;
    });

    it('fails when invalid users are provided', () => {
      const users = [
        { uid: generateRandomString(20).toLowerCase(), email: 'invalid' },
        { uid: generateRandomString(20).toLowerCase(), emailVerified: 'invalid' } as any,
      ];
      return getAuth().importUsers(users)
        .then((result) => {
          expect(result.successCount).to.equal(0);
          expect(result.failureCount).to.equal(2);
          expect(result.errors.length).to.equal(2);
          expect(result.errors[0].index).to.equal(0);
          expect(result.errors[0].error.code).to.equals('auth/invalid-email');
          expect(result.errors[1].index).to.equal(1);
          expect(result.errors[1].error.code).to.equals('auth/invalid-email-verified');
        });
    });

    it('fails when users with invalid phone numbers are provided', function () {
      if (authEmulatorHost) {
        // Auth Emulator's phoneNumber validation is also lax and won't throw.
        return this.skip();
      }
      const users = [
        // These phoneNumbers passes local (lax) validator but fails remotely.
        { uid: generateRandomString(20).toLowerCase(), phoneNumber: '+1error' },
        { uid: generateRandomString(20).toLowerCase(), phoneNumber: '+1invalid' },
      ];
      return getAuth().importUsers(users)
        .then((result) => {
          expect(result.successCount).to.equal(0);
          expect(result.failureCount).to.equal(2);
          expect(result.errors.length).to.equal(2);
          expect(result.errors[0].index).to.equal(0);
          expect(result.errors[0].error.code).to.equals('auth/invalid-user-import');
          expect(result.errors[1].index).to.equal(1);
          expect(result.errors[1].error.code).to.equals('auth/invalid-user-import');
        });
    });
  });
});

/**
 * Imports the provided user record with the specified hashing options and then
 * validates the import was successful by signing in to the imported account using
 * the corresponding plain text password.
 * @param importUserRecord The user record to import.
 * @param importOptions The import hashing options.
 * @param rawPassword The plain unhashed password string.
 * @retunr A promise that resolved on success.
 */
function testImportAndSignInUser(
  importUserRecord: UserImportRecord,
  importOptions: any,
  rawPassword: string): Promise<void> {
  const users = [importUserRecord];
  // Import the user record.
  return getAuth().importUsers(users, importOptions)
    .then((result) => {
      // Verify the import result.
      expect(result.failureCount).to.equal(0);
      expect(result.successCount).to.equal(1);
      expect(result.errors.length).to.equal(0);
      // Sign in with an email and password to the imported account.
      return clientAuth().signInWithEmailAndPassword(users[0].email!, rawPassword);
    })
    .then(({ user }) => {
      // Confirm successful sign-in.
      expect(user).to.exist;
      expect(user!.email).to.equal(users[0].email);
      expect(user!.providerData[0]).to.exist;
      expect(user!.providerData[0]!.providerId).to.equal('password');
    });
}

/**
 * Helper function that deletes the user with the specified phone number
 * if it exists.
 * @param phoneNumber The phone number of the user to delete.
 * @return A promise that resolves when the user is deleted
 *     or is found not to exist.
 */
function deletePhoneNumberUser(phoneNumber: string): Promise<void> {
  return getAuth().getUserByPhoneNumber(phoneNumber)
    .then((userRecord) => {
      return safeDelete(userRecord.uid);
    })
    .catch((error) => {
      // Suppress user not found error.
      if (error.code !== 'auth/user-not-found') {
        throw error;
      }
    });
}

/**
 * Runs cleanup routine that could affect outcome of tests and removes any
 * intermediate users created.
 *
 * @return A promise that resolves when test preparations are ready.
 */
function cleanup(): Promise<any> {
  // Delete any existing users that could affect the test outcome.
  const promises: Array<Promise<void>> = [
    deletePhoneNumberUser(testPhoneNumber),
    deletePhoneNumberUser(testPhoneNumber2),
    deletePhoneNumberUser(nonexistentPhoneNumber),
    deletePhoneNumberUser(updatedPhone),
  ];
  // Delete users created for session cookie tests.
  sessionCookieUids.forEach((uid) => uids.push(uid));
  // Delete list of users for testing listUsers.
  uids.forEach((uid) => {
    // Use safeDelete to avoid getting throttled.
    promises.push(safeDelete(uid));
  });
  return Promise.all(promises);
}

/**
 * Returns the action code corresponding to the link.
 *
 * @param link The link to parse for the action code.
 * @return The link's corresponding action code.
 */
function getActionCode(link: string): string {
  const parsedUrl = new url.URL(link);
  const oobCode = parsedUrl.searchParams.get('oobCode');
  expect(oobCode).to.exist;
  return oobCode!;
}

/**
 * Returns the continue URL corresponding to the link.
 *
 * @param link The link to parse for the continue URL.
 * @return The link's corresponding continue URL.
 */
function getContinueUrl(link: string): string {
  const parsedUrl = new url.URL(link);
  const continueUrl = parsedUrl.searchParams.get('continueUrl');
  expect(continueUrl).to.exist;
  return continueUrl!;
}

/**
 * Returns the tenant ID corresponding to the link.
 *
 * @param link The link to parse for the tenant ID.
 * @return The link's corresponding tenant ID.
 */
function getTenantId(link: string): string {
  const parsedUrl = new url.URL(link);
  const tenantId = parsedUrl.searchParams.get('tenantId');
  expect(tenantId).to.exist;
  return tenantId!;
}

/**
 * Safely deletes a specificed user identified by uid. This API chains all delete
 * requests and throttles them as the Auth backend rate limits this endpoint.
 * A bulk delete API is being designed to help solve this issue.
 *
 * @param uid The identifier of the user to delete.
 * @return A promise that resolves when delete operation resolves.
 */
function safeDelete(uid: string): Promise<void> {
  // Wait for delete queue to empty.
  const deletePromise = deleteQueue
    .then(() => {
      return getAuth().deleteUser(uid);
    })
    .catch((error) => {
      // Suppress user not found error.
      if (error.code !== 'auth/user-not-found') {
        throw error;
      }
    });
  // Suppress errors in delete queue to not spill over to next item in queue.
  deleteQueue = deletePromise.catch(() => {
    // Do nothing.
  });
  return deletePromise;
}

/**
 * Deletes the specified list of users by calling the `deleteUsers()` API. This
 * API is rate limited at 1 QPS, and therefore this helper function staggers
 * subsequent invocations by adding 1 second delay to each call.
 *
 * @param uids The list of user identifiers to delete.
 * @return A promise that resolves when delete operation resolves.
 */
async function deleteUsersWithDelay(uids: string[]): Promise<DeleteUsersResult> {
  if (!authEmulatorHost) {
    await new Promise((resolve) => { setTimeout(resolve, 1000); });
  }
  return getAuth().deleteUsers(uids);
}

/**
 * Asserts actual object is equal to expected object while ignoring key order.
 * This is useful since to.deep.equal fails when order differs.
 *
 * @param expected object.
 * @param actual object.
 */
function assertDeepEqualUnordered(expected: { [key: string]: any }, actual: { [key: string]: any }): void {
  for (const key in expected) {
    if (Object.prototype.hasOwnProperty.call(expected, key)) {
      expect(actual[key])
        .to.deep.equal(expected[key]);
    }
  }
  expect(Object.keys(actual).length).to.be.equal(Object.keys(expected).length);
}<|MERGE_RESOLUTION|>--- conflicted
+++ resolved
@@ -32,6 +32,7 @@
   AuthProviderConfig, CreateTenantRequest, DeleteUsersResult, PhoneMultiFactorInfo,
   TenantAwareAuth, UpdatePhoneMultiFactorInfoRequest, UpdateTenantRequest, UserImportOptions,
   UserImportRecord, UserRecord, getAuth, UpdateProjectConfigRequest, UserMetadata, MultiFactorConfig,
+  PasswordPolicyConfig
 } from '../../lib/auth/index';
 import * as sinon from 'sinon';
 import * as sinonChai from 'sinon-chai';
@@ -1218,28 +1219,26 @@
         },
       ],
     };
+    const passwordConfig: PasswordPolicyConfig = {
+      enforcementState: 'ENFORCE',
+      forceUpgradeOnSignin: true,
+      constraints: {
+        requireUppercase: true,
+        requireLowercase: true,
+        requireNonAlphanumeric: true,
+        requireNumeric: true,
+        minLength: 8,
+        maxLength: 30,
+      },
+    }
     const projectConfigOption1: UpdateProjectConfigRequest = {
       smsRegionConfig: {
         allowByDefault: {
           disallowedRegions: ['AC', 'AD'],
         }
       },
-<<<<<<< HEAD
-      passwordPolicyConfig: {
-        enforcementState: 'ENFORCE',
-        forceUpgradeOnSignin: true,
-        constraints: {
-          requireUppercase: true,
-          requireLowercase: true,
-          requireNonAlphanumeric: true,
-          requireNumeric: true,
-          minLength: 8,
-          maxLength: 30,
-        },
-      },
-=======
       multiFactorConfig: mfaConfig,
->>>>>>> 0ef5cfcd
+      passwordPolicyConfig: passwordConfig,
     };
     const projectConfigOption2: UpdateProjectConfigRequest = {
       smsRegionConfig: {
@@ -1247,20 +1246,9 @@
           allowedRegions: ['AC', 'AD'],
         }
       },
-      passwordPolicyConfig: {
-        enforcementState: 'OFF',
-        forceUpgradeOnSignin: true,
-        constraints: {
-          requireUppercase: true,
-          requireLowercase: true,
-          requireNonAlphanumeric: true,
-          requireNumeric: true,
-          minLength: 8,
-          maxLength: 30,
-        },
-      },
     };
     const projectConfigOptionSmsEnabledTotpDisabled: UpdateProjectConfigRequest = {
+      smsRegionConfig: projectConfigOption2.smsRegionConfig,
       multiFactorConfig: {
         state: 'ENABLED',
         factorIds: ['phone'],
@@ -1268,7 +1256,7 @@
           {
             state: 'DISABLED',
             totpProviderConfig: {},
-          },
+          }
         ],
       },
     };
@@ -1278,22 +1266,8 @@
           disallowedRegions: ['AC', 'AD'],
         }
       },
-<<<<<<< HEAD
-      passwordPolicyConfig: {
-        enforcementState: 'ENFORCE',
-        forceUpgradeOnSignin: true,
-        constraints: {
-          requireUppercase: true,
-          requireLowercase: true,
-          requireNonAlphanumeric: true,
-          requireNumeric: true,
-          minLength: 8,
-          maxLength: 30,
-        },
-      },
-=======
       multiFactorConfig: mfaConfig,
->>>>>>> 0ef5cfcd
+      passwordPolicyConfig: passwordConfig,
     };
     const expectedProjectConfig2: any = {
       smsRegionConfig: {
@@ -1301,20 +1275,8 @@
           allowedRegions: ['AC', 'AD'],
         }
       },
-<<<<<<< HEAD
-      passwordPolicyConfig: {
-        enforcementState: 'OFF',
-        forceUpgradeOnSignin: true,
-        constraints: {
-          requireUppercase: true,
-          requireLowercase: true,
-          requireNonAlphanumeric: true,
-          requireNumeric: true,
-          minLength: 8,
-          maxLength: 30,
-        },
-=======
       multiFactorConfig: mfaConfig,
+      passwordPolicyConfig: passwordConfig,
     };
     const expectedProjectConfigSmsEnabledTotpDisabled: any = {
       smsRegionConfig: expectedProjectConfig2.smsRegionConfig,
@@ -1327,8 +1289,8 @@
             totpProviderConfig: {},
           }
         ],
->>>>>>> 0ef5cfcd
-      },
+      },
+      passwordPolicyConfig: passwordConfig,
     };
 
     it('updateProjectConfig() should resolve with the updated project config', () => {
@@ -1492,6 +1454,18 @@
         allowByDefault: {
           disallowedRegions: ['AC', 'AD'],
         }
+      },
+      passwordPolicyConfig: {
+        enforcementState: 'ENFORCE',
+        forceUpgradeOnSignin: true,
+        constraints: {
+          requireUppercase: true,
+          requireLowercase: true,
+          requireNonAlphanumeric: true,
+          requireNumeric: true,
+          minLength: 8,
+          maxLength: 30,
+        },
       },
     };
     const expectedUpdatedTenantSmsEnabledTotpDisabled: any = {
