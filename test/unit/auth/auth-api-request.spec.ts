/*!
 * Copyright 2017 Google Inc.
 *
 * Licensed under the Apache License, Version 2.0 (the "License");
 * you may not use this file except in compliance with the License.
 * You may obtain a copy of the License at
 *
 *   http://www.apache.org/licenses/LICENSE-2.0
 *
 * Unless required by applicable law or agreed to in writing, software
 * distributed under the License is distributed on an "AS IS" BASIS,
 * WITHOUT WARRANTIES OR CONDITIONS OF ANY KIND, either express or implied.
 * See the License for the specific language governing permissions and
 * limitations under the License.
 */

'use strict';

import * as _ from 'lodash';
import {expect} from 'chai';
import * as chai from 'chai';
import * as nock from 'nock';
import * as sinon from 'sinon';
import * as sinonChai from 'sinon-chai';
import * as chaiAsPromised from 'chai-as-promised';

import * as utils from '../utils';
import * as mocks from '../../resources/mocks';

import {deepCopy} from '../../../src/utils/deep-copy';
import {FirebaseApp} from '../../../src/firebase-app';
import {HttpRequestHandler} from '../../../src/utils/api-request';
import * as validator from '../../../src/utils/validator';
import {
  FirebaseAuthRequestHandler, FIREBASE_AUTH_GET_ACCOUNT_INFO,
  FIREBASE_AUTH_DELETE_ACCOUNT, FIREBASE_AUTH_SET_ACCOUNT_INFO,
  FIREBASE_AUTH_SIGN_UP_NEW_USER,
} from '../../../src/auth/auth-api-request';
import {AuthClientErrorCode, FirebaseAuthError} from '../../../src/utils/error';

chai.should();
chai.use(sinonChai);
chai.use(chaiAsPromised);


describe('FIREBASE_AUTH_GET_ACCOUNT_INFO', () => {
  it('should return the correct endpoint', () => {
    expect(FIREBASE_AUTH_GET_ACCOUNT_INFO.getEndpoint()).to.equal('getAccountInfo');
  });
  it('should return the correct http method', () => {
    expect(FIREBASE_AUTH_GET_ACCOUNT_INFO.getHttpMethod()).to.equal('POST');
  });
  describe('requestValidator', () => {
    const requestValidator = FIREBASE_AUTH_GET_ACCOUNT_INFO.getRequestValidator();
    it('should succeed with localId passed', () => {
      const validRequest = {localId: ['1234']};
      expect(() => {
        return requestValidator(validRequest);
      }).not.to.throw();
    });
    it('should succeed with email passed', () => {
      const validRequest = {email: ['user@example.com']};
      expect(() => {
        return requestValidator(validRequest);
      }).not.to.throw();
    });
    it('should succeed with phoneNumber passed', () => {
      const validRequest = {phoneNumber: ['+11234567890']};
      expect(() => {
        return requestValidator(validRequest);
      }).not.to.throw();
    });
    it('should fail when neither localId, email or phoneNumber are passed', () => {
      const invalidRequest = {bla: ['1234']};
      expect(() => {
        return requestValidator(invalidRequest);
      }).to.throw();
    });
  });
  describe('responseValidator', () => {
    const responseValidator = FIREBASE_AUTH_GET_ACCOUNT_INFO.getResponseValidator();
    it('should succeed with users returned', () => {
      const validResponse = {users: []};
      expect(() => {
        return responseValidator(validResponse);
      }).not.to.throw();
    });
    it('should fail when users is not returned', () => {
      const invalidResponse = {};
      expect(() => {
        responseValidator(invalidResponse);
      }).to.throw();
    });
  });
});

describe('FIREBASE_AUTH_DELETE_ACCOUNT', () => {
  it('should return the correct endpoint', () => {
    expect(FIREBASE_AUTH_DELETE_ACCOUNT.getEndpoint()).to.equal('deleteAccount');
  });
  it('should return the correct http method', () => {
    expect(FIREBASE_AUTH_DELETE_ACCOUNT.getHttpMethod()).to.equal('POST');
  });
  it('should return empty response validator', () => {
    expect(FIREBASE_AUTH_DELETE_ACCOUNT.getResponseValidator()).to.not.be.null;
    expect(() => {
      const emptyResponse = {};
      const responseValidator = FIREBASE_AUTH_DELETE_ACCOUNT.getResponseValidator();
      responseValidator(emptyResponse);
    }).not.to.throw();
  });
  describe('requestValidator', () => {
    const requestValidator = FIREBASE_AUTH_DELETE_ACCOUNT.getRequestValidator();
    it('should succeed with localId passed', () => {
      const validRequest = {localId: '1234'};
      expect(() => {
        return requestValidator(validRequest);
      }).not.to.throw();
    });
    it('should fail when localId not passed', () => {
      const invalidRequest = {bla: '1234'};
      expect(() => {
        return requestValidator(invalidRequest);
      }).to.throw();
    });
  });
});

describe('FIREBASE_AUTH_SET_ACCOUNT_INFO', () => {
  // Spy on all validators.
  let isUidSpy: sinon.SinonSpy;
  let isEmailSpy: sinon.SinonSpy;
  let isPasswordSpy: sinon.SinonSpy;
  let isUrlSpy: sinon.SinonSpy;
  let isPhoneNumberSpy: sinon.SinonSpy;

  beforeEach(() => {
    isUidSpy = sinon.spy(validator, 'isUid');
    isEmailSpy = sinon.spy(validator, 'isEmail');
    isPasswordSpy = sinon.spy(validator, 'isPassword');
    isUrlSpy = sinon.spy(validator, 'isURL');
    isPhoneNumberSpy = sinon.spy(validator, 'isPhoneNumber');
  });
  afterEach(() => {
    isUidSpy.restore();
    isEmailSpy.restore();
    isPasswordSpy.restore();
    isUrlSpy.restore();
    isPhoneNumberSpy.restore();
  });

  it('should return the correct endpoint', () => {
    expect(FIREBASE_AUTH_SET_ACCOUNT_INFO.getEndpoint()).to.equal('setAccountInfo');
  });
  it('should return the correct http method', () => {
    expect(FIREBASE_AUTH_SET_ACCOUNT_INFO.getHttpMethod()).to.equal('POST');
  });
  describe('requestValidator', () => {
    const requestValidator = FIREBASE_AUTH_SET_ACCOUNT_INFO.getRequestValidator();
    it('should succeed with valid localId passed', () => {
      const validRequest = {localId: '1234'};
      expect(() => {
        return requestValidator(validRequest);
      }).not.to.throw();
      expect(isUidSpy).to.have.been.calledOnce.and.calledWith('1234');
    });
    it('should succeed with valid localId and other optional parameters', () => {
      const validRequest = {
        localId: '1234',
        displayName: 'John Doe',
        email: 'user@example.com',
        password: 'password',
        emailVerified: true,
        photoUrl: 'http://www.example.com/1234/photo.png',
        disableUser: false,
        phoneNumber: '+11234567890',
        // Pass an unsupported parameter which should be ignored.
        ignoreMe: 'bla',
      };
      expect(() => {
        return requestValidator(validRequest);
      }).not.to.throw();
      expect(isUidSpy).to.have.been.calledOnce.and.calledWith('1234');
      expect(isEmailSpy).to.have.been.calledOnce.and.calledWith('user@example.com');
      expect(isPasswordSpy).to.have.been.calledOnce.and.calledWith('password');
      expect(isUrlSpy).to.have.been.calledOnce.and
        .calledWith('http://www.example.com/1234/photo.png');
      expect(isPhoneNumberSpy).to.have.been.calledOnce.and.calledWith('+11234567890');
    });
    it('should fail when localId not passed', () => {
      const invalidRequest = {};
      expect(() => {
        return requestValidator(invalidRequest);
      }).to.throw();
      expect(isUidSpy).to.have.not.been.called;
    });
    describe('called with invalid parameters', () => {
      it('should fail with invalid localId', () => {
        expect(() => {
          return requestValidator({localId: ''});
        }).to.throw();
        expect(isUidSpy).to.have.been.calledOnce.and.calledWith('');
      });
      it('should fail with invalid displayName', () => {
        expect(() => {
          return requestValidator({localId: '1234', displayName: ['John Doe']});
        }).to.throw();
      });
      it('should fail with invalid email', () => {
        expect(() => {
          return requestValidator({localId: '1234', email: 'invalid'});
        }).to.throw();
        expect(isEmailSpy).to.have.been.calledOnce.and.calledWith('invalid');
      });
      it('should fail with invalid password', () => {
        expect(() => {
          return requestValidator({localId: '1234', password: 'short'});
        }).to.throw();
        expect(isPasswordSpy).to.have.been.calledOnce.and.calledWith('short');
      });
      it('should fail with invalid emailVerified flag', () => {
        expect(() => {
          return requestValidator({localId: '1234', emailVerified: 'yes'});
        }).to.throw();
      });
      it('should fail with invalid photoUrl', () => {
        expect(() => {
          return requestValidator({localId: '1234', photoUrl: 'invalid url'});
        }).to.throw();
        expect(isUrlSpy).to.have.been.calledOnce.and.calledWith('invalid url');
      });
      it('should fail with invalid disableUser flag', () => {
        expect(() => {
          return requestValidator({localId: '1234', disableUser: 'no'});
        }).to.throw();
      });
      it('should fail with invalid phoneNumber', () => {
        expect(() => {
          return requestValidator({localId: '1234', phoneNumber: 'invalid'});
        }).to.throw();
        expect(isPhoneNumberSpy).to.have.been.calledOnce.and.calledWith('invalid');
      });
    });
  });
  describe('responseValidator', () => {
    const responseValidator = FIREBASE_AUTH_SET_ACCOUNT_INFO.getResponseValidator();
    it('should succeed with localId returned', () => {
      const validResponse = {localId: '1234'};
      expect(() => {
        return responseValidator(validResponse);
      }).not.to.throw();
    });
    it('should fail when localId is not returned', () => {
      const invalidResponse = {};
      expect(() => {
        return responseValidator(invalidResponse);
      }).to.throw();
    });
  });
});

describe('FIREBASE_AUTH_SIGN_UP_NEW_USER', () => {
  // Spy on all validators.
  let isUidSpy: sinon.SinonSpy;
  let isEmailSpy: sinon.SinonSpy;
  let isPasswordSpy: sinon.SinonSpy;
  let isUrlSpy: sinon.SinonSpy;
  let isPhoneNumberSpy: sinon.SinonSpy;

  beforeEach(() => {
    isUidSpy = sinon.spy(validator, 'isUid');
    isEmailSpy = sinon.spy(validator, 'isEmail');
    isPasswordSpy = sinon.spy(validator, 'isPassword');
    isUrlSpy = sinon.spy(validator, 'isURL');
    isPhoneNumberSpy = sinon.spy(validator, 'isPhoneNumber');
  });
  afterEach(() => {
    isUidSpy.restore();
    isEmailSpy.restore();
    isPasswordSpy.restore();
    isUrlSpy.restore();
    isPhoneNumberSpy.restore();
  });

  it('should return the correct endpoint', () => {
    expect(FIREBASE_AUTH_SIGN_UP_NEW_USER.getEndpoint()).to.equal('signupNewUser');
  });
  it('should return the correct http method', () => {
    expect(FIREBASE_AUTH_SIGN_UP_NEW_USER.getHttpMethod()).to.equal('POST');
  });
  describe('requestValidator', () => {
    const requestValidator = FIREBASE_AUTH_SIGN_UP_NEW_USER.getRequestValidator();
    it('should succeed with valid parameters excluding uid', () => {
      const validRequest = {
        displayName: 'John Doe',
        email: 'user@example.com',
        password: 'password',
        emailVerified: true,
        photoUrl: 'http://www.example.com/1234/photo.png',
        disabled: false,
        phoneNumber: '+11234567890',
        // Pass an unsupported parameter which should be ignored.
        ignoreMe: 'bla',
      };
      expect(() => {
        return requestValidator(validRequest);
      }).not.to.throw();
      expect(isUidSpy).to.have.not.been.called;
      expect(isEmailSpy).to.have.been.calledOnce.and.calledWith('user@example.com');
      expect(isPasswordSpy).to.have.been.calledOnce.and.calledWith('password');
      expect(isUrlSpy).to.have.been.calledOnce.and
        .calledWith('http://www.example.com/1234/photo.png');
      expect(isPhoneNumberSpy).to.have.been.calledOnce.and.calledWith('+11234567890');
    });
    it('should succeed with valid parameters including uid', () => {
      const validRequest = {
        localId: '1234',
        displayName: 'John Doe',
        email: 'user@example.com',
        password: 'password',
        emailVerified: true,
        photoUrl: 'http://www.example.com/1234/photo.png',
        disabled: false,
        phoneNumber: '+11234567890',
        // Pass an unsupported parameter which should be ignored.
        ignoreMe: 'bla',
      };
      expect(() => {
        return requestValidator(validRequest);
      }).not.to.throw();
      expect(isUidSpy).to.have.been.calledOnce.and.calledWith('1234');
      expect(isEmailSpy).to.have.been.calledOnce.and.calledWith('user@example.com');
      expect(isPasswordSpy).to.have.been.calledOnce.and.calledWith('password');
      expect(isUrlSpy).to.have.been.calledOnce.and
        .calledWith('http://www.example.com/1234/photo.png');
      expect(isPhoneNumberSpy).to.have.been.calledOnce.and.calledWith('+11234567890');
    });
    it('should succeed with no parameters', () => {
      expect(() => {
        return requestValidator({});
      }).not.to.throw();
    });
    describe('called with invalid parameters', () => {
      it('should fail with invalid localId', () => {
        expect(() => {
          return requestValidator({localId: ''});
        }).to.throw();
        expect(isUidSpy).to.have.been.calledOnce.and.calledWith('');
      });
      it('should fail with invalid displayName', () => {
        expect(() => {
          return requestValidator({displayName: ['John Doe']});
        }).to.throw();
      });
      it('should fail with invalid email', () => {
        expect(() => {
          return requestValidator({email: 'invalid'});
        }).to.throw();
        expect(isEmailSpy).to.have.been.calledOnce.and.calledWith('invalid');
      });
      it('should fail with invalid password', () => {
        expect(() => {
          return requestValidator({password: 'short'});
        }).to.throw();
        expect(isPasswordSpy).to.have.been.calledOnce.and.calledWith('short');
      });
      it('should fail with invalid emailVerified flag', () => {
        expect(() => {
          return requestValidator({emailVerified: 'yes'});
        }).to.throw();
      });
      it('should fail with invalid photoUrl', () => {
        expect(() => {
          return requestValidator({photoUrl: 'invalid url'});
        }).to.throw();
        expect(isUrlSpy).to.have.been.calledOnce.and.calledWith('invalid url');
      });
      it('should fail with invalid disabled flag', () => {
        expect(() => {
          return requestValidator({disabled: 'no'});
        }).to.throw();
      });
      it('should fail with invalid phoneNumber', () => {
        expect(() => {
          return requestValidator({phoneNumber: 'invalid'});
        }).to.throw();
        expect(isPhoneNumberSpy).to.have.been.calledOnce.and.calledWith('invalid');
      });
    });
  });
  describe('responseValidator', () => {
    const responseValidator = FIREBASE_AUTH_SIGN_UP_NEW_USER.getResponseValidator();
    it('should succeed with localId returned', () => {
      const validResponse = {localId: '1234'};
      expect(() => {
        return responseValidator(validResponse);
      }).not.to.throw();
    });
    it('should fail when localId is not returned', () => {
      const invalidResponse = {};
      expect(() => {
        responseValidator(invalidResponse);
      }).to.throw();
    });
  });
});

describe('FirebaseAuthRequestHandler', () => {
  let mockApp: FirebaseApp;
  let mockedRequests: nock.Scope[] = [];
  let stubs: sinon.SinonStub[] = [];
  let mockAccessToken: string = utils.generateRandomAccessToken();
  let expectedHeaders: Object;

  before(() => utils.mockFetchAccessTokenRequests(mockAccessToken));

  after(() => {
    stubs = [];
    nock.cleanAll();
  });

  beforeEach(() => {
    mockApp = mocks.app();

    expectedHeaders = {
      'Content-Type': 'application/json',
      'X-Client-Version': 'Node/Admin/<XXX_SDK_VERSION_XXX>',
      Authorization: 'Bearer ' + mockAccessToken,
    };
  });

  afterEach(() => {
    _.forEach(stubs, (stub) => stub.restore());
    _.forEach(mockedRequests, (mockedRequest) => mockedRequest.done());
    return mockApp.delete();
  });

  describe('Constructor', () => {
    it('should succeed with a FirebaseApp instance', () => {
      expect(() => {
        return new FirebaseAuthRequestHandler(mockApp);
      }).not.to.throw(Error);
    });
  });

  describe('getAccountInfoByEmail', () => {
    const httpMethod = 'POST';
    const host = 'www.googleapis.com';
    const port = 443;
    const path = '/identitytoolkit/v3/relyingparty/getAccountInfo';
    const timeout = 10000;
    it('should be fulfilled given a valid email', () => {
      const expectedResult = {
        users : [
          {email: 'user@example.com'},
        ],
      };
      const data = {email: ['user@example.com']};

      let stub = sinon.stub(HttpRequestHandler.prototype, 'sendRequest')
        .returns(Promise.resolve(expectedResult));
      stubs.push(stub);

      const requestHandler = new FirebaseAuthRequestHandler(mockApp);
      return requestHandler.getAccountInfoByEmail('user@example.com')
        .then((result) => {
          expect(result).to.deep.equal(expectedResult);
          expect(stub).to.have.been.calledOnce.and.calledWith(
              host, port, path, httpMethod, data, expectedHeaders, timeout);
        });
    });
    it('should be rejected given an invalid email', () => {
      const expectedResult = {
        kind: 'identitytoolkit#GetAccountInfoResponse',
      };
      const expectedError = new FirebaseAuthError(AuthClientErrorCode.USER_NOT_FOUND);
      const data = {email: ['user@example.com']};

      let stub = sinon.stub(HttpRequestHandler.prototype, 'sendRequest')
        .returns(Promise.resolve(expectedResult));
      stubs.push(stub);

      const requestHandler = new FirebaseAuthRequestHandler(mockApp);
      return requestHandler.getAccountInfoByEmail('user@example.com')
        .then((resp) => {
          throw new Error('Unexpected success');
        }, (error) => {
          expect(error).to.deep.equal(expectedError);
          expect(stub).to.have.been.calledOnce.and.calledWith(
              host, port, path, httpMethod, data, expectedHeaders, timeout);
        });
    });
  });

  describe('getAccountInfoByUid', () => {
    const httpMethod = 'POST';
    const host = 'www.googleapis.com';
    const port = 443;
    const path = '/identitytoolkit/v3/relyingparty/getAccountInfo';
    const timeout = 10000;
    it('should be fulfilled given a valid localId', () => {
      const expectedResult = {
        users : [
          {localId: 'uid'},
        ],
      };
      const data = {localId: ['uid']};

      let stub = sinon.stub(HttpRequestHandler.prototype, 'sendRequest')
        .returns(Promise.resolve(expectedResult));
      stubs.push(stub);

      const requestHandler = new FirebaseAuthRequestHandler(mockApp);
      return requestHandler.getAccountInfoByUid('uid')
        .then((result) => {
          expect(result).to.deep.equal(expectedResult);
          expect(stub).to.have.been.calledOnce.and.calledWith(
              host, port, path, httpMethod, data, expectedHeaders, timeout);
        });
    });
    it('should be rejected given an invalid localId', () => {
      const expectedResult = {
        kind: 'identitytoolkit#GetAccountInfoResponse',
      };
      const expectedError = new FirebaseAuthError(AuthClientErrorCode.USER_NOT_FOUND);
      const data = {localId: ['uid']};

      let stub = sinon.stub(HttpRequestHandler.prototype, 'sendRequest')
        .returns(Promise.resolve(expectedResult));
      stubs.push(stub);

      const requestHandler = new FirebaseAuthRequestHandler(mockApp);
      return requestHandler.getAccountInfoByUid('uid')
        .then((resp) => {
          throw new Error('Unexpected success');
        }, (error) => {
          expect(error).to.deep.equal(expectedError);
          expect(stub).to.have.been.calledOnce.and.calledWith(
              host, port, path, httpMethod, data, expectedHeaders, timeout);
        });
    });
    it('should be rejected when the backend returns an error', () => {
      const expectedResult = {
        error: {
          message: 'OPERATION_NOT_ALLOWED',
        },
      };
      const expectedError = FirebaseAuthError.fromServerError('OPERATION_NOT_ALLOWED');
      const data = {localId: ['uid']};

      let stub = sinon.stub(HttpRequestHandler.prototype, 'sendRequest')
        .returns(Promise.resolve(expectedResult));
      stubs.push(stub);

      const requestHandler = new FirebaseAuthRequestHandler(mockApp);
      return requestHandler.getAccountInfoByUid('uid')
        .then((resp) => {
          throw new Error('Unexpected success');
        }, (error) => {
          expect(error).to.deep.equal(expectedError);
          expect(stub).to.have.been.calledOnce.and.calledWith(
              host, port, path, httpMethod, data, expectedHeaders, timeout);
        });
    });
  });

  describe('getAccountInfoByPhoneNumber', () => {
    const httpMethod = 'POST';
    const host = 'www.googleapis.com';
    const port = 443;
    const path = '/identitytoolkit/v3/relyingparty/getAccountInfo';
    const timeout = 10000;
    it('should be fulfilled given a valid phoneNumber', () => {
      const expectedResult = {
        users : [
<<<<<<< HEAD
          {
            localId: 'uid',
            phoneNumber: '+11234567890',
            providerUserInfo: [
              {
                providerId: 'phone',
                rawId: '+11234567890',
                phoneNumber: '+11234567890',
              },
            ],
          },
=======
          {phoneNumber: '+11234567890'},
>>>>>>> 68563c4b
        ],
      };
      const data = {
        phoneNumber: ['+11234567890'],
      };

      let stub = sinon.stub(HttpRequestHandler.prototype, 'sendRequest')
        .returns(Promise.resolve(expectedResult));
      stubs.push(stub);

      const requestHandler = new FirebaseAuthRequestHandler(mockApp);
      return requestHandler.getAccountInfoByPhoneNumber('+11234567890')
        .then((result) => {
          expect(result).to.deep.equal(expectedResult);
          expect(stub).to.have.been.calledOnce.and.calledWith(
              host, port, path, httpMethod, data, expectedHeaders, timeout);
        });
    });
    it('should be rejected given an invalid phoneNumber', () => {
      const expectedError = new FirebaseAuthError(
        AuthClientErrorCode.INVALID_PHONE_NUMBER);

      let stub = sinon.stub(HttpRequestHandler.prototype, 'sendRequest');
      stubs.push(stub);
      const requestHandler = new FirebaseAuthRequestHandler(mockApp);
      return requestHandler.getAccountInfoByPhoneNumber('invalid')
        .then((resp) => {
          throw new Error('Unexpected success');
        }, (error) => {
          expect(error).to.deep.equal(expectedError);
          expect(stub).to.have.not.been.called;
        });

    });
    it('should be rejected when the backend returns an error', () => {
      const expectedResult = {
        kind: 'identitytoolkit#GetAccountInfoResponse',
      };
      const expectedError = new FirebaseAuthError(AuthClientErrorCode.USER_NOT_FOUND);
      const data = {
        phoneNumber: ['+11234567890'],
      };

      let stub = sinon.stub(HttpRequestHandler.prototype, 'sendRequest')
        .returns(Promise.resolve(expectedResult));
      stubs.push(stub);

      const requestHandler = new FirebaseAuthRequestHandler(mockApp);
      return requestHandler.getAccountInfoByPhoneNumber('+11234567890')
        .then((resp) => {
          throw new Error('Unexpected success');
        }, (error) => {
          expect(error).to.deep.equal(expectedError);
          expect(stub).to.have.been.calledOnce.and.calledWith(
              host, port, path, httpMethod, data, expectedHeaders, timeout);
        });
    });
  });

  describe('deleteAccount', () => {
    const httpMethod = 'POST';
    const host = 'www.googleapis.com';
    const port = 443;
    const path = '/identitytoolkit/v3/relyingparty/deleteAccount';
    const timeout = 10000;
    it('should be fulfilled given a valid localId', () => {
      const expectedResult = {
        kind: 'identitytoolkit#DeleteAccountResponse',
      };
      const data = {localId: 'uid'};

      let stub = sinon.stub(HttpRequestHandler.prototype, 'sendRequest')
        .returns(Promise.resolve(expectedResult));
      stubs.push(stub);
      const requestHandler = new FirebaseAuthRequestHandler(mockApp);
      return requestHandler.deleteAccount('uid')
        .then((result) => {
          expect(result).to.deep.equal(expectedResult);
          expect(stub).to.have.been.calledOnce.and.calledWith(
              host, port, path, httpMethod, data, expectedHeaders, timeout);
        });
    });
    it('should be rejected when the backend returns an error', () => {
      const expectedResult = {
        error: {
          message: 'OPERATION_NOT_ALLOWED',
        },
      };
      const expectedError = FirebaseAuthError.fromServerError('OPERATION_NOT_ALLOWED');
      const data = {localId: 'uid'};

      let stub = sinon.stub(HttpRequestHandler.prototype, 'sendRequest')
        .returns(Promise.resolve(expectedResult));
      stubs.push(stub);
      const requestHandler = new FirebaseAuthRequestHandler(mockApp);
      return requestHandler.deleteAccount('uid')
        .then((resp) => {
          throw new Error('Unexpected success');
        }, (error) => {
          expect(error).to.deep.equal(expectedError);
          expect(stub).to.have.been.calledOnce.and.calledWith(
              host, port, path, httpMethod, data, expectedHeaders, timeout);
        });
    });
  });

  describe('updateExistingAccount', () => {
    const httpMethod = 'POST';
    const host = 'www.googleapis.com';
    const port = 443;
    const path = '/identitytoolkit/v3/relyingparty/setAccountInfo';
    const timeout = 10000;
    const uid = '12345678';
    const validData = {
      displayName: 'John Doe',
      email: 'user@example.com',
      emailVerified: true,
      disabled: false,
      photoURL: 'http://localhost/1234/photo.png',
      password: 'password',
      phoneNumber: '+11234567890',
      ignoredProperty: 'value',
    };
    const expectedValidData = {
      localId: uid,
      displayName: 'John Doe',
      email: 'user@example.com',
      emailVerified: true,
      disableUser: false,
      photoUrl: 'http://localhost/1234/photo.png',
      password: 'password',
      phoneNumber: '+11234567890',
    };
    // Valid request to delete photoURL and displayName.
    const validDeleteData = deepCopy(validData);
    validDeleteData.displayName = null;
    validDeleteData.photoURL = null;
    const expectedValidDeleteData = {
      localId: uid,
      email: 'user@example.com',
      emailVerified: true,
      disableUser: false,
      password: 'password',
      phoneNumber: '+11234567890',
      deleteAttribute: ['DISPLAY_NAME', 'PHOTO_URL'],
    };
    // Valid request to delete phoneNumber.
    const validDeletePhoneNumberData = deepCopy(validData);
    validDeletePhoneNumberData.phoneNumber = null;
    const expectedValidDeletePhoneNumberData = {
      localId: uid,
      displayName: 'John Doe',
      email: 'user@example.com',
      emailVerified: true,
      disableUser: false,
      photoUrl: 'http://localhost/1234/photo.png',
      password: 'password',
      deleteProvider: ['phone'],
    };
    const invalidData = {
      uid,
      email: 'user@invalid@',
    };
    const invalidPhoneNumberData = {
      uid,
      phoneNumber: 'invalid',
    };

    it('should be fulfilled given a valid localId', () => {
      // Successful result server response.
      const expectedResult = {
        kind: 'identitytoolkit#SetAccountInfoResponse',
        localId: uid,
      };

      let stub = sinon.stub(HttpRequestHandler.prototype, 'sendRequest')
        .returns(Promise.resolve(expectedResult));
      stubs.push(stub);

      const requestHandler = new FirebaseAuthRequestHandler(mockApp);
      // Send empty update request.
      return requestHandler.updateExistingAccount(uid, {})
        .then((returnedUid: string) => {
          // uid should be returned.
          expect(returnedUid).to.be.equal(uid);
          // Confirm expected rpc request parameters sent.
          expect(stub).to.have.been.calledOnce.and.calledWith(
              host, port, path, httpMethod, {localId: uid}, expectedHeaders, timeout);
        });
    });

    it('should be fulfilled given valid parameters', () => {
      // Successful result server response.
      const expectedResult = {
        kind: 'identitytoolkit#SetAccountInfoResponse',
        localId: uid,
      };

      let stub = sinon.stub(HttpRequestHandler.prototype, 'sendRequest')
        .returns(Promise.resolve(expectedResult));
      stubs.push(stub);

      const requestHandler = new FirebaseAuthRequestHandler(mockApp);
      // Send update request with all possible valid parameters.
      return requestHandler.updateExistingAccount(uid, validData)
        .then((returnedUid: string) => {
          // uid should be returned.
          expect(returnedUid).to.be.equal(uid);
          // Confirm expected rpc request parameters sent.
          expect(stub).to.have.been.calledOnce.and.calledWith(
              host, port, path, httpMethod, expectedValidData, expectedHeaders, timeout);
        });
    });

<<<<<<< HEAD
    it('should be fulfilled given valid profile paramaters to delete', () => {
=======
    it('should be fulfilled given valid profile parameters to delete', () => {
>>>>>>> 68563c4b
      // Successful result server response.
      const expectedResult = {
        kind: 'identitytoolkit#SetAccountInfoResponse',
        localId: uid,
      };

      let stub = sinon.stub(HttpRequestHandler.prototype, 'sendRequest')
        .returns(Promise.resolve(expectedResult));
      stubs.push(stub);

      const requestHandler = new FirebaseAuthRequestHandler(mockApp);
      // Send update request to delete display name and photo URL.
      return requestHandler.updateExistingAccount(uid, validDeleteData)
        .then((returnedUid: string) => {
          // uid should be returned.
          expect(returnedUid).to.be.equal(uid);
          // Confirm expected rpc request parameters sent. In this case, displayName
          // and photoURL removed from request and deleteAttribute added.
          expect(stub).to.have.been.calledOnce.and.calledWith(
              host, port, path, httpMethod, expectedValidDeleteData, expectedHeaders, timeout);
        });
    });

    it('should be fulfilled given phone number to delete', () => {
      // Successful result server response.
      const expectedResult = {
        kind: 'identitytoolkit#SetAccountInfoResponse',
        localId: uid,
      };

      let stub = sinon.stub(HttpRequestHandler.prototype, 'sendRequest')
        .returns(Promise.resolve(expectedResult));
      stubs.push(stub);

      const requestHandler = new FirebaseAuthRequestHandler(mockApp);
      // Send update request to delete phone number.
      return requestHandler.updateExistingAccount(uid, validDeletePhoneNumberData)
        .then((returnedUid: string) => {
          // uid should be returned.
          expect(returnedUid).to.be.equal(uid);
          // Confirm expected rpc request parameters sent. In this case, phoneNumber
          // removed from request and deleteProvider added.
          expect(stub).to.have.been.calledOnce.and.calledWith(
              host, port, path, httpMethod, expectedValidDeletePhoneNumberData, expectedHeaders,
              timeout);
        });
    });

    it('should be rejected given invalid parameters such as email', () => {
      // Expected error when an invalid email is provided.
      const expectedError = new FirebaseAuthError(AuthClientErrorCode.INVALID_EMAIL);
      const requestHandler = new FirebaseAuthRequestHandler(mockApp);
      // Send update request with invalid email.
      return requestHandler.updateExistingAccount(uid, invalidData)
        .then((returnedUid: string) => {
          throw new Error('Unexpected success');
        }, (error) => {
          // Invalid email error should be thrown.
          expect(error).to.deep.equal(expectedError);
        });
    });

    it('should be rejected given invalid parameters such as phoneNumber', () => {
      // Expected error when an invalid phone number is provided.
      const expectedError = new FirebaseAuthError(AuthClientErrorCode.INVALID_PHONE_NUMBER);
      const requestHandler = new FirebaseAuthRequestHandler(mockApp);
      // Send update request with invalid phone number.
      return requestHandler.updateExistingAccount(uid, invalidPhoneNumberData)
        .then((returnedUid: string) => {
          throw new Error('Unexpected success');
        }, (error) => {
          // Invalid phone number error should be thrown.
          expect(error).to.deep.equal(expectedError);
        });
    });

    it('should be rejected when the backend returns an error', () => {
      // Backend returned error.
      const expectedError = FirebaseAuthError.fromServerError('OPERATION_NOT_ALLOWED');
      const expectedResult = {
        error: {
          message: 'OPERATION_NOT_ALLOWED',
        },
      };

      let stub = sinon.stub(HttpRequestHandler.prototype, 'sendRequest')
        .returns(Promise.resolve(expectedResult));
      stubs.push(stub);

      const requestHandler = new FirebaseAuthRequestHandler(mockApp);
      return requestHandler.updateExistingAccount(uid, validData)
        .then((returnedUid: string) => {
          throw new Error('Unexpected success');
        }, (error) => {
          expect(error).to.deep.equal(expectedError);
          expect(stub).to.have.been.calledOnce.and.calledWith(
              host, port, path, httpMethod, expectedValidData, expectedHeaders, timeout);
        });
    });
  });

  describe('createNewAccount', () => {
    describe('with uid specified', () => {
      const httpMethod = 'POST';
      const host = 'www.googleapis.com';
      const port = 443;
      const path = '/identitytoolkit/v3/relyingparty/signupNewUser';
      const timeout = 10000;
      const uid = '12345678';
      const validData = {
        uid,
        displayName: 'John Doe',
        email: 'user@example.com',
        emailVerified: true,
        disabled: false,
        photoURL: 'http://localhost/1234/photo.png',
        password: 'password',
        phoneNumber: '+11234567890',
        ignoredProperty: 'value',
      };
      const expectedValidData = {
        localId: uid,
        displayName: 'John Doe',
        email: 'user@example.com',
        emailVerified: true,
        disabled: false,
        photoUrl: 'http://localhost/1234/photo.png',
        password: 'password',
        phoneNumber: '+11234567890',
      };
      const invalidData = {
        uid,
        email: 'user@invalid@',
      };
      const invalidPhoneNumberData = {
        uid,
        phoneNumber: 'invalid',
      };
      const emptyRequest = {
        localId: uid,
      };
      it('should be fulfilled given a valid localId', () => {
        // Successful uploadAccount response.
        const expectedResult = {
          kind: 'identitytoolkit#SignupNewUserResponse',
          localId: uid,
        };

        let stub = sinon.stub(HttpRequestHandler.prototype, 'sendRequest')
          .returns(Promise.resolve(expectedResult));
        stubs.push(stub);

        const requestHandler = new FirebaseAuthRequestHandler(mockApp);
        // Send empty create new account request with only a uid provided.
        return requestHandler.createNewAccount({uid})
          .then((returnedUid: string) => {
            // uid should be returned.
            expect(returnedUid).to.be.equal(uid);
            // Confirm expected rpc request parameters sent.
            expect(stub).to.have.been.calledOnce.and.calledWith(
                host, port, path, httpMethod, emptyRequest, expectedHeaders, timeout);
          });
      });

      it('should be fulfilled given valid parameters', () => {
        const expectedResult = {
          kind: 'identitytoolkit#SignupNewUserResponse',
          localId: uid,
        };

        let stub = sinon.stub(HttpRequestHandler.prototype, 'sendRequest')
          .returns(Promise.resolve(expectedResult));
        stubs.push(stub);

        const requestHandler = new FirebaseAuthRequestHandler(mockApp);
        // Create a new account with all possible valid data.
        return requestHandler.createNewAccount(validData)
          .then((returnedUid: string) => {
            // uid should be returned.
            expect(returnedUid).to.be.equal(uid);
            // Confirm expected rpc request parameters sent.
            expect(stub).to.have.been.calledOnce.and.calledWith(
                host, port, path, httpMethod, expectedValidData, expectedHeaders, timeout);
          });
      });

      it('should be rejected given invalid parameters such as email', () => {
        // Expected error when an invalid email is provided.
        const expectedError = new FirebaseAuthError(AuthClientErrorCode.INVALID_EMAIL);
        const requestHandler = new FirebaseAuthRequestHandler(mockApp);
        // Create new account with invalid email.
        return requestHandler.createNewAccount(invalidData)
          .then((returnedUid: string) => {
            throw new Error('Unexpected success');
          }, (error) => {
            // Expected invalid email error should be thrown.
            expect(error).to.deep.equal(expectedError);
          });
      });

      it('should be rejected given invalid parameters such as phoneNumber', () => {
        // Expected error when an invalid phone number is provided.
        const expectedError = new FirebaseAuthError(AuthClientErrorCode.INVALID_PHONE_NUMBER);
        const requestHandler = new FirebaseAuthRequestHandler(mockApp);
        // Create new account with invalid phone number.
        return requestHandler.createNewAccount(invalidPhoneNumberData)
          .then((returnedUid: string) => {
            throw new Error('Unexpected success');
          }, (error) => {
            // Expected invalid phone number error should be thrown.
            expect(error).to.deep.equal(expectedError);
          });
      });

      it('should be rejected when the backend returns a user exists error', () => {
        // Expected error when the uid already exists.
        const expectedError = new FirebaseAuthError(AuthClientErrorCode.UID_ALREADY_EXISTS);
        const expectedResult = {
          error: {
            message: 'DUPLICATE_LOCAL_ID',
          },
        };

        let stub = sinon.stub(HttpRequestHandler.prototype, 'sendRequest')
          .returns(Promise.resolve(expectedResult));
        stubs.push(stub);

        const requestHandler = new FirebaseAuthRequestHandler(mockApp);
        // Send create new account request and simulate a backend error that the user
        // already exists.
        return requestHandler.createNewAccount(validData)
          .then((returnedUid: string) => {
            throw new Error('Unexpected success');
          }, (error) => {
            expect(error).to.deep.equal(expectedError);
            expect(stub).to.have.been.calledOnce.and.calledWith(
                host, port, path, httpMethod, expectedValidData, expectedHeaders, timeout);
          });
      });

      it('should be rejected when the backend returns an email exists error', () => {
        // Expected error when the email already exists.
        const expectedError = new FirebaseAuthError(AuthClientErrorCode.EMAIL_ALREADY_EXISTS);
        const expectedResult = {
          error: {
            message: 'EMAIL_EXISTS',
          },
        };

        let stub = sinon.stub(HttpRequestHandler.prototype, 'sendRequest')
          .returns(Promise.resolve(expectedResult));
        stubs.push(stub);

        const requestHandler = new FirebaseAuthRequestHandler(mockApp);
        // Send create new account request and simulate a backend error that the email
        // already exists.
        return requestHandler.createNewAccount(validData)
          .then((returnedUid: string) => {
            throw new Error('Unexpected success');
          }, (error) => {
            expect(error).to.deep.equal(expectedError);
            expect(stub).to.have.been.calledOnce.and.calledWith(
                host, port, path, httpMethod, expectedValidData, expectedHeaders, timeout);
          });
      });

      it('should be rejected when the backend returns a generic error', () => {
        // Some generic backend error.
        const expectedError = FirebaseAuthError.fromServerError('OPERATION_NOT_ALLOWED');
        const expectedResult = {
          error: {
            message: 'OPERATION_NOT_ALLOWED',
          },
        };

        let stub = sinon.stub(HttpRequestHandler.prototype, 'sendRequest')
          .returns(Promise.resolve(expectedResult));
        stubs.push(stub);

        const requestHandler = new FirebaseAuthRequestHandler(mockApp);
        // Send create new account request with valid data but simulate backend error.
        return requestHandler.createNewAccount(validData)
          .then((returnedUid: string) => {
            throw new Error('Unexpected success');
          }, (error) => {
            expect(error).to.deep.equal(expectedError);
            expect(stub).to.have.been.calledOnce.and.calledWith(
                host, port, path, httpMethod, expectedValidData, expectedHeaders, timeout);
          });
      });
    });

    describe('with no uid specified', () => {
      const httpMethod = 'POST';
      const host = 'www.googleapis.com';
      const port = 443;
      const path = '/identitytoolkit/v3/relyingparty/signupNewUser';
      const timeout = 10000;
      const uid = '12345678';
      const validData = {
        displayName: 'John Doe',
        email: 'user@example.com',
        emailVerified: true,
        disabled: false,
        photoURL: 'http://localhost/1234/photo.png',
        password: 'password',
        phoneNumber: '+11234567890',
        ignoredProperty: 'value',
      };
      const expectedValidData = {
        displayName: 'John Doe',
        email: 'user@example.com',
        emailVerified: true,
        disabled: false,
        photoUrl: 'http://localhost/1234/photo.png',
        password: 'password',
        phoneNumber: '+11234567890',
      };
      const invalidData = {
        email: 'user@invalid@',
      };
      const invalidPhoneNumberData = {
        uid,
        phoneNumber: 'invalid',
      };

      it('should be fulfilled given valid parameters', () => {
        // signupNewUser successful response.
        const expectedResult = {
          kind: 'identitytoolkit#SignupNewUserResponse',
          localId: uid,
        };

        let stub = sinon.stub(HttpRequestHandler.prototype, 'sendRequest')
          .returns(Promise.resolve(expectedResult));
        stubs.push(stub);

        const requestHandler = new FirebaseAuthRequestHandler(mockApp);
        // Send request with valid data.
        return requestHandler.createNewAccount(validData)
          .then((returnedUid: string) => {
            // uid should be returned.
            expect(returnedUid).to.be.equal(uid);
            // Confirm expected rpc request parameters sent.
            expect(stub).to.have.been.calledOnce.and.calledWith(
                host, port, path, httpMethod, expectedValidData, expectedHeaders, timeout);
          });
      });

      it('should be rejected given invalid parameters such as email', () => {
        // Expected error when an invalid email is provided.
        const expectedError =
          new FirebaseAuthError(AuthClientErrorCode.INVALID_EMAIL);
        const requestHandler = new FirebaseAuthRequestHandler(mockApp);
        // Send create new account request with invalid data.
        return requestHandler.createNewAccount(invalidData)
          .then((returnedUid: string) => {
            throw new Error('Unexpected success');
          }, (error) => {
            expect(error).to.deep.equal(expectedError);
          });
      });

      it('should be rejected given invalid parameters such as phone number', () => {
        // Expected error when an invalid phone number is provided.
        const expectedError =
          new FirebaseAuthError(AuthClientErrorCode.INVALID_PHONE_NUMBER);
        const requestHandler = new FirebaseAuthRequestHandler(mockApp);
        // Send create new account request with invalid data.
        return requestHandler.createNewAccount(invalidPhoneNumberData)
          .then((returnedUid: string) => {
            throw new Error('Unexpected success');
          }, (error) => {
            expect(error).to.deep.equal(expectedError);
          });
      });

      it('should be rejected when the backend returns a generic error', () => {
        // Some generic backend error.
        const expectedError = FirebaseAuthError.fromServerError('OPERATION_NOT_ALLOWED');
        const expectedResult = {
          error: {
            message: 'OPERATION_NOT_ALLOWED',
          },
        };

        let stub = sinon.stub(HttpRequestHandler.prototype, 'sendRequest')
          .returns(Promise.resolve(expectedResult));
        stubs.push(stub);

        const requestHandler = new FirebaseAuthRequestHandler(mockApp);
        // Send valid create new account request and simulate backend error.
        return requestHandler.createNewAccount(validData)
          .then((returnedUid: string) => {
            throw new Error('Unexpected success');
          }, (error) => {
            expect(error).to.deep.equal(expectedError);
            expect(stub).to.have.been.calledOnce.and.calledWith(
                host, port, path, httpMethod, expectedValidData, expectedHeaders, timeout);
          });
      });
    });
  });

  describe('non-2xx responses', () => {
    it('should be rejected given a simulated non-2xx response with a known error code', () => {
      const mockErrorResponse = {
        error: {
          error: {
            message: 'USER_NOT_FOUND',
          },
        },
        statusCode: 400,
      };

      let stub = sinon.stub(HttpRequestHandler.prototype, 'sendRequest')
        .returns(Promise.reject(mockErrorResponse));
      stubs.push(stub);

      const requestHandler = new FirebaseAuthRequestHandler(mockApp);
      return requestHandler.getAccountInfoByEmail('user@example.com')
        .should.eventually.be.rejected.and.have.property('code', 'auth/user-not-found');
    });

    it('should be rejected given a simulated non-2xx response with an unknown error code', () => {
      const mockErrorResponse = {
        error: {
          error: {
            message: 'UNKNOWN_ERROR_CODE',
          },
        },
        statusCode: 400,
      };

      let stub = sinon.stub(HttpRequestHandler.prototype, 'sendRequest')
        .returns(Promise.reject(mockErrorResponse));
      stubs.push(stub);

      const requestHandler = new FirebaseAuthRequestHandler(mockApp);
      return requestHandler.getAccountInfoByEmail('user@example.com')
        .should.eventually.be.rejected.and.have.property('code', 'auth/internal-error');
    });

    it('should be rejected given a simulated non-2xx response with no error code', () => {
      const mockErrorResponse = {
        error: {
          foo: 'bar',
        },
        statusCode: 400,
      };

      let stub = sinon.stub(HttpRequestHandler.prototype, 'sendRequest')
        .returns(Promise.reject(mockErrorResponse));
      stubs.push(stub);

      const requestHandler = new FirebaseAuthRequestHandler(mockApp);
      return requestHandler.getAccountInfoByEmail('user@example.com')
        .should.eventually.be.rejected.and.have.property('code', 'auth/internal-error');
    });
  });
});<|MERGE_RESOLUTION|>--- conflicted
+++ resolved
@@ -573,7 +573,6 @@
     it('should be fulfilled given a valid phoneNumber', () => {
       const expectedResult = {
         users : [
-<<<<<<< HEAD
           {
             localId: 'uid',
             phoneNumber: '+11234567890',
@@ -585,9 +584,6 @@
               },
             ],
           },
-=======
-          {phoneNumber: '+11234567890'},
->>>>>>> 68563c4b
         ],
       };
       const data = {
@@ -802,11 +798,7 @@
         });
     });
 
-<<<<<<< HEAD
-    it('should be fulfilled given valid profile paramaters to delete', () => {
-=======
     it('should be fulfilled given valid profile parameters to delete', () => {
->>>>>>> 68563c4b
       // Successful result server response.
       const expectedResult = {
         kind: 'identitytoolkit#SetAccountInfoResponse',
