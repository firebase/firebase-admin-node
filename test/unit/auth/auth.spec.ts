/*!
 * Copyright 2017 Google Inc.
 *
 * Licensed under the Apache License, Version 2.0 (the "License");
 * you may not use this file except in compliance with the License.
 * You may obtain a copy of the License at
 *
 *   http://www.apache.org/licenses/LICENSE-2.0
 *
 * Unless required by applicable law or agreed to in writing, software
 * distributed under the License is distributed on an "AS IS" BASIS,
 * WITHOUT WARRANTIES OR CONDITIONS OF ANY KIND, either express or implied.
 * See the License for the specific language governing permissions and
 * limitations under the License.
 */

'use strict';

import * as jwt from 'jsonwebtoken';
import * as _ from 'lodash';
import * as chai from 'chai';
import * as sinon from 'sinon';
import * as sinonChai from 'sinon-chai';
import * as chaiAsPromised from 'chai-as-promised';

import * as utils from '../utils';
import * as mocks from '../../resources/mocks';

import {Auth, TenantAwareAuth, BaseAuth, DecodedIdToken} from '../../../src/auth/auth';
import {UserRecord, UpdateRequest} from '../../../src/auth/user-record';
import {FirebaseApp} from '../../../src/firebase-app';
import {
  AuthRequestHandler, TenantAwareAuthRequestHandler, AbstractAuthRequestHandler,
} from '../../../src/auth/auth-api-request';
import {AuthClientErrorCode, FirebaseAuthError} from '../../../src/utils/error';

import * as validator from '../../../src/utils/validator';
import { FirebaseTokenVerifier } from '../../../src/auth/token-verifier';
import {
  AuthProviderConfigFilter, OIDCConfig, SAMLConfig,
  OIDCConfigServerResponse, SAMLConfigServerResponse,
} from '../../../src/auth/auth-config';
import {deepCopy} from '../../../src/utils/deep-copy';
import { TenantManager } from '../../../src/auth/tenant-manager';
import { ServiceAccountCredential } from '../../../src/auth/credential';

chai.should();
chai.use(sinonChai);
chai.use(chaiAsPromised);

const expect = chai.expect;


interface AuthTest {
  name: string;
  supportsTenantManagement: boolean;
  Auth: new (...args: any[]) => BaseAuth<AbstractAuthRequestHandler>;
  RequestHandler: new (...args: any[]) => AbstractAuthRequestHandler;
  init(app: FirebaseApp): BaseAuth<AbstractAuthRequestHandler>;
}


interface EmailActionTest {
  api: string;
  requestType: string;
  requiresSettings: boolean;
}


/**
 * @param {string=} tenantId The optional tenant Id.
 * @return {object} A sample valid server response as returned from getAccountInfo
 *     endpoint.
 */
function getValidGetAccountInfoResponse(tenantId?: string) {
  const userResponse: any = {
    localId: 'abcdefghijklmnopqrstuvwxyz',
    email: 'user@gmail.com',
    emailVerified: true,
    displayName: 'John Doe',
    phoneNumber: '+11234567890',
    providerUserInfo: [
      {
        providerId: 'google.com',
        displayName: 'John Doe',
        photoUrl: 'https://lh3.googleusercontent.com/1234567890/photo.jpg',
        federatedId: '1234567890',
        email: 'user@gmail.com',
        rawId: '1234567890',
      },
      {
        providerId: 'facebook.com',
        displayName: 'John Smith',
        photoUrl: 'https://facebook.com/0987654321/photo.jpg',
        federatedId: '0987654321',
        email: 'user@facebook.com',
        rawId: '0987654321',
      },
      {
        providerId: 'phone',
        phoneNumber: '+11234567890',
        rawId: '+11234567890',
      },
    ],
    photoUrl: 'https://lh3.googleusercontent.com/1234567890/photo.jpg',
    validSince: '1476136676',
    lastLoginAt: '1476235905000',
    createdAt: '1476136676000',
  };
  if (typeof tenantId !== 'undefined') {
    userResponse.tenantId = tenantId;
  }
  return {
    kind: 'identitytoolkit#GetAccountInfoResponse',
    users: [userResponse],
  };
}

/**
 * Returns a user record corresponding to the getAccountInfo response.
 *
 * @param {any} serverResponse Raw getAccountInfo response.
 * @return {Object} The corresponding user record.
 */
function getValidUserRecord(serverResponse: any) {
  return new UserRecord(serverResponse.users[0]);
}


/**
 * Generates a mock decoded ID token with the provided parameters.
 *
 * @param {string} uid The uid corresponding to the ID token.
 * @param {Date} authTime The authentication time of the ID token.
 * @param {string=} tenantId The optional tenant ID.
 * @return {DecodedIdToken} The generated decoded ID token.
 */
function getDecodedIdToken(uid: string, authTime: Date, tenantId?: string): DecodedIdToken {
  return {
    iss: 'https://securetoken.google.com/project123456789',
    aud: 'project123456789',
    auth_time: Math.floor(authTime.getTime() / 1000),
    sub: uid,
    iat: Math.floor(authTime.getTime() / 1000),
    exp: Math.floor(authTime.getTime() / 1000 + 3600),
    firebase: {
      identities: {},
      sign_in_provider: 'custom',
      tenant: tenantId,
    },
  };
}


/**
 * Generates a mock decoded session cookie with the provided parameters.
 *
 * @param {string} uid The uid corresponding to the session cookie.
 * @param {Date} authTime The authentication time of the session cookie.
 * @param {string=} tenantId The optional tenant ID.
 * @return {DecodedIdToken} The generated decoded session cookie.
 */
function getDecodedSessionCookie(uid: string, authTime: Date, tenantId?: string): DecodedIdToken {
  return {
    iss: 'https://session.firebase.google.com/project123456789',
    aud: 'project123456789',
    auth_time: Math.floor(authTime.getTime() / 1000),
    sub: uid,
    iat: Math.floor(authTime.getTime() / 1000),
    exp: Math.floor(authTime.getTime() / 1000 + 3600),
    firebase: {
      identities: {},
      sign_in_provider: 'custom',
      tenant: tenantId,
    },
  };
}


/**
 * Generates a mock OIDC config server response for the corresponding provider ID.
 *
 * @param {string} providerId The provider ID whose sample OIDCConfigServerResponse is to be returned.
 * @return {OIDCConfigServerResponse} The corresponding sample OIDCConfigServerResponse.
 */
function getOIDCConfigServerResponse(providerId: string): OIDCConfigServerResponse {
  return {
    name: `projects/project_id/oauthIdpConfigs/${providerId}`,
    displayName: 'OIDC_DISPLAY_NAME',
    enabled: true,
    clientId: 'CLIENT_ID',
    issuer: 'https://oidc.com/issuer',
  };
}

/**
 * Generates a mock SAML config server response for the corresponding provider ID.
 *
 * @param {string} providerId The provider ID whose sample SAMLConfigServerResponse is to be returned.
 * @return {SAMLConfigServerResponse} The corresponding sample SAMLConfigServerResponse.
 */
function getSAMLConfigServerResponse(providerId: string): SAMLConfigServerResponse {
  return {
    name: `projects/project_id/inboundSamlConfigs/${providerId}`,
    idpConfig: {
      idpEntityId: 'IDP_ENTITY_ID',
      ssoUrl: 'https://example.com/login',
      signRequest: true,
      idpCertificates: [
        {x509Certificate: 'CERT1'},
        {x509Certificate: 'CERT2'},
      ],
    },
    spConfig: {
      spEntityId: 'RP_ENTITY_ID',
      callbackUri: 'https://projectId.firebaseapp.com/__/auth/handler',
    },
    displayName: 'SAML_DISPLAY_NAME',
    enabled: true,
  };
}


const TENANT_ID = 'tenantId';
const AUTH_CONFIGS: AuthTest[] = [
  {
    name: 'Auth',
    Auth,
    supportsTenantManagement: true,
    RequestHandler: AuthRequestHandler,
    init: (app: FirebaseApp) => {
      return new Auth(app);
    },
  },
  {
    name: 'TenantAwareAuth',
    Auth: TenantAwareAuth,
    supportsTenantManagement: false,
    RequestHandler: TenantAwareAuthRequestHandler,
    init: (app: FirebaseApp) => {
      return new TenantAwareAuth(app, TENANT_ID);
    },
  },
];
AUTH_CONFIGS.forEach((testConfig) => {
  describe(testConfig.name, () => {
    let auth: BaseAuth<AbstractAuthRequestHandler>;
    let mockApp: FirebaseApp;
    let getTokenStub: sinon.SinonStub;
    let oldProcessEnv: NodeJS.ProcessEnv;
    let nullAccessTokenAuth: BaseAuth<AbstractAuthRequestHandler>;
    let malformedAccessTokenAuth: BaseAuth<AbstractAuthRequestHandler>;
    let rejectedPromiseAccessTokenAuth: BaseAuth<AbstractAuthRequestHandler>;

    beforeEach(() => {
      mockApp = mocks.app();
      getTokenStub = utils.stubGetAccessToken(undefined, mockApp);
      auth = testConfig.init(mockApp);

      nullAccessTokenAuth = testConfig.init(mocks.appReturningNullAccessToken());
      malformedAccessTokenAuth = testConfig.init(mocks.appReturningMalformedAccessToken());
      rejectedPromiseAccessTokenAuth = testConfig.init(mocks.appRejectedWhileFetchingAccessToken());

      oldProcessEnv = process.env;
      // Project ID not set in the environment.
      delete process.env.GOOGLE_CLOUD_PROJECT;
      delete process.env.GCLOUD_PROJECT;
    });

    afterEach(() => {
      getTokenStub.restore();
      process.env = oldProcessEnv;
      return mockApp.delete();
    });

    if (testConfig.Auth === Auth) {
      // Run tests for Auth.
      describe('Constructor', () => {
        const invalidApps = [null, NaN, 0, 1, true, false, '', 'a', [], [1, 'a'], {}, { a: 1 }, _.noop];
        invalidApps.forEach((invalidApp) => {
          it('should throw given invalid app: ' + JSON.stringify(invalidApp), () => {
            expect(() => {
              const authAny: any = Auth;
              return new authAny(invalidApp);
            }).to.throw('First argument passed to admin.auth() must be a valid Firebase app instance.');
          });
        });

        it('should throw given no app', () => {
          expect(() => {
            const authAny: any = Auth;
            return new authAny();
          }).to.throw('First argument passed to admin.auth() must be a valid Firebase app instance.');
        });

        it('should reject given no project ID', () => {
          const authWithoutProjectId = new Auth(mocks.mockCredentialApp());
          authWithoutProjectId.getUser('uid')
            .should.eventually.be.rejectedWith(
              'Failed to determine project ID for Auth. Initialize the SDK with service '
              + 'account credentials or set project ID as an app option. Alternatively set the '
              + 'GOOGLE_CLOUD_PROJECT environment variable.');
        });

        it('should not throw given a valid app', () => {
          expect(() => {
            return new Auth(mockApp);
          }).not.to.throw();
        });
      });

      describe('app', () => {
        it('returns the app from the constructor', () => {
          // We expect referential equality here
          expect((auth as Auth).app).to.equal(mockApp);
        });

        it('is read-only', () => {
          expect(() => {
            (auth as any).app = mockApp;
          }).to.throw('Cannot set property app of #<Auth> which has only a getter');
        });
      });

      describe('tenantManager()', () => {
        it('should return a TenantManager with the expected attributes', () => {
          const tenantManager1 = (auth as Auth).tenantManager();
          const tenantManager2 = new TenantManager(mockApp);
          expect(tenantManager1).to.deep.equal(tenantManager2);
        });

        it('should return the same cached instance', () => {
          const tenantManager1 = (auth as Auth).tenantManager();
          const tenantManager2 = (auth as Auth).tenantManager();
          expect(tenantManager1).to.equal(tenantManager2);
        });
      });
    }

    describe('createCustomToken()', () => {
      it('should return a jwt', async () => {
        const token = await auth.createCustomToken('uid1');
        const decodedToken = jwt.decode(token, {complete: true});
        expect(decodedToken).to.have.property('header').that.has.property('typ', 'JWT');
      });

      if (testConfig.Auth === TenantAwareAuth) {
        it('should contain tenant_id', async () => {
          const token = await auth.createCustomToken('uid1');
          expect(jwt.decode(token)).to.have.property('tenant_id', TENANT_ID);
        });
      } else {
        it('should not contain tenant_id', async () => {
          const token = await auth.createCustomToken('uid1');
          expect(jwt.decode(token)).to.not.have.property('tenant_id');
        });
      }

      it('should be eventually rejected if a cert credential is not specified', () => {
        const mockCredentialAuth = testConfig.init(mocks.mockCredentialApp());

<<<<<<< HEAD
        it('should be fulfilled given an app which returns null access tokens', () => {
          getTokenStub = sinon.stub(ServiceAccountCredential.prototype, 'getAccessToken').resolves(null);
          // createCustomToken() does not rely on an access token and therefore works in this scenario.
          return auth.createCustomToken(mocks.uid, mocks.developerClaims)
            .should.eventually.be.fulfilled;
        });

        it('should be fulfilled given an app which returns invalid access tokens', () => {
          getTokenStub = sinon.stub(ServiceAccountCredential.prototype, 'getAccessToken').resolves('malformed');
          // createCustomToken() does not rely on an access token and therefore works in this scenario.
          return auth.createCustomToken(mocks.uid, mocks.developerClaims)
            .should.eventually.be.fulfilled;
        });

        it('should be fulfilled given an app which fails to generate access tokens', () => {
          getTokenStub = sinon.stub(ServiceAccountCredential.prototype, 'getAccessToken').rejects('error');
          // createCustomToken() does not rely on an access token and therefore works in this scenario.
          return auth.createCustomToken(mocks.uid, mocks.developerClaims)
            .should.eventually.be.fulfilled;
        });
      }
=======
        return mockCredentialAuth.createCustomToken(mocks.uid, mocks.developerClaims)
          .should.eventually.be.rejected.and.have.property('code', 'auth/invalid-credential');
      });

      it('should be fulfilled given an app which returns null access tokens', () => {
        // createCustomToken() does not rely on an access token and therefore works in this scenario.
        return nullAccessTokenAuth.createCustomToken(mocks.uid, mocks.developerClaims)
          .should.eventually.be.fulfilled;
      });

      it('should be fulfilled given an app which returns invalid access tokens', () => {
        // createCustomToken() does not rely on an access token and therefore works in this scenario.
        return malformedAccessTokenAuth.createCustomToken(mocks.uid, mocks.developerClaims)
          .should.eventually.be.fulfilled;
      });

      it('should be fulfilled given an app which fails to generate access tokens', () => {
        // createCustomToken() does not rely on an access token and therefore works in this scenario.
        return rejectedPromiseAccessTokenAuth.createCustomToken(mocks.uid, mocks.developerClaims)
          .should.eventually.be.fulfilled;
      });
>>>>>>> 99d32143
    });

    it('verifyIdToken() should reject when project ID is not specified', () => {
      const mockCredentialAuth = testConfig.init(mocks.mockCredentialApp());
      const expected = 'Must initialize app with a cert credential or set your Firebase project ID ' +
        'as the GOOGLE_CLOUD_PROJECT environment variable to call verifyIdToken().';
      return mockCredentialAuth.verifyIdToken(mocks.generateIdToken())
        .should.eventually.be.rejectedWith(expected);
    });

    it('verifySessionCookie() should reject when project ID is not specified', () => {
      const mockCredentialAuth = testConfig.init(mocks.mockCredentialApp());
      const expected = 'Must initialize app with a cert credential or set your Firebase project ID ' +
        'as the GOOGLE_CLOUD_PROJECT environment variable to call verifySessionCookie().';
      return mockCredentialAuth.verifySessionCookie(mocks.generateSessionCookie())
        .should.eventually.be.rejectedWith(expected);
    });

    describe('verifyIdToken()', () => {
      let stub: sinon.SinonStub;
      let mockIdToken: string;
      const tenantId = testConfig.supportsTenantManagement ? undefined : TENANT_ID;
      const expectedUserRecord = getValidUserRecord(getValidGetAccountInfoResponse(tenantId));
      // Set auth_time of token to expected user's tokensValidAfterTime.
      expect(
        expectedUserRecord.tokensValidAfterTime,
        "getValidUserRecord didn't properly set tokensValueAfterTime",
      ).to.exist;
      const validSince = new Date(expectedUserRecord.tokensValidAfterTime!);
      // Set expected uid to expected user's.
      const uid = expectedUserRecord.uid;
      // Set expected decoded ID token with expected UID and auth time.
      const decodedIdToken = getDecodedIdToken(uid, validSince, tenantId);
      let clock: sinon.SinonFakeTimers;

      // Stubs used to simulate underlying api calls.
      const stubs: sinon.SinonStub[] = [];
      beforeEach(() => {
        stub = sinon.stub(FirebaseTokenVerifier.prototype, 'verifyJWT')
          .resolves(decodedIdToken);
        stubs.push(stub);
        mockIdToken = mocks.generateIdToken();
        clock = sinon.useFakeTimers(validSince.getTime());
      });
      afterEach(() => {
        _.forEach(stubs, (s) => s.restore());
        clock.restore();
      });

      it('should forward on the call to the token generator\'s verifyIdToken() method', () => {
        // Stub getUser call.
        const getUserStub = sinon.stub(testConfig.Auth.prototype, 'getUser');
        stubs.push(getUserStub);
        return auth.verifyIdToken(mockIdToken).then((result) => {
          // Confirm getUser never called.
          expect(getUserStub).not.to.have.been.called;
          expect(result).to.deep.equal(decodedIdToken);
          expect(stub).to.have.been.calledOnce.and.calledWith(mockIdToken);
        });
      });

      it('should reject when underlying idTokenVerifier.verifyJWT() rejects with expected error', () =>  {
        const expectedError = new FirebaseAuthError(
          AuthClientErrorCode.INVALID_ARGUMENT, 'Decoding Firebase ID token failed');
        // Restore verifyIdToken stub.
        stub.restore();
        // Simulate ID token is invalid.
        stub = sinon.stub(FirebaseTokenVerifier.prototype, 'verifyJWT')
          .rejects(expectedError);
        stubs.push(stub);
        return auth.verifyIdToken(mockIdToken)
          .should.eventually.be.rejectedWith('Decoding Firebase ID token failed');
      });

      it('should work with a non-cert credential when the GOOGLE_CLOUD_PROJECT environment variable is present', () => {
        process.env.GOOGLE_CLOUD_PROJECT = mocks.projectId;

        const mockCredentialAuth = testConfig.init(mocks.mockCredentialApp());

        return mockCredentialAuth.verifyIdToken(mockIdToken).then(() => {
          expect(stub).to.have.been.calledOnce.and.calledWith(mockIdToken);
        });
      });

      it('should work with a non-cert credential when the GCLOUD_PROJECT environment variable is present', () => {
        process.env.GCLOUD_PROJECT = mocks.projectId;

        const mockCredentialAuth = testConfig.init(mocks.mockCredentialApp());

        return mockCredentialAuth.verifyIdToken(mockIdToken).then(() => {
          expect(stub).to.have.been.calledOnce.and.calledWith(mockIdToken);
        });
      });

      it('should be fulfilled given an app which returns null access tokens', () => {
        // verifyIdToken() does not rely on an access token and therefore works in this scenario.
        return nullAccessTokenAuth.verifyIdToken(mockIdToken)
          .should.eventually.be.fulfilled;
      });

      it('should be fulfilled given an app which returns invalid access tokens', () => {
        // verifyIdToken() does not rely on an access token and therefore works in this scenario.
        return malformedAccessTokenAuth.verifyIdToken(mockIdToken)
          .should.eventually.be.fulfilled;
      });

      it('should be fulfilled given an app which fails to generate access tokens', () => {
        // verifyIdToken() does not rely on an access token and therefore works in this scenario.
        return rejectedPromiseAccessTokenAuth.verifyIdToken(mockIdToken)
          .should.eventually.be.fulfilled;
      });

      it('should be fulfilled with checkRevoked set to true using an unrevoked ID token', () => {
        const getUserStub = sinon.stub(testConfig.Auth.prototype, 'getUser')
          .resolves(expectedUserRecord);
        stubs.push(getUserStub);
        // Verify ID token while checking if revoked.
        return auth.verifyIdToken(mockIdToken, true)
          .then((result) => {
            // Confirm underlying API called with expected parameters.
            expect(getUserStub).to.have.been.calledOnce.and.calledWith(uid);
            expect(result).to.deep.equal(decodedIdToken);
          });
      });

      it('should be rejected with checkRevoked set to true using a revoked ID token', () => {
        // One second before validSince.
        const oneSecBeforeValidSince = new Date(validSince.getTime() - 1000);
        // Restore verifyIdToken stub.
        stub.restore();
        // Simulate revoked ID token returned with auth_time one second before validSince.
        stub = sinon.stub(FirebaseTokenVerifier.prototype, 'verifyJWT')
          .resolves(getDecodedIdToken(uid, oneSecBeforeValidSince));
        stubs.push(stub);
        const getUserStub = sinon.stub(testConfig.Auth.prototype, 'getUser')
          .resolves(expectedUserRecord);
        stubs.push(getUserStub);
        // Verify ID token while checking if revoked.
        return auth.verifyIdToken(mockIdToken, true)
          .then((result) => {
            throw new Error('Unexpected success');
          }, (error) => {
            // Confirm underlying API called with expected parameters.
            expect(getUserStub).to.have.been.calledOnce.and.calledWith(uid);
            // Confirm expected error returned.
            expect(error).to.have.property('code', 'auth/id-token-revoked');
          });
      });

      it('should be fulfilled with checkRevoked set to false using a revoked ID token', () => {
        // One second before validSince.
        const oneSecBeforeValidSince = new Date(validSince.getTime() - 1000);
        const oneSecBeforeValidSinceDecodedIdToken =
            getDecodedIdToken(uid, oneSecBeforeValidSince, tenantId);
        // Restore verifyIdToken stub.
        stub.restore();
        // Simulate revoked ID token returned with auth_time one second before validSince.
        stub = sinon.stub(FirebaseTokenVerifier.prototype, 'verifyJWT')
          .resolves(oneSecBeforeValidSinceDecodedIdToken);
        stubs.push(stub);
        // Verify ID token without checking if revoked.
        // This call should succeed.
        return auth.verifyIdToken(mockIdToken, false)
          .then((result) => {
            expect(result).to.deep.equal(oneSecBeforeValidSinceDecodedIdToken);
          });
      });

      it('should be rejected with checkRevoked set to true if underlying RPC fails', () => {
        const expectedError = new FirebaseAuthError(AuthClientErrorCode.USER_NOT_FOUND);
        const getUserStub = sinon.stub(testConfig.Auth.prototype, 'getUser')
          .rejects(expectedError);
        stubs.push(getUserStub);
        // Verify ID token while checking if revoked.
        // This should fail with the underlying RPC error.
        return auth.verifyIdToken(mockIdToken, true)
          .then((result) => {
            throw new Error('Unexpected success');
          }, (error) => {
            // Confirm underlying API called with expected parameters.
            expect(getUserStub).to.have.been.calledOnce.and.calledWith(uid);
            // Confirm expected error returned.
            expect(error).to.equal(expectedError);
          });
      });

      it('should be fulfilled with checkRevoked set to true when no validSince available', () => {
        // Simulate no validSince set on the user.
        const noValidSinceGetAccountInfoResponse = getValidGetAccountInfoResponse(tenantId);
        delete (noValidSinceGetAccountInfoResponse.users[0] as any).validSince;
        const noValidSinceExpectedUserRecord =
          getValidUserRecord(noValidSinceGetAccountInfoResponse);
        // Confirm null tokensValidAfterTime on user.
        expect(noValidSinceExpectedUserRecord.tokensValidAfterTime).to.be.undefined;
        // Simulate getUser returns the expected user with no validSince.
        const getUserStub = sinon.stub(testConfig.Auth.prototype, 'getUser')
          .resolves(noValidSinceExpectedUserRecord);
        stubs.push(getUserStub);
        // Verify ID token while checking if revoked.
        return auth.verifyIdToken(mockIdToken, true)
          .then((result) => {
            // Confirm underlying API called with expected parameters.
            expect(getUserStub).to.have.been.calledOnce.and.calledWith(uid);
            expect(result).to.deep.equal(decodedIdToken);
          });
      });

      it('should be rejected with checkRevoked set to true using an invalid ID token', () => {
        const expectedError = new FirebaseAuthError(AuthClientErrorCode.INVALID_CREDENTIAL);
        // Restore verifyIdToken stub.
        stub.restore();
        // Simulate ID token is invalid.
        stub = sinon.stub(FirebaseTokenVerifier.prototype, 'verifyJWT')
          .rejects(expectedError);
        stubs.push(stub);
        // Verify ID token while checking if revoked.
        // This should fail with the underlying token generator verifyIdToken error.
        return auth.verifyIdToken(mockIdToken, true)
          .then((result) => {
            throw new Error('Unexpected success');
          }, (error) => {
            // Confirm expected error returned.
            expect(error).to.equal(expectedError);
          });
      });

      if (testConfig.Auth === TenantAwareAuth) {
        it('should be rejected with ID token missing tenant ID', () => {
          const expectedError = new FirebaseAuthError(AuthClientErrorCode.MISMATCHING_TENANT_ID);
          // Restore verifyIdToken stub.
          stub.restore();
          // Simulate JWT does not contain tenant ID.
          stub = sinon.stub(FirebaseTokenVerifier.prototype, 'verifyJWT')
            .returns(Promise.resolve(getDecodedIdToken(uid, validSince)));
          // Verify ID token.
          return auth.verifyIdToken(mockIdToken)
            .then((result) => {
              throw new Error('Unexpected success');
            }, (error) => {
              // Confirm expected error returned.
              expect(error).to.deep.equal(expectedError);
            });
        });

        it('should be rejected with ID token containing mismatching tenant ID', () => {
          const expectedError = new FirebaseAuthError(AuthClientErrorCode.MISMATCHING_TENANT_ID);
          // Restore verifyIdToken stub.
          stub.restore();
          // Simulate JWT does not contain matching tenant ID.
          stub = sinon.stub(FirebaseTokenVerifier.prototype, 'verifyJWT')
            .returns(Promise.resolve(getDecodedIdToken(uid, validSince, 'otherTenantId')));
          // Verify ID token.
          return auth.verifyIdToken(mockIdToken)
            .then((result) => {
              throw new Error('Unexpected success');
            }, (error) => {
              // Confirm expected error returned.
              expect(error).to.deep.equal(expectedError);
            });
        });
      }
    });

    describe('verifySessionCookie()', () => {
      let stub: sinon.SinonStub;
      let mockSessionCookie: string;
      const tenantId = testConfig.supportsTenantManagement ? undefined : TENANT_ID;
      const expectedUserRecord = getValidUserRecord(getValidGetAccountInfoResponse(tenantId));
      // Set auth_time of token to expected user's tokensValidAfterTime.
      if (!expectedUserRecord.tokensValidAfterTime) {
        throw new Error("getValidUserRecord didn't properly set tokensValidAfterTime.");
      }
      const validSince = new Date(expectedUserRecord.tokensValidAfterTime);
      // Set expected uid to expected user's.
      const uid = expectedUserRecord.uid;
      // Set expected decoded session cookie with expected UID and auth time.
      const decodedSessionCookie = getDecodedSessionCookie(uid, validSince, tenantId);
      let clock: sinon.SinonFakeTimers;

      // Stubs used to simulate underlying api calls.
      const stubs: sinon.SinonStub[] = [];
      beforeEach(() => {
        stub = sinon.stub(FirebaseTokenVerifier.prototype, 'verifyJWT')
          .resolves(decodedSessionCookie);
        stubs.push(stub);
        mockSessionCookie = mocks.generateSessionCookie();
        clock = sinon.useFakeTimers(validSince.getTime());
      });
      afterEach(() => {
        _.forEach(stubs, (s) => s.restore());
        clock.restore();
      });

      it('should forward on the call to the token verifier\'s verifySessionCookie() method', () => {
        // Stub getUser call.
        const getUserStub = sinon.stub(testConfig.Auth.prototype, 'getUser');
        stubs.push(getUserStub);
        return auth.verifySessionCookie(mockSessionCookie).then((result) => {
          // Confirm getUser never called.
          expect(getUserStub).not.to.have.been.called;
          expect(result).to.deep.equal(decodedSessionCookie);
          expect(stub).to.have.been.calledOnce.and.calledWith(mockSessionCookie);
        });
      });

      it('should reject when underlying sessionCookieVerifier.verifyJWT() rejects with expected error', () =>  {
        const expectedError = new FirebaseAuthError(
          AuthClientErrorCode.INVALID_ARGUMENT, 'Decoding Firebase session cookie failed');
        // Restore verifySessionCookie stub.
        stub.restore();
        // Simulate session cookie is invalid.
        stub = sinon.stub(FirebaseTokenVerifier.prototype, 'verifyJWT')
          .rejects(expectedError);
        stubs.push(stub);
        return auth.verifySessionCookie(mockSessionCookie)
          .should.eventually.be.rejectedWith('Decoding Firebase session cookie failed');
      });

      it('should work with a non-cert credential when the GOOGLE_CLOUD_PROJECT environment variable is present', () => {
        process.env.GOOGLE_CLOUD_PROJECT = mocks.projectId;

        const mockCredentialAuth = testConfig.init(mocks.mockCredentialApp());

        return mockCredentialAuth.verifySessionCookie(mockSessionCookie).then(() => {
          expect(stub).to.have.been.calledOnce.and.calledWith(mockSessionCookie);
        });
      });

      it('should work with a non-cert credential when the GCLOUD_PROJECT environment variable is present', () => {
        process.env.GCLOUD_PROJECT = mocks.projectId;

        const mockCredentialAuth = testConfig.init(mocks.mockCredentialApp());

        return mockCredentialAuth.verifySessionCookie(mockSessionCookie).then(() => {
          expect(stub).to.have.been.calledOnce.and.calledWith(mockSessionCookie);
        });
      });

      it('should be fulfilled given an app which returns null access tokens', () => {
        // verifySessionCookie() does not rely on an access token and therefore works in this scenario.
        return nullAccessTokenAuth.verifySessionCookie(mockSessionCookie)
          .should.eventually.be.fulfilled;
      });

      it('should be fulfilled given an app which returns invalid access tokens', () => {
        // verifySessionCookie() does not rely on an access token and therefore works in this scenario.
        return malformedAccessTokenAuth.verifySessionCookie(mockSessionCookie)
          .should.eventually.be.fulfilled;
      });

      it('should be fulfilled given an app which fails to generate access tokens', () => {
        // verifySessionCookie() does not rely on an access token and therefore works in this scenario.
        return rejectedPromiseAccessTokenAuth.verifySessionCookie(mockSessionCookie)
          .should.eventually.be.fulfilled;
      });

      it('should be fulfilled with checkRevoked set to true using an unrevoked session cookie', () => {
        const getUserStub = sinon.stub(testConfig.Auth.prototype, 'getUser')
          .resolves(expectedUserRecord);
        stubs.push(getUserStub);
        // Verify ID token while checking if revoked.
        return auth.verifySessionCookie(mockSessionCookie, true)
          .then((result) => {
            // Confirm underlying API called with expected parameters.
            expect(getUserStub).to.have.been.calledOnce.and.calledWith(uid);
            expect(result).to.deep.equal(decodedSessionCookie);
          });
      });

      it('should be rejected with checkRevoked set to true using a revoked session cookie', () => {
        // One second before validSince.
        const oneSecBeforeValidSince = new Date(validSince.getTime() - 1000);
        // Restore verifySessionCookie stub.
        stub.restore();
        // Simulate revoked session cookie returned with auth_time one second before validSince.
        stub = sinon.stub(FirebaseTokenVerifier.prototype, 'verifyJWT')
          .resolves(getDecodedSessionCookie(uid, oneSecBeforeValidSince));
        stubs.push(stub);
        const getUserStub = sinon.stub(testConfig.Auth.prototype, 'getUser')
          .resolves(expectedUserRecord);
        stubs.push(getUserStub);
        // Verify session cookie while checking if revoked.
        return auth.verifySessionCookie(mockSessionCookie, true)
          .then((result) => {
            throw new Error('Unexpected success');
          }, (error) => {
            // Confirm underlying API called with expected parameters.
            expect(getUserStub).to.have.been.calledOnce.and.calledWith(uid);
            // Confirm expected error returned.
            expect(error).to.have.property('code', 'auth/session-cookie-revoked');
          });
      });

      it('should be fulfilled with checkRevoked set to false using a revoked session cookie', () => {
        // One second before validSince.
        const oneSecBeforeValidSince = new Date(validSince.getTime() - 1000);
        const oneSecBeforeValidSinceDecodedSessionCookie =
            getDecodedSessionCookie(uid, oneSecBeforeValidSince, tenantId);
        // Restore verifySessionCookie stub.
        stub.restore();
        // Simulate revoked session cookie returned with auth_time one second before validSince.
        stub = sinon.stub(FirebaseTokenVerifier.prototype, 'verifyJWT')
          .resolves(oneSecBeforeValidSinceDecodedSessionCookie);
        stubs.push(stub);
        // Verify session cookie without checking if revoked.
        // This call should succeed.
        return auth.verifySessionCookie(mockSessionCookie, false)
          .then((result) => {
            expect(result).to.deep.equal(oneSecBeforeValidSinceDecodedSessionCookie);
          });
      });

      it('should be rejected with checkRevoked set to true if underlying RPC fails', () => {
        const expectedError = new FirebaseAuthError(AuthClientErrorCode.USER_NOT_FOUND);
        const getUserStub = sinon.stub(testConfig.Auth.prototype, 'getUser')
          .rejects(expectedError);
        stubs.push(getUserStub);
        // Verify session cookie while checking if revoked.
        // This should fail with the underlying RPC error.
        return auth.verifySessionCookie(mockSessionCookie, true)
          .then((result) => {
            throw new Error('Unexpected success');
          }, (error) => {
            // Confirm underlying API called with expected parameters.
            expect(getUserStub).to.have.been.calledOnce.and.calledWith(uid);
            // Confirm expected error returned.
            expect(error).to.equal(expectedError);
          });
      });

      it('should be fulfilled with checkRevoked set to true when no validSince available', () => {
        // Simulate no validSince set on the user.
        const noValidSinceGetAccountInfoResponse = getValidGetAccountInfoResponse(tenantId);
        delete (noValidSinceGetAccountInfoResponse.users[0] as any).validSince;
        const noValidSinceExpectedUserRecord =
          getValidUserRecord(noValidSinceGetAccountInfoResponse);
        // Confirm null tokensValidAfterTime on user.
        expect(noValidSinceExpectedUserRecord.tokensValidAfterTime).to.be.undefined;
        // Simulate getUser returns the expected user with no validSince.
        const getUserStub = sinon.stub(testConfig.Auth.prototype, 'getUser')
          .resolves(noValidSinceExpectedUserRecord);
        stubs.push(getUserStub);
        // Verify session cookie while checking if revoked.
        return auth.verifySessionCookie(mockSessionCookie, true)
          .then((result) => {
            // Confirm underlying API called with expected parameters.
            expect(getUserStub).to.have.been.calledOnce.and.calledWith(uid);
            expect(result).to.deep.equal(decodedSessionCookie);
          });
      });

      it('should be rejected with checkRevoked set to true using an invalid session cookie', () => {
        const expectedError = new FirebaseAuthError(AuthClientErrorCode.INVALID_CREDENTIAL);
        // Restore verifySessionCookie stub.
        stub.restore();
        // Simulate session cookie is invalid.
        stub = sinon.stub(FirebaseTokenVerifier.prototype, 'verifyJWT')
          .rejects(expectedError);
        stubs.push(stub);
        // Verify session cookie while checking if revoked.
        // This should fail with the underlying token generator verifySessionCookie error.
        return auth.verifySessionCookie(mockSessionCookie, true)
          .then((result) => {
            throw new Error('Unexpected success');
          }, (error) => {
            // Confirm expected error returned.
            expect(error).to.equal(expectedError);
          });
      });

      if (testConfig.Auth === TenantAwareAuth) {
        it('should be rejected with session cookie missing tenant ID', () => {
          const expectedError = new FirebaseAuthError(AuthClientErrorCode.MISMATCHING_TENANT_ID);
          // Restore verifyIdToken stub.
          stub.restore();
          // Simulate JWT does not contain tenant ID..
          stub = sinon.stub(FirebaseTokenVerifier.prototype, 'verifyJWT')
            .returns(Promise.resolve(getDecodedSessionCookie(uid, validSince)));
          // Verify session cookie token.
          return auth.verifySessionCookie(mockSessionCookie)
            .then((result) => {
              throw new Error('Unexpected success');
            }, (error) => {
              // Confirm expected error returned.
              expect(error).to.deep.equal(expectedError);
            });
        });

        it('should be rejected with ID token containing mismatching tenant ID', () => {
          const expectedError = new FirebaseAuthError(AuthClientErrorCode.MISMATCHING_TENANT_ID);
          // Restore verifyIdToken stub.
          stub.restore();
          // Simulate JWT does not contain matching tenant ID..
          stub = sinon.stub(FirebaseTokenVerifier.prototype, 'verifyJWT')
            .returns(Promise.resolve(getDecodedSessionCookie(uid, validSince, 'otherTenantId')));
          // Verify session cookie token.
          return auth.verifySessionCookie(mockSessionCookie)
            .then((result) => {
              throw new Error('Unexpected success');
            }, (error) => {
              // Confirm expected error returned.
              expect(error).to.deep.equal(expectedError);
            });
        });
      }
    });

    describe('getUser()', () => {
      const uid = 'abcdefghijklmnopqrstuvwxyz';
      const tenantId = testConfig.supportsTenantManagement ? undefined : TENANT_ID;
      const expectedGetAccountInfoResult = getValidGetAccountInfoResponse(tenantId);
      const expectedUserRecord = getValidUserRecord(expectedGetAccountInfoResult);
      const expectedError = new FirebaseAuthError(AuthClientErrorCode.USER_NOT_FOUND);

      // Stubs used to simulate underlying api calls.
      let stubs: sinon.SinonStub[] = [];
      beforeEach(() => sinon.spy(validator, 'isUid'));
      afterEach(() => {
        (validator.isUid as any).restore();
        _.forEach(stubs, (stub) => stub.restore());
        stubs = [];
      });

      it('should be rejected given no uid', () => {
        return (auth as any).getUser()
          .should.eventually.be.rejected.and.have.property('code', 'auth/invalid-uid');
      });

      it('should be rejected given an invalid uid', () => {
        const invalidUid = ('a' as any).repeat(129);
        return auth.getUser(invalidUid)
          .then(() => {
            throw new Error('Unexpected success');
          })
          .catch((error) => {
            expect(error).to.have.property('code', 'auth/invalid-uid');
            expect(validator.isUid).to.have.been.calledOnce.and.calledWith(invalidUid);
          });
      });

      it('should be rejected given an app which returns null access tokens', () => {
        return nullAccessTokenAuth.getUser(uid)
          .should.eventually.be.rejected.and.have.property('code', 'app/invalid-credential');
      });

      it('should be rejected given an app which returns invalid access tokens', () => {
        return malformedAccessTokenAuth.getUser(uid)
          .should.eventually.be.rejected.and.have.property('code', 'app/invalid-credential');
      });

      it('should be rejected given an app which fails to generate access tokens', () => {
        return rejectedPromiseAccessTokenAuth.getUser(uid)
          .should.eventually.be.rejected.and.have.property('code', 'app/invalid-credential');
      });

      it('should resolve with a UserRecord on success', () => {
        // Stub getAccountInfoByUid to return expected result.
        const stub = sinon.stub(testConfig.RequestHandler.prototype, 'getAccountInfoByUid')
          .resolves(expectedGetAccountInfoResult);
        stubs.push(stub);
        return auth.getUser(uid)
          .then((userRecord) => {
            // Confirm underlying API called with expected parameters.
            expect(stub).to.have.been.calledOnce.and.calledWith(uid);
            // Confirm expected user record response returned.
            expect(userRecord).to.deep.equal(expectedUserRecord);
          });
      });

      it('should throw an error when the backend returns an error', () => {
        // Stub getAccountInfoByUid to throw a backend error.
        const stub = sinon.stub(testConfig.RequestHandler.prototype, 'getAccountInfoByUid')
          .rejects(expectedError);
        stubs.push(stub);
        return auth.getUser(uid)
          .then((userRecord) => {
            throw new Error('Unexpected success');
          }, (error) => {
            // Confirm underlying API called with expected parameters.
            expect(stub).to.have.been.calledOnce.and.calledWith(uid);
            // Confirm expected error returned.
            expect(error).to.equal(expectedError);
          });
      });
    });

    describe('getUserByEmail()', () => {
      const email = 'user@gmail.com';
      const tenantId = testConfig.supportsTenantManagement ? undefined : TENANT_ID;
      const expectedGetAccountInfoResult = getValidGetAccountInfoResponse(tenantId);
      const expectedUserRecord = getValidUserRecord(expectedGetAccountInfoResult);
      const expectedError = new FirebaseAuthError(AuthClientErrorCode.USER_NOT_FOUND);

      // Stubs used to simulate underlying api calls.
      let stubs: sinon.SinonStub[] = [];
      beforeEach(() => sinon.spy(validator, 'isEmail'));
      afterEach(() => {
        (validator.isEmail as any).restore();
        _.forEach(stubs, (stub) => stub.restore());
        stubs = [];
      });

      it('should be rejected given no email', () => {
        return (auth as any).getUserByEmail()
          .should.eventually.be.rejected.and.have.property('code', 'auth/invalid-email');
      });

      it('should be rejected given an invalid email', () => {
        const invalidEmail = 'name-example-com';
        return auth.getUserByEmail(invalidEmail)
          .then(() => {
            throw new Error('Unexpected success');
          })
          .catch((error) => {
            expect(error).to.have.property('code', 'auth/invalid-email');
            expect(validator.isEmail).to.have.been.calledOnce.and.calledWith(invalidEmail);
          });
      });

      it('should be rejected given an app which returns null access tokens', () => {
        return nullAccessTokenAuth.getUserByEmail(email)
          .should.eventually.be.rejected.and.have.property('code', 'app/invalid-credential');
      });

      it('should be rejected given an app which returns invalid access tokens', () => {
        return malformedAccessTokenAuth.getUserByEmail(email)
          .should.eventually.be.rejected.and.have.property('code', 'app/invalid-credential');
      });

      it('should be rejected given an app which fails to generate access tokens', () => {
        return rejectedPromiseAccessTokenAuth.getUserByEmail(email)
          .should.eventually.be.rejected.and.have.property('code', 'app/invalid-credential');
      });

      it('should resolve with a UserRecord on success', () => {
        // Stub getAccountInfoByEmail to return expected result.
        const stub = sinon.stub(testConfig.RequestHandler.prototype, 'getAccountInfoByEmail')
          .resolves(expectedGetAccountInfoResult);
        stubs.push(stub);
        return auth.getUserByEmail(email)
          .then((userRecord) => {
            // Confirm underlying API called with expected parameters.
            expect(stub).to.have.been.calledOnce.and.calledWith(email);
            // Confirm expected user record response returned.
            expect(userRecord).to.deep.equal(expectedUserRecord);
          });
      });

      it('should throw an error when the backend returns an error', () => {
        // Stub getAccountInfoByEmail to throw a backend error.
        const stub = sinon.stub(testConfig.RequestHandler.prototype, 'getAccountInfoByEmail')
          .rejects(expectedError);
        stubs.push(stub);
        return auth.getUserByEmail(email)
          .then((userRecord) => {
            throw new Error('Unexpected success');
          }, (error) => {
            // Confirm underlying API called with expected parameters.
            expect(stub).to.have.been.calledOnce.and.calledWith(email);
            // Confirm expected error returned.
            expect(error).to.equal(expectedError);
          });
      });
    });

    describe('getUserByPhoneNumber()', () => {
      const phoneNumber = '+11234567890';
      const tenantId = testConfig.supportsTenantManagement ? undefined : TENANT_ID;
      const expectedGetAccountInfoResult = getValidGetAccountInfoResponse(tenantId);
      const expectedUserRecord = getValidUserRecord(expectedGetAccountInfoResult);
      const expectedError = new FirebaseAuthError(AuthClientErrorCode.USER_NOT_FOUND);

      // Stubs used to simulate underlying api calls.
      let stubs: sinon.SinonStub[] = [];
      beforeEach(() => sinon.spy(validator, 'isPhoneNumber'));
      afterEach(() => {
        (validator.isPhoneNumber as any).restore();
        _.forEach(stubs, (stub) => stub.restore());
        stubs = [];
      });

      it('should be rejected given no phone number', () => {
        return (auth as any).getUserByPhoneNumber()
          .should.eventually.be.rejected.and.have.property('code', 'auth/invalid-phone-number');
      });

      it('should be rejected given an invalid phone number', () => {
        const invalidPhoneNumber = 'invalid';
        return auth.getUserByPhoneNumber(invalidPhoneNumber)
          .then(() => {
            throw new Error('Unexpected success');
          })
          .catch((error) => {
            expect(error).to.have.property('code', 'auth/invalid-phone-number');
            expect(validator.isPhoneNumber)
              .to.have.been.calledOnce.and.calledWith(invalidPhoneNumber);
          });
      });

      it('should be rejected given an app which returns null access tokens', () => {
        return nullAccessTokenAuth.getUserByPhoneNumber(phoneNumber)
          .should.eventually.be.rejected.and.have.property('code', 'app/invalid-credential');
      });

      it('should be rejected given an app which returns invalid access tokens', () => {
        return malformedAccessTokenAuth.getUserByPhoneNumber(phoneNumber)
          .should.eventually.be.rejected.and.have.property('code', 'app/invalid-credential');
      });

      it('should be rejected given an app which fails to generate access tokens', () => {
        return rejectedPromiseAccessTokenAuth.getUserByPhoneNumber(phoneNumber)
          .should.eventually.be.rejected.and.have.property('code', 'app/invalid-credential');
      });

      it('should resolve with a UserRecord on success', () => {
        // Stub getAccountInfoByPhoneNumber to return expected result.
        const stub = sinon.stub(testConfig.RequestHandler.prototype, 'getAccountInfoByPhoneNumber')
          .resolves(expectedGetAccountInfoResult);
        stubs.push(stub);
        return auth.getUserByPhoneNumber(phoneNumber)
          .then((userRecord) => {
            // Confirm underlying API called with expected parameters.
            expect(stub).to.have.been.calledOnce.and.calledWith(phoneNumber);
            // Confirm expected user record response returned.
            expect(userRecord).to.deep.equal(expectedUserRecord);
          });
      });

      it('should throw an error when the backend returns an error', () => {
        // Stub getAccountInfoByPhoneNumber to throw a backend error.
        const stub = sinon.stub(testConfig.RequestHandler.prototype, 'getAccountInfoByPhoneNumber')
          .rejects(expectedError);
        stubs.push(stub);
        return auth.getUserByPhoneNumber(phoneNumber)
          .then((userRecord) => {
            throw new Error('Unexpected success');
          }, (error) => {
            // Confirm underlying API called with expected parameters.
            expect(stub).to.have.been.calledOnce.and.calledWith(phoneNumber);
            // Confirm expected error returned.
            expect(error).to.equal(expectedError);
          });
      });
    });

    describe('deleteUser()', () => {
      const uid = 'abcdefghijklmnopqrstuvwxyz';
      const expectedDeleteAccountResult = {kind: 'identitytoolkit#DeleteAccountResponse'};
      const expectedError = new FirebaseAuthError(AuthClientErrorCode.USER_NOT_FOUND);

      // Stubs used to simulate underlying api calls.
      let stubs: sinon.SinonStub[] = [];
      beforeEach(() => sinon.spy(validator, 'isUid'));
      afterEach(() => {
        (validator.isUid as any).restore();
        _.forEach(stubs, (stub) => stub.restore());
        stubs = [];
      });

      it('should be rejected given no uid', () => {
        return (auth as any).deleteUser()
          .should.eventually.be.rejected.and.have.property('code', 'auth/invalid-uid');
      });

      it('should be rejected given an invalid uid', () => {
        const invalidUid = ('a' as any).repeat(129);
        return auth.deleteUser(invalidUid)
          .then(() => {
            throw new Error('Unexpected success');
          })
          .catch((error) => {
            expect(error).to.have.property('code', 'auth/invalid-uid');
            expect(validator.isUid).to.have.been.calledOnce.and.calledWith(invalidUid);
          });
      });

      it('should be rejected given an app which returns null access tokens', () => {
        return nullAccessTokenAuth.deleteUser(uid)
          .should.eventually.be.rejected.and.have.property('code', 'app/invalid-credential');
      });

      it('should be rejected given an app which returns invalid access tokens', () => {
        return malformedAccessTokenAuth.deleteUser(uid)
          .should.eventually.be.rejected.and.have.property('code', 'app/invalid-credential');
      });

      it('should be rejected given an app which fails to generate access tokens', () => {
        return rejectedPromiseAccessTokenAuth.deleteUser(uid)
          .should.eventually.be.rejected.and.have.property('code', 'app/invalid-credential');
      });

      it('should resolve with void on success', () => {
        // Stub deleteAccount to return expected result.
        const stub = sinon.stub(testConfig.RequestHandler.prototype, 'deleteAccount')
          .resolves(expectedDeleteAccountResult);
        stubs.push(stub);
        return auth.deleteUser(uid)
          .then((result) => {
            // Confirm underlying API called with expected parameters.
            expect(stub).to.have.been.calledOnce.and.calledWith(uid);
            // Confirm expected result is undefined.
            expect(result).to.be.undefined;
          });
      });

      it('should throw an error when the backend returns an error', () => {
        // Stub deleteAccount to throw a backend error.
        const stub = sinon.stub(testConfig.RequestHandler.prototype, 'deleteAccount')
          .rejects(expectedError);
        stubs.push(stub);
        return auth.deleteUser(uid)
          .then(() => {
            throw new Error('Unexpected success');
          }, (error) => {
            // Confirm underlying API called with expected parameters.
            expect(stub).to.have.been.calledOnce.and.calledWith(uid);
            // Confirm expected error returned.
            expect(error).to.equal(expectedError);
          });
      });
    });

    describe('createUser()', () => {
      const uid = 'abcdefghijklmnopqrstuvwxyz';
      const tenantId = testConfig.supportsTenantManagement ? undefined : TENANT_ID;
      const expectedGetAccountInfoResult = getValidGetAccountInfoResponse(tenantId);
      const expectedUserRecord = getValidUserRecord(expectedGetAccountInfoResult);
      const expectedError = new FirebaseAuthError(
        AuthClientErrorCode.INTERNAL_ERROR,
        'Unable to create the user record provided.');
      const unableToCreateUserError = new FirebaseAuthError(
        AuthClientErrorCode.INTERNAL_ERROR,
        'Unable to create the user record provided.');
      const propertiesToCreate = {
        displayName: expectedUserRecord.displayName,
        photoURL: expectedUserRecord.photoURL,
        email: expectedUserRecord.email,
        emailVerified: expectedUserRecord.emailVerified,
        password: 'password',
        phoneNumber: expectedUserRecord.phoneNumber,
      };
      // Stubs used to simulate underlying api calls.
      let stubs: sinon.SinonStub[] = [];
      beforeEach(() => sinon.spy(validator, 'isNonNullObject'));
      afterEach(() => {
        (validator.isNonNullObject as any).restore();
        _.forEach(stubs, (stub) => stub.restore());
        stubs = [];
      });

      it('should be rejected given no properties', () => {
        return (auth as any).createUser()
          .should.eventually.be.rejected.and.have.property('code', 'auth/argument-error');
      });

      it('should be rejected given invalid properties', () => {
        return auth.createUser(null as any)
          .then(() => {
            throw new Error('Unexpected success');
          })
          .catch((error) => {
            expect(error).to.have.property('code', 'auth/argument-error');
            expect(validator.isNonNullObject).to.have.been.calledOnce.and.calledWith(null);
          });
      });

      it('should be rejected given an app which returns null access tokens', () => {
        return nullAccessTokenAuth.createUser(propertiesToCreate)
          .should.eventually.be.rejected.and.have.property('code', 'app/invalid-credential');
      });

      it('should be rejected given an app which returns invalid access tokens', () => {
        return malformedAccessTokenAuth.createUser(propertiesToCreate)
          .should.eventually.be.rejected.and.have.property('code', 'app/invalid-credential');
      });

      it('should be rejected given an app which fails to generate access tokens', () => {
        return rejectedPromiseAccessTokenAuth.createUser(propertiesToCreate)
          .should.eventually.be.rejected.and.have.property('code', 'app/invalid-credential');
      });

      it('should resolve with a UserRecord on createNewAccount request success', () => {
        // Stub createNewAccount to return expected uid.
        const createUserStub = sinon.stub(testConfig.RequestHandler.prototype, 'createNewAccount')
          .resolves(uid);
        // Stub getAccountInfoByUid to return expected result.
        const getUserStub = sinon.stub(testConfig.RequestHandler.prototype, 'getAccountInfoByUid')
          .resolves(expectedGetAccountInfoResult);
        stubs.push(createUserStub);
        stubs.push(getUserStub);
        return auth.createUser(propertiesToCreate)
          .then((userRecord) => {
            // Confirm underlying API called with expected parameters.
            expect(createUserStub).to.have.been.calledOnce.and.calledWith(propertiesToCreate);
            expect(getUserStub).to.have.been.calledOnce.and.calledWith(uid);
            // Confirm expected user record response returned.
            expect(userRecord).to.deep.equal(expectedUserRecord);
          });
      });

      it('should throw an error when createNewAccount returns an error', () => {
        // Stub createNewAccount to throw a backend error.
        const createUserStub = sinon.stub(testConfig.RequestHandler.prototype, 'createNewAccount')
          .rejects(expectedError);
        stubs.push(createUserStub);
        return auth.createUser(propertiesToCreate)
          .then((userRecord) => {
            throw new Error('Unexpected success');
          }, (error) => {
            // Confirm underlying API called with expected parameters.
            expect(createUserStub).to.have.been.calledOnce.and.calledWith(propertiesToCreate);
            // Confirm expected error returned.
            expect(error).to.equal(expectedError);
          });
      });

      it('should throw an error when getUser returns a User not found error', () => {
        // Stub createNewAccount to return expected uid.
        const createUserStub = sinon.stub(testConfig.RequestHandler.prototype, 'createNewAccount')
          .resolves(uid);
        // Stub getAccountInfoByUid to throw user not found error.
        const userNotFoundError = new FirebaseAuthError(AuthClientErrorCode.USER_NOT_FOUND);
        const getUserStub = sinon.stub(testConfig.RequestHandler.prototype, 'getAccountInfoByUid')
          .rejects(userNotFoundError);
        stubs.push(createUserStub);
        stubs.push(getUserStub);
        return auth.createUser(propertiesToCreate)
          .then((userRecord) => {
            throw new Error('Unexpected success');
          }, (error) => {
            // Confirm underlying API called with expected parameters.
            expect(createUserStub).to.have.been.calledOnce.and.calledWith(propertiesToCreate);
            expect(getUserStub).to.have.been.calledOnce.and.calledWith(uid);
            // Confirm expected error returned.
            expect(error.toString()).to.equal(unableToCreateUserError.toString());
          });
      });

      it('should echo getUser error if an error occurs while retrieving the user record', () => {
        // Stub createNewAccount to return expected uid.
        const createUserStub = sinon.stub(testConfig.RequestHandler.prototype, 'createNewAccount')
          .resolves(uid);
        // Stub getAccountInfoByUid to throw expected error.
        const getUserStub = sinon.stub(testConfig.RequestHandler.prototype, 'getAccountInfoByUid')
          .rejects(expectedError);
        stubs.push(createUserStub);
        stubs.push(getUserStub);
        return auth.createUser(propertiesToCreate)
          .then((userRecord) => {
            throw new Error('Unexpected success');
          }, (error) => {
            // Confirm underlying API called with expected parameters.
            expect(createUserStub).to.have.been.calledOnce.and.calledWith(propertiesToCreate);
            expect(getUserStub).to.have.been.calledOnce.and.calledWith(uid);
            // Confirm expected error returned (same error thrown by getUser).
            expect(error).to.equal(expectedError);
          });
      });
    });

    describe('updateUser()', () => {
      const uid = 'abcdefghijklmnopqrstuvwxyz';
      const tenantId = testConfig.supportsTenantManagement ? undefined : TENANT_ID;
      const expectedGetAccountInfoResult = getValidGetAccountInfoResponse(tenantId);
      const expectedUserRecord = getValidUserRecord(expectedGetAccountInfoResult);
      const expectedError = new FirebaseAuthError(AuthClientErrorCode.USER_NOT_FOUND);
      const propertiesToEdit = {
        displayName: expectedUserRecord.displayName,
        photoURL: expectedUserRecord.photoURL,
        email: expectedUserRecord.email,
        emailVerified: expectedUserRecord.emailVerified,
        password: 'password',
        phoneNumber: expectedUserRecord.phoneNumber,
      };
      // Stubs used to simulate underlying api calls.
      let stubs: sinon.SinonStub[] = [];
      beforeEach(() => {
        sinon.spy(validator, 'isUid');
        sinon.spy(validator, 'isNonNullObject');
      });
      afterEach(() => {
        (validator.isUid as any).restore();
        (validator.isNonNullObject as any).restore();
        _.forEach(stubs, (stub) => stub.restore());
        stubs = [];
      });

      it('should be rejected given no uid', () => {
        return (auth as any).updateUser(undefined, propertiesToEdit)
          .should.eventually.be.rejected.and.have.property('code', 'auth/invalid-uid');
      });

      it('should be rejected given an invalid uid', () => {
        const invalidUid = ('a' as any).repeat(129);
        return auth.updateUser(invalidUid, propertiesToEdit)
          .then(() => {
            throw new Error('Unexpected success');
          })
          .catch((error) => {
            expect(error).to.have.property('code', 'auth/invalid-uid');
            expect(validator.isUid).to.have.been.calledOnce.and.calledWith(invalidUid);
          });
      });

      it('should be rejected given no properties', () => {
        return (auth as any).updateUser(uid)
          .should.eventually.be.rejected.and.have.property('code', 'auth/argument-error');
      });

      it('should be rejected given invalid properties', () => {
        return auth.updateUser(uid, null as unknown as UpdateRequest)
          .then(() => {
            throw new Error('Unexpected success');
          })
          .catch((error) => {
            expect(error).to.have.property('code', 'auth/argument-error');
            expect(validator.isNonNullObject).to.have.been.calledOnce.and.calledWith(null);
          });
      });

      it('should be rejected given an app which returns null access tokens', () => {
        return nullAccessTokenAuth.updateUser(uid, propertiesToEdit)
          .should.eventually.be.rejected.and.have.property('code', 'app/invalid-credential');
      });

      it('should be rejected given an app which returns invalid access tokens', () => {
        return malformedAccessTokenAuth.updateUser(uid, propertiesToEdit)
          .should.eventually.be.rejected.and.have.property('code', 'app/invalid-credential');
      });

      it('should be rejected given an app which fails to generate access tokens', () => {
        return rejectedPromiseAccessTokenAuth.updateUser(uid, propertiesToEdit)
          .should.eventually.be.rejected.and.have.property('code', 'app/invalid-credential');
      });

      it('should resolve with a UserRecord on updateExistingAccount request success', () => {
        // Stub updateExistingAccount to return expected uid.
        const updateUserStub = sinon.stub(testConfig.RequestHandler.prototype, 'updateExistingAccount')
          .resolves(uid);
        // Stub getAccountInfoByUid to return expected result.
        const getUserStub = sinon.stub(testConfig.RequestHandler.prototype, 'getAccountInfoByUid')
          .resolves(expectedGetAccountInfoResult);
        stubs.push(updateUserStub);
        stubs.push(getUserStub);
        return auth.updateUser(uid, propertiesToEdit)
          .then((userRecord) => {
            // Confirm underlying API called with expected parameters.
            expect(updateUserStub).to.have.been.calledOnce.and.calledWith(uid, propertiesToEdit);
            expect(getUserStub).to.have.been.calledOnce.and.calledWith(uid);
            // Confirm expected user record response returned.
            expect(userRecord).to.deep.equal(expectedUserRecord);
          });
      });

      it('should throw an error when updateExistingAccount returns an error', () => {
        // Stub updateExistingAccount to throw a backend error.
        const updateUserStub = sinon.stub(testConfig.RequestHandler.prototype, 'updateExistingAccount')
          .rejects(expectedError);
        stubs.push(updateUserStub);
        return auth.updateUser(uid, propertiesToEdit)
          .then((userRecord) => {
            throw new Error('Unexpected success');
          }, (error) => {
            // Confirm underlying API called with expected parameters.
            expect(updateUserStub).to.have.been.calledOnce.and.calledWith(uid, propertiesToEdit);
            // Confirm expected error returned.
            expect(error).to.equal(expectedError);
          });
      });

      it('should echo getUser error if an error occurs while retrieving the user record', () => {
        // Stub updateExistingAccount to return expected uid.
        const updateUserStub = sinon.stub(testConfig.RequestHandler.prototype, 'updateExistingAccount')
          .resolves(uid);
        // Stub getAccountInfoByUid to throw an expected error.
        const getUserStub = sinon.stub(testConfig.RequestHandler.prototype, 'getAccountInfoByUid')
          .rejects(expectedError);
        stubs.push(updateUserStub);
        stubs.push(getUserStub);
        return auth.updateUser(uid, propertiesToEdit)
          .then((userRecord) => {
            throw new Error('Unexpected success');
          }, (error) => {
            // Confirm underlying API called with expected parameters.
            expect(updateUserStub).to.have.been.calledOnce.and.calledWith(uid, propertiesToEdit);
            expect(getUserStub).to.have.been.calledOnce.and.calledWith(uid);
            // Confirm expected error returned (same error thrown by getUser).
            expect(error).to.equal(expectedError);
          });
      });
    });

    describe('setCustomUserClaims()', () => {
      const uid = 'abcdefghijklmnopqrstuvwxyz';
      const expectedError = new FirebaseAuthError(AuthClientErrorCode.USER_NOT_FOUND);
      const customClaims = {
        admin: true,
        groupId: '123456',
      };
      // Stubs used to simulate underlying api calls.
      let stubs: sinon.SinonStub[] = [];
      beforeEach(() => {
        sinon.spy(validator, 'isUid');
        sinon.spy(validator, 'isObject');
      });
      afterEach(() => {
        (validator.isUid as any).restore();
        (validator.isObject as any).restore();
        _.forEach(stubs, (stub) => stub.restore());
        stubs = [];
      });

      it('should be rejected given no uid', () => {
        return (auth as any).setCustomUserClaims(undefined, customClaims)
          .should.eventually.be.rejected.and.have.property('code', 'auth/invalid-uid');
      });

      it('should be rejected given an invalid uid', () => {
        const invalidUid = ('a' as any).repeat(129);
        return auth.setCustomUserClaims(invalidUid, customClaims)
          .then(() => {
            throw new Error('Unexpected success');
          })
          .catch((error) => {
            expect(error).to.have.property('code', 'auth/invalid-uid');
            expect(validator.isUid).to.have.been.calledOnce.and.calledWith(invalidUid);
          });
      });

      it('should be rejected given no custom user claims', () => {
        return (auth as any).setCustomUserClaims(uid)
          .should.eventually.be.rejected.and.have.property('code', 'auth/argument-error');
      });

      it('should be rejected given invalid custom user claims', () => {
        return auth.setCustomUserClaims(uid, 'invalid' as any)
          .then(() => {
            throw new Error('Unexpected success');
          })
          .catch((error) => {
            expect(error).to.have.property('code', 'auth/argument-error');
            expect(validator.isObject).to.have.been.calledOnce.and.calledWith('invalid');
          });
      });

      it('should be rejected given an app which returns null access tokens', () => {
        return nullAccessTokenAuth.setCustomUserClaims(uid, customClaims)
          .should.eventually.be.rejected.and.have.property('code', 'app/invalid-credential');
      });

      it('should be rejected given an app which returns invalid access tokens', () => {
        return malformedAccessTokenAuth.setCustomUserClaims(uid, customClaims)
          .should.eventually.be.rejected.and.have.property('code', 'app/invalid-credential');
      });

      it('should be rejected given an app which fails to generate access tokens', () => {
        return rejectedPromiseAccessTokenAuth.setCustomUserClaims(uid, customClaims)
          .should.eventually.be.rejected.and.have.property('code', 'app/invalid-credential');
      });

      it('should resolve on setCustomUserClaims request success', () => {
        // Stub setCustomUserClaims to return expected uid.
        const setCustomUserClaimsStub = sinon
          .stub(testConfig.RequestHandler.prototype, 'setCustomUserClaims')
          .resolves(uid);
        stubs.push(setCustomUserClaimsStub);
        return auth.setCustomUserClaims(uid, customClaims)
          .then((response) => {
            expect(response).to.be.undefined;
            // Confirm underlying API called with expected parameters.
            expect(setCustomUserClaimsStub)
              .to.have.been.calledOnce.and.calledWith(uid, customClaims);
          });
      });

      it('should throw an error when setCustomUserClaims returns an error', () => {
        // Stub setCustomUserClaims to throw a backend error.
        const setCustomUserClaimsStub = sinon
          .stub(testConfig.RequestHandler.prototype, 'setCustomUserClaims')
          .rejects(expectedError);
        stubs.push(setCustomUserClaimsStub);
        return auth.setCustomUserClaims(uid, customClaims)
          .then(() => {
            throw new Error('Unexpected success');
          }, (error) => {
            // Confirm underlying API called with expected parameters.
            expect(setCustomUserClaimsStub)
              .to.have.been.calledOnce.and.calledWith(uid, customClaims);
            // Confirm expected error returned.
            expect(error).to.equal(expectedError);
          });
      });
    });

    describe('listUsers()', () => {
      const expectedError = new FirebaseAuthError(AuthClientErrorCode.INTERNAL_ERROR);
      const pageToken = 'PAGE_TOKEN';
      const maxResult = 500;
      const downloadAccountResponse: any = {
        users: [
          {localId: 'UID1'},
          {localId: 'UID2'},
          {localId: 'UID3'},
        ],
        nextPageToken: 'NEXT_PAGE_TOKEN',
      };
      const expectedResult: any = {
        users: [
          new UserRecord({localId: 'UID1'}),
          new UserRecord({localId: 'UID2'}),
          new UserRecord({localId: 'UID3'}),
        ],
        pageToken: 'NEXT_PAGE_TOKEN',
      };
      const emptyDownloadAccountResponse: any = {
        users: [],
      };
      const emptyExpectedResult: any = {
        users: [],
      };
      // Stubs used to simulate underlying api calls.
      let stubs: sinon.SinonStub[] = [];
      beforeEach(() => {
        sinon.spy(validator, 'isNonEmptyString');
        sinon.spy(validator, 'isNumber');
      });
      afterEach(() => {
        (validator.isNonEmptyString as any).restore();
        (validator.isNumber as any).restore();
        _.forEach(stubs, (stub) => stub.restore());
        stubs = [];
      });

      it('should be rejected given an invalid page token', () => {
        const invalidToken = {};
        return auth.listUsers(undefined, invalidToken as any)
          .then(() => {
            throw new Error('Unexpected success');
          })
          .catch((error) => {
            expect(error).to.have.property('code', 'auth/invalid-page-token');
          });
      });

      it('should be rejected given an invalid max result', () => {
        const invalidResults = 5000;
        return auth.listUsers(invalidResults)
          .then(() => {
            throw new Error('Unexpected success');
          })
          .catch((error) => {
            expect(error).to.have.property('code', 'auth/argument-error');
            expect(validator.isNumber)
              .to.have.been.calledOnce.and.calledWith(invalidResults);
          });
      });

      it('should be rejected given an app which returns null access tokens', () => {
        return nullAccessTokenAuth.listUsers(maxResult)
          .should.eventually.be.rejected.and.have.property('code', 'app/invalid-credential');
      });

      it('should be rejected given an app which returns invalid access tokens', () => {
        return malformedAccessTokenAuth.listUsers(maxResult)
          .should.eventually.be.rejected.and.have.property('code', 'app/invalid-credential');
      });

      it('should be rejected given an app which fails to generate access tokens', () => {
        return rejectedPromiseAccessTokenAuth.listUsers(maxResult)
          .should.eventually.be.rejected.and.have.property('code', 'app/invalid-credential');
      });

      it('should resolve on downloadAccount request success with users in response', () => {
        // Stub downloadAccount to return expected response.
        const downloadAccountStub = sinon
          .stub(testConfig.RequestHandler.prototype, 'downloadAccount')
          .resolves(downloadAccountResponse);
        stubs.push(downloadAccountStub);
        return auth.listUsers(maxResult, pageToken)
          .then((response) => {
            expect(response).to.deep.equal(expectedResult);
            // Confirm underlying API called with expected parameters.
            expect(downloadAccountStub)
              .to.have.been.calledOnce.and.calledWith(maxResult, pageToken);
          });
      });

      it('should resolve on downloadAccount request success with default options', () => {
        // Stub downloadAccount to return expected response.
        const downloadAccountStub = sinon
          .stub(testConfig.RequestHandler.prototype, 'downloadAccount')
          .resolves(downloadAccountResponse);
        stubs.push(downloadAccountStub);
        return auth.listUsers()
          .then((response) => {
            expect(response).to.deep.equal(expectedResult);
            // Confirm underlying API called with expected parameters.
            expect(downloadAccountStub)
              .to.have.been.calledOnce.and.calledWith(undefined, undefined);
          });
      });

      it('should resolve on downloadAccount request success with no users in response', () => {
        // Stub downloadAccount to return expected response.
        const downloadAccountStub = sinon
          .stub(testConfig.RequestHandler.prototype, 'downloadAccount')
          .resolves(emptyDownloadAccountResponse);
        stubs.push(downloadAccountStub);
        return auth.listUsers(maxResult, pageToken)
          .then((response) => {
            expect(response).to.deep.equal(emptyExpectedResult);
            // Confirm underlying API called with expected parameters.
            expect(downloadAccountStub)
              .to.have.been.calledOnce.and.calledWith(maxResult, pageToken);
          });
      });

      it('should throw an error when downloadAccount returns an error', () => {
        // Stub downloadAccount to throw a backend error.
        const downloadAccountStub = sinon
          .stub(testConfig.RequestHandler.prototype, 'downloadAccount')
          .rejects(expectedError);
        stubs.push(downloadAccountStub);
        return auth.listUsers(maxResult, pageToken)
          .then((results) => {
            throw new Error('Unexpected success');
          }, (error) => {
            // Confirm underlying API called with expected parameters.
            expect(downloadAccountStub)
              .to.have.been.calledOnce.and.calledWith(maxResult, pageToken);
            // Confirm expected error returned.
            expect(error).to.equal(expectedError);
          });
      });
    });

    describe('revokeRefreshTokens()', () => {
      const uid = 'abcdefghijklmnopqrstuvwxyz';
      const expectedError = new FirebaseAuthError(AuthClientErrorCode.USER_NOT_FOUND);
      // Stubs used to simulate underlying api calls.
      let stubs: sinon.SinonStub[] = [];
      beforeEach(() => {
        sinon.spy(validator, 'isUid');
      });
      afterEach(() => {
        (validator.isUid as any).restore();
        _.forEach(stubs, (stub) => stub.restore());
        stubs = [];
      });

      it('should be rejected given no uid', () => {
        return (auth as any).revokeRefreshTokens(undefined)
          .should.eventually.be.rejected.and.have.property('code', 'auth/invalid-uid');
      });

      it('should be rejected given an invalid uid', () => {
        const invalidUid = ('a' as any).repeat(129);
        return auth.revokeRefreshTokens(invalidUid)
          .then(() => {
            throw new Error('Unexpected success');
          })
          .catch((error) => {
            expect(error).to.have.property('code', 'auth/invalid-uid');
            expect(validator.isUid).to.have.been.calledOnce.and.calledWith(invalidUid);
          });
      });

      it('should be rejected given an app which returns null access tokens', () => {
        return nullAccessTokenAuth.revokeRefreshTokens(uid)
          .should.eventually.be.rejected.and.have.property('code', 'app/invalid-credential');
      });

      it('should be rejected given an app which returns invalid access tokens', () => {
        return malformedAccessTokenAuth.revokeRefreshTokens(uid)
          .should.eventually.be.rejected.and.have.property('code', 'app/invalid-credential');
      });

      it('should be rejected given an app which fails to generate access tokens', () => {
        return rejectedPromiseAccessTokenAuth.revokeRefreshTokens(uid)
          .should.eventually.be.rejected.and.have.property('code', 'app/invalid-credential');
      });

      it('should resolve on underlying revokeRefreshTokens request success', () => {
        // Stub revokeRefreshTokens to return expected uid.
        const revokeRefreshTokensStub =
            sinon.stub(testConfig.RequestHandler.prototype, 'revokeRefreshTokens')
            .resolves(uid);
        stubs.push(revokeRefreshTokensStub);
        return auth.revokeRefreshTokens(uid)
          .then((result) => {
            // Confirm underlying API called with expected parameters.
            expect(revokeRefreshTokensStub).to.have.been.calledOnce.and.calledWith(uid);
            // Confirm expected response returned.
            expect(result).to.be.undefined;
          });
      });

      it('should throw when underlying revokeRefreshTokens request returns an error', () => {
        // Stub revokeRefreshTokens to throw a backend error.
        const revokeRefreshTokensStub =
            sinon.stub(testConfig.RequestHandler.prototype, 'revokeRefreshTokens')
            .rejects(expectedError);
        stubs.push(revokeRefreshTokensStub);
        return auth.revokeRefreshTokens(uid)
          .then((result) => {
            throw new Error('Unexpected success');
          }, (error) => {
            // Confirm underlying API called with expected parameters.
            expect(revokeRefreshTokensStub).to.have.been.calledOnce.and.calledWith(uid);
            // Confirm expected error returned.
            expect(error).to.equal(expectedError);
          });
      });
    });

    describe('importUsers()', () => {
      const users = [
        {uid: '1234', email: 'user@example.com', passwordHash: Buffer.from('password')},
        {uid: '5678', phoneNumber: 'invalid'},
      ];
      const options = {
        hash: {
          algorithm: 'BCRYPT' as any,
        },
      };
      const expectedUserImportResultError =
          new FirebaseAuthError(AuthClientErrorCode.INVALID_PHONE_NUMBER);
      const expectedOptionsError =
          new FirebaseAuthError(AuthClientErrorCode.INVALID_HASH_ALGORITHM);
      const expectedServerError =
          new FirebaseAuthError(AuthClientErrorCode.INTERNAL_ERROR);
      const expectedUserImportResult = {
        successCount: 1,
        failureCount: 1,
        errors: [
          {
            index: 1,
            error: expectedUserImportResultError,
          },
        ],
      };
      // Stubs used to simulate underlying api calls.
      let stubs: sinon.SinonStub[] = [];
      afterEach(() => {
        _.forEach(stubs, (stub) => stub.restore());
        stubs = [];
      });

      it('should be rejected given an app which returns null access tokens', () => {
        return nullAccessTokenAuth.importUsers(users, options)
          .should.eventually.be.rejected.and.have.property('code', 'app/invalid-credential');
      });

      it('should be rejected given an app which returns invalid access tokens', () => {
        return malformedAccessTokenAuth.importUsers(users, options)
          .should.eventually.be.rejected.and.have.property('code', 'app/invalid-credential');
      });

      it('should be rejected given an app which fails to generate access tokens', () => {
        return rejectedPromiseAccessTokenAuth.importUsers(users, options)
          .should.eventually.be.rejected.and.have.property('code', 'app/invalid-credential');
      });

      it('should resolve on underlying uploadAccount request resolution', () => {
        // Stub uploadAccount to return expected result.
        const uploadAccountStub =
            sinon.stub(testConfig.RequestHandler.prototype, 'uploadAccount')
            .resolves(expectedUserImportResult);
        stubs.push(uploadAccountStub);
        return auth.importUsers(users, options)
          .then((result) => {
            // Confirm underlying API called with expected parameters.
            expect(uploadAccountStub).to.have.been.calledOnce.and.calledWith(users, options);
            // Confirm expected response returned.
            expect(result).to.be.equal(expectedUserImportResult);
          });
      });

      it('should reject when underlying uploadAccount request rejects with an error', () => {
        // Stub uploadAccount to reject with expected error.
        const uploadAccountStub =
            sinon.stub(testConfig.RequestHandler.prototype, 'uploadAccount')
            .rejects(expectedServerError);
        stubs.push(uploadAccountStub);
        return auth.importUsers(users, options)
          .then((result) => {
            throw new Error('Unexpected success');
          }, (error) => {
            // Confirm underlying API called with expected parameters.
            expect(uploadAccountStub).to.have.been.calledOnce.and.calledWith(users, options);
            // Confirm expected error returned.
            expect(error).to.equal(expectedServerError);
          });
      });

      it('should throw and fail quickly when underlying uploadAccount throws', () => {
        // Stub uploadAccount to throw with expected error.
        const uploadAccountStub =
            sinon.stub(testConfig.RequestHandler.prototype, 'uploadAccount')
            .throws(expectedOptionsError);
        stubs.push(uploadAccountStub);
        expect(() => {
          return auth.importUsers(users, {hash: {algorithm: 'invalid' as any}});
        }).to.throw(expectedOptionsError);
      });

      if (testConfig.Auth === TenantAwareAuth) {
        it('should throw and fail quickly when users provided have mismatching tenant IDs', () => {
          const usersCopy = deepCopy(users);
          // Simulate one user with mismatching tenant ID.
          (usersCopy[0] as any).tenantId = 'otherTenantId';
          expect(() => {
            return auth.importUsers(usersCopy, options);
          }).to.throw('UserRecord of index "0" has mismatching tenant ID "otherTenantId"');
        });

        it('should resolve when users provided have matching tenant IDs', () => {
          // Stub uploadAccount to return expected result.
          const uploadAccountStub =
              sinon.stub(testConfig.RequestHandler.prototype, 'uploadAccount')
              .returns(Promise.resolve(expectedUserImportResult));
          const usersCopy = deepCopy(users);
          usersCopy.forEach((user) => {
            (user as any).tenantId = TENANT_ID;
          });
          stubs.push(uploadAccountStub);
          return auth.importUsers(usersCopy, options)
            .then((result) => {
              // Confirm underlying API called with expected parameters.
              expect(uploadAccountStub).to.have.been.calledOnce.and.calledWith(usersCopy, options);
              // Confirm expected response returned.
              expect(result).to.be.equal(expectedUserImportResult);
            });
        });
      }
    });

    describe('createSessionCookie()', () => {
      const tenantId = testConfig.supportsTenantManagement ? undefined : TENANT_ID;
      const idToken = 'ID_TOKEN';
      const options = {expiresIn: 60 * 60 * 24 * 1000};
      const sessionCookie = 'SESSION_COOKIE';
      const expectedError = new FirebaseAuthError(AuthClientErrorCode.INVALID_ID_TOKEN);
      const expectedUserRecord = getValidUserRecord(getValidGetAccountInfoResponse(tenantId));
      // Set auth_time of token to expected user's tokensValidAfterTime.
      if (!expectedUserRecord.tokensValidAfterTime) {
        throw new Error("getValidUserRecord didn't properly set tokensValidAfterTime.");
      }
      const validSince = new Date(expectedUserRecord.tokensValidAfterTime);
      // Set expected uid to expected user's.
      const uid = expectedUserRecord.uid;
      // Set expected decoded ID token with expected UID and auth time.
      const decodedIdToken = getDecodedIdToken(uid, validSince, tenantId);
      // Stubs used to simulate underlying api calls.
      let stubs: sinon.SinonStub[] = [];
      beforeEach(() => {
        // If verifyIdToken stubbed, restore it.
        if (testConfig.Auth.prototype.verifyIdToken.restore) {
          testConfig.Auth.prototype.verifyIdToken.restore();
        }
        sinon.spy(validator, 'isNonEmptyString');
      });
      afterEach(() => {
        (validator.isNonEmptyString as any).restore();
        _.forEach(stubs, (stub) => stub.restore());
        stubs = [];
      });

      it('should be rejected given no ID token', () => {
        return (auth as any).createSessionCookie(undefined, options)
          .should.eventually.be.rejected.and.have.property('code', 'auth/invalid-id-token');
      });

      it('should be rejected given an invalid ID token', () => {
        const invalidIdToken = {} as any;
        return auth.createSessionCookie(invalidIdToken, options)
          .then(() => {
            throw new Error('Unexpected success');
          })
          .catch((error) => {
            expect(error).to.have.property('code', 'auth/invalid-id-token');
          });
      });

      it('should be rejected given no session duration', () => {
        // Simulate auth.verifyIdToken() succeeds if called.
        stubs.push(sinon.stub(testConfig.Auth.prototype, 'verifyIdToken')
          .returns(Promise.resolve(decodedIdToken)));
        return (auth as any).createSessionCookie(idToken, undefined)
          .should.eventually.be.rejected.and.have.property(
            'code', 'auth/invalid-session-cookie-duration');
      });

      it('should be rejected given an invalid session duration', () => {
        // Invalid object.
        const invalidOptions = {} as any;
        return auth.createSessionCookie(idToken, invalidOptions)
          .should.eventually.be.rejected.and.have.property(
            'code', 'auth/invalid-session-cookie-duration');
      });

      it('should be rejected given out of range session duration', () => {
        // Simulate auth.verifyIdToken() succeeds if called.
        stubs.push(sinon.stub(testConfig.Auth.prototype, 'verifyIdToken')
          .returns(Promise.resolve(decodedIdToken)));
        // 1 minute duration.
        const invalidOptions = {expiresIn: 60 * 1000};
        return auth.createSessionCookie(idToken, invalidOptions)
          .should.eventually.be.rejected.and.have.property(
            'code', 'auth/invalid-session-cookie-duration');
      });

      it('should be rejected given an app which returns null access tokens', () => {
        // Simulate auth.verifyIdToken() succeeds if called.
        stubs.push(sinon.stub(testConfig.Auth.prototype, 'verifyIdToken')
          .returns(Promise.resolve(decodedIdToken)));
        return nullAccessTokenAuth.createSessionCookie(idToken, options)
          .should.eventually.be.rejected.and.have.property('code', 'app/invalid-credential');
      });

      it('should be rejected given an app which returns invalid access tokens', () => {
        stubs.push(sinon.stub(testConfig.Auth.prototype, 'verifyIdToken')
          .returns(Promise.resolve(decodedIdToken)));
        return malformedAccessTokenAuth.createSessionCookie(idToken, options)
          .should.eventually.be.rejected.and.have.property('code', 'app/invalid-credential');
      });

      it('should be rejected given an app which fails to generate access tokens', () => {
        stubs.push(sinon.stub(testConfig.Auth.prototype, 'verifyIdToken')
          .returns(Promise.resolve(decodedIdToken)));
        return rejectedPromiseAccessTokenAuth.createSessionCookie(idToken, options)
          .should.eventually.be.rejected.and.have.property('code', 'app/invalid-credential');
      });

      it('should resolve on underlying createSessionCookie request success', () => {
        // Simulate auth.verifyIdToken() succeeds if called.
        const verifyIdTokenStub = sinon.stub(testConfig.Auth.prototype, 'verifyIdToken')
          .returns(Promise.resolve(decodedIdToken));
        // Stub createSessionCookie to return expected sessionCookie.
        const createSessionCookieStub =
            sinon.stub(testConfig.RequestHandler.prototype, 'createSessionCookie')
            .resolves(sessionCookie);
        stubs.push(createSessionCookieStub);
        return auth.createSessionCookie(idToken, options)
          .then((result) => {
            // Confirm underlying API called with expected parameters.
            expect(createSessionCookieStub)
              .to.have.been.calledOnce.and.calledWith(idToken, options.expiresIn);
            // TenantAwareAuth should verify the ID token first.
            if (testConfig.Auth === TenantAwareAuth) {
              expect(verifyIdTokenStub)
                .to.have.been.calledOnce.and.calledWith(idToken);
            } else {
              expect(verifyIdTokenStub).to.have.not.been.called;
            }
            // Confirm expected response returned.
            expect(result).to.be.equal(sessionCookie);
          });
      });

      it('should throw when underlying createSessionCookie request returns an error', () => {
        // Simulate auth.verifyIdToken() succeeds if called.
        stubs.push(sinon.stub(testConfig.Auth.prototype, 'verifyIdToken')
          .resolves(decodedIdToken));
        // Stub createSessionCookie to throw a backend error.
        const createSessionCookieStub =
            sinon.stub(testConfig.RequestHandler.prototype, 'createSessionCookie')
            .rejects(expectedError);
        stubs.push(createSessionCookieStub);
        return auth.createSessionCookie(idToken, options)
          .then((result) => {
            throw new Error('Unexpected success');
          }, (error) => {
            // Confirm underlying API called with expected parameters.
            expect(createSessionCookieStub)
              .to.have.been.calledOnce.and.calledWith(idToken, options.expiresIn);
            // Confirm expected error returned.
            expect(error).to.equal(expectedError);
          });
      });

      if (testConfig.Auth === TenantAwareAuth) {
        it('should be rejected when ID token provided is invalid', () => {
          // Simulate auth.verifyIdToken() fails when called.
          const verifyIdTokenStub = sinon.stub(testConfig.Auth.prototype, 'verifyIdToken')
            .returns(Promise.reject(expectedError));
          stubs.push(verifyIdTokenStub);
          return auth.createSessionCookie(idToken, options)
            .then((result) => {
              throw new Error('Unexpected success');
            }, (error) => {
              // Confirm underlying API called with expected parameters.
              expect(verifyIdTokenStub)
                .to.have.been.calledOnce.and.calledWith(idToken);
              // Confirm expected error returned.
              expect(error).to.equal(expectedError);
            });
        });
      }
    });

    const emailActionFlows: EmailActionTest[] = [
      {api: 'generatePasswordResetLink', requestType: 'PASSWORD_RESET', requiresSettings: false},
      {api: 'generateEmailVerificationLink', requestType: 'VERIFY_EMAIL', requiresSettings: false},
      {api: 'generateSignInWithEmailLink', requestType: 'EMAIL_SIGNIN', requiresSettings: true},
    ];
    emailActionFlows.forEach((emailActionFlow) => {
      describe(`${emailActionFlow.api}()`, () => {
        const email = 'user@example.com';
        const actionCodeSettings = {
          url: 'https://www.example.com/path/file?a=1&b=2',
          handleCodeInApp: true,
          iOS: {
            bundleId: 'com.example.ios',
          },
          android: {
            packageName: 'com.example.android',
            installApp: true,
            minimumVersion: '6',
          },
          dynamicLinkDomain: 'custom.page.link',
        };
        const expectedLink = 'https://custom.page.link?link=' +
            encodeURIComponent('https://projectId.firebaseapp.com/__/auth/action?oobCode=CODE') +
            '&apn=com.example.android&ibi=com.example.ios';
        const expectedError = new FirebaseAuthError(AuthClientErrorCode.USER_NOT_FOUND);
        // Stubs used to simulate underlying api calls.
        let stubs: sinon.SinonStub[] = [];
        afterEach(() => {
          _.forEach(stubs, (stub) => stub.restore());
          stubs = [];
        });

        it('should be rejected given no email', () => {
          return (auth as any)[emailActionFlow.api](undefined, actionCodeSettings)
            .should.eventually.be.rejected.and.have.property('code', 'auth/invalid-email');
        });

        it('should be rejected given an invalid email', () => {
          return (auth as any)[emailActionFlow.api]('invalid', actionCodeSettings)
            .should.eventually.be.rejected.and.have.property('code', 'auth/invalid-email');
        });

        it('should be rejected given an invalid ActionCodeSettings object', () => {
          return (auth as any)[emailActionFlow.api](email, 'invalid')
            .should.eventually.be.rejected.and.have.property('code', 'auth/argument-error');
        });

        it('should be rejected given an app which returns null access tokens', () => {
          return (nullAccessTokenAuth as any)[emailActionFlow.api](email, actionCodeSettings)
            .should.eventually.be.rejected.and.have.property('code', 'app/invalid-credential');
        });

        it('should be rejected given an app which returns invalid access tokens', () => {
          return (malformedAccessTokenAuth as any)[emailActionFlow.api](email, actionCodeSettings)
            .should.eventually.be.rejected.and.have.property('code', 'app/invalid-credential');
        });

        it('should be rejected given an app which fails to generate access tokens', () => {
          return (rejectedPromiseAccessTokenAuth as any)[emailActionFlow.api](email, actionCodeSettings)
            .should.eventually.be.rejected.and.have.property('code', 'app/invalid-credential');
        });

        it('should resolve when called with actionCodeSettings with a generated link on success', () => {
          // Stub getEmailActionLink to return expected link.
          const getEmailActionLinkStub = sinon.stub(testConfig.RequestHandler.prototype, 'getEmailActionLink')
            .resolves(expectedLink);
          stubs.push(getEmailActionLinkStub);
          return (auth as any)[emailActionFlow.api](email, actionCodeSettings)
            .then((actualLink: string) => {
              // Confirm underlying API called with expected parameters.
              expect(getEmailActionLinkStub).to.have.been.calledOnce.and.calledWith(
                  emailActionFlow.requestType, email, actionCodeSettings);
              // Confirm expected user record response returned.
              expect(actualLink).to.equal(expectedLink);
            });
        });

        if (emailActionFlow.requiresSettings) {
          it('should reject when called without actionCodeSettings', () => {
            return (auth as any)[emailActionFlow.api](email, undefined)
              .should.eventually.be.rejected.and.have.property('code', 'auth/argument-error');
          });
        } else {
          it('should resolve when called without actionCodeSettings with a generated link on success', () => {
            // Stub getEmailActionLink to return expected link.
            const getEmailActionLinkStub = sinon.stub(testConfig.RequestHandler.prototype, 'getEmailActionLink')
              .resolves(expectedLink);
            stubs.push(getEmailActionLinkStub);
            return (auth as any)[emailActionFlow.api](email)
              .then((actualLink: string) => {
                // Confirm underlying API called with expected parameters.
                expect(getEmailActionLinkStub).to.have.been.calledOnce.and.calledWith(
                    emailActionFlow.requestType, email, undefined);
                // Confirm expected user record response returned.
                expect(actualLink).to.equal(expectedLink);
              });
          });
        }

        it('should throw an error when getEmailAction returns an error', () => {
          // Stub getEmailActionLink to throw a backend error.
          const getEmailActionLinkStub = sinon.stub(testConfig.RequestHandler.prototype, 'getEmailActionLink')
            .rejects(expectedError);
          stubs.push(getEmailActionLinkStub);
          return (auth as any)[emailActionFlow.api](email, actionCodeSettings)
            .then((actualLink: string) => {
              throw new Error('Unexpected success');
            }, (error: any) => {
              // Confirm underlying API called with expected parameters.
              expect(getEmailActionLinkStub).to.have.been.calledOnce.and.calledWith(
                  emailActionFlow.requestType, email, actionCodeSettings);
              // Confirm expected error returned.
              expect(error).to.equal(expectedError);
            });
        });
      });
    });

    describe('getProviderConfig()', () => {
      let stubs: sinon.SinonStub[] = [];

      afterEach(() => {
        _.forEach(stubs, (stub) => stub.restore());
        stubs = [];
      });

      it('should be rejected given no provider ID', () => {
        return (auth as any).getProviderConfig()
          .should.eventually.be.rejected.and.have.property('code', 'auth/invalid-provider-id');
      });

      const invalidProviderIds = [
          undefined, null, NaN, 0, 1, true, false, '', [], [1, 'a'], {}, { a: 1 }, _.noop];
      invalidProviderIds.forEach((invalidProviderId) => {
        it(`should be rejected given an invalid provider ID "${JSON.stringify(invalidProviderId)}"`, () => {
          return (auth as Auth).getProviderConfig(invalidProviderId as any)
            .then(() => {
              throw new Error('Unexpected success');
            })
            .catch((error) => {
              expect(error).to.have.property('code', 'auth/invalid-provider-id');
            });
        });
      });

      it('should be rejected given an app which returns null access tokens', () => {
        const providerId = 'oidc.provider';
        return (nullAccessTokenAuth as Auth).getProviderConfig(providerId)
          .should.eventually.be.rejected.and.have.property('code', 'app/invalid-credential');
      });

      it('should be rejected given an app which returns invalid access tokens', () => {
        const providerId = 'oidc.provider';
        return (malformedAccessTokenAuth as Auth).getProviderConfig(providerId)
          .should.eventually.be.rejected.and.have.property('code', 'app/invalid-credential');
      });

      it('should be rejected given an app which fails to generate access tokens', () => {
        const providerId = 'oidc.provider';
        return (rejectedPromiseAccessTokenAuth as Auth).getProviderConfig(providerId)
          .should.eventually.be.rejected.and.have.property('code', 'app/invalid-credential');
      });

      describe('using OIDC configurations', () => {
        const providerId = 'oidc.provider';
        const serverResponse = {
          name: `projects/project_id/oauthIdpConfigs/${providerId}`,
          displayName: 'OIDC_DISPLAY_NAME',
          enabled: true,
          clientId: 'CLIENT_ID',
          issuer: 'https://oidc.com/issuer',
        };
        const expectedConfig = new OIDCConfig(serverResponse);
        const expectedError = new FirebaseAuthError(AuthClientErrorCode.CONFIGURATION_NOT_FOUND);

        it('should resolve with an OIDCConfig on success', () => {
          // Stub getOAuthIdpConfig to return expected result.
          const stub = sinon.stub(testConfig.RequestHandler.prototype, 'getOAuthIdpConfig')
            .resolves(serverResponse);
          stubs.push(stub);
          return (auth as Auth).getProviderConfig(providerId)
            .then((result) => {
              // Confirm underlying API called with expected parameters.
              expect(stub).to.have.been.calledOnce.and.calledWith(providerId);
              // Confirm expected config returned.
              expect(result).to.deep.equal(expectedConfig);
            });
        });

        it('should throw an error when the backend returns an error', () => {
          // Stub getOAuthIdpConfig to throw a backend error.
          const stub = sinon.stub(testConfig.RequestHandler.prototype, 'getOAuthIdpConfig')
            .rejects(expectedError);
          stubs.push(stub);
          return (auth as Auth).getProviderConfig(providerId)
            .then((config) => {
              throw new Error('Unexpected success');
            }, (error) => {
              // Confirm underlying API called with expected parameters.
              expect(stub).to.have.been.calledOnce.and.calledWith(providerId);
              // Confirm expected error returned.
              expect(error).to.equal(expectedError);
            });
        });
      });

      describe('using SAML configurations', () => {
        const providerId = 'saml.provider';
        const serverResponse = {
          name: `projects/project_id/inboundSamlConfigs/${providerId}`,
          idpConfig: {
            idpEntityId: 'IDP_ENTITY_ID',
            ssoUrl: 'https://example.com/login',
            signRequest: true,
            idpCertificates: [
              {x509Certificate: 'CERT1'},
              {x509Certificate: 'CERT2'},
            ],
          },
          spConfig: {
            spEntityId: 'RP_ENTITY_ID',
            callbackUri: 'https://projectId.firebaseapp.com/__/auth/handler',
          },
          displayName: 'SAML_DISPLAY_NAME',
          enabled: true,
        };
        const expectedConfig = new SAMLConfig(serverResponse);
        const expectedError = new FirebaseAuthError(AuthClientErrorCode.CONFIGURATION_NOT_FOUND);

        it('should resolve with a SAMLConfig on success', () => {
          // Stub getInboundSamlConfig to return expected result.
          const stub = sinon.stub(testConfig.RequestHandler.prototype, 'getInboundSamlConfig')
            .resolves(serverResponse);
          stubs.push(stub);
          return (auth as Auth).getProviderConfig(providerId)
            .then((result) => {
              // Confirm underlying API called with expected parameters.
              expect(stub).to.have.been.calledOnce.and.calledWith(providerId);
              // Confirm expected config returned.
              expect(result).to.deep.equal(expectedConfig);
            });
        });

        it('should throw an error when the backend returns an error', () => {
          // Stub getInboundSamlConfig to throw a backend error.
          const stub = sinon.stub(testConfig.RequestHandler.prototype, 'getInboundSamlConfig')
            .rejects(expectedError);
          stubs.push(stub);
          return (auth as Auth).getProviderConfig(providerId)
            .then((config) => {
              throw new Error('Unexpected success');
            }, (error) => {
              // Confirm underlying API called with expected parameters.
              expect(stub).to.have.been.calledOnce.and.calledWith(providerId);
              // Confirm expected error returned.
              expect(error).to.equal(expectedError);
            });
        });
      });
    });

    describe('listProviderConfigs()', () => {
      const options: AuthProviderConfigFilter = {
        type: 'oidc',
      };
      let stubs: sinon.SinonStub[] = [];

      afterEach(() => {
        _.forEach(stubs, (stub) => stub.restore());
        stubs = [];
      });

      it('should be rejected given no options', () => {
        return (auth as any).listProviderConfigs()
          .should.eventually.be.rejected.and.have.property('code', 'auth/argument-error');
      });

      it('should be rejected given an invalid AuthProviderConfigFilter type', () => {
        const invalidOptions = {
          type: 'unsupported',
        };
        return (auth as Auth).listProviderConfigs(invalidOptions as any)
          .should.eventually.be.rejected.and.have.property('code', 'auth/argument-error');
      });

      it('should be rejected given an app which returns null access tokens', () => {
        return (nullAccessTokenAuth as Auth).listProviderConfigs(options)
          .should.eventually.be.rejected.and.have.property('code', 'app/invalid-credential');
      });

      it('should be rejected given an app which returns invalid access tokens', () => {
        return (malformedAccessTokenAuth as Auth).listProviderConfigs(options)
          .should.eventually.be.rejected.and.have.property('code', 'app/invalid-credential');
      });

      it('should be rejected given an app which fails to generate access tokens', () => {
        return (rejectedPromiseAccessTokenAuth as Auth).listProviderConfigs(options)
          .should.eventually.be.rejected.and.have.property('code', 'app/invalid-credential');
      });

      describe('using OIDC type filter', () => {
        const expectedError = new FirebaseAuthError(AuthClientErrorCode.INTERNAL_ERROR);
        const pageToken = 'PAGE_TOKEN';
        const maxResults = 50;
        const filterOptions: AuthProviderConfigFilter = {
          type: 'oidc',
          pageToken,
          maxResults,
        };
        const listConfigsResponse: any = {
          oauthIdpConfigs : [
            getOIDCConfigServerResponse('oidc.provider1'),
            getOIDCConfigServerResponse('oidc.provider2'),
          ],
          nextPageToken: 'NEXT_PAGE_TOKEN',
        };
        const expectedResult: any = {
          providerConfigs: [
            new OIDCConfig(listConfigsResponse.oauthIdpConfigs[0]),
            new OIDCConfig(listConfigsResponse.oauthIdpConfigs[1]),
          ],
          pageToken: 'NEXT_PAGE_TOKEN',
        };
        const emptyListConfigsResponse: any = {
          oauthIdpConfigs: [],
        };
        const emptyExpectedResult: any = {
          providerConfigs: [],
        };

        it('should resolve on success with configs in response', () => {
          // Stub listOAuthIdpConfigs to return expected response.
          const listConfigsStub = sinon
            .stub(testConfig.RequestHandler.prototype, 'listOAuthIdpConfigs')
            .resolves(listConfigsResponse);
          stubs.push(listConfigsStub);
          return auth.listProviderConfigs(filterOptions)
            .then((response) => {
              expect(response).to.deep.equal(expectedResult);
              // Confirm underlying API called with expected parameters.
              expect(listConfigsStub)
                .to.have.been.calledOnce.and.calledWith(maxResults, pageToken);
            });
        });

        it('should resolve on success with default options', () => {
          // Stub listOAuthIdpConfigs to return expected response.
          const listConfigsStub = sinon
            .stub(testConfig.RequestHandler.prototype, 'listOAuthIdpConfigs')
            .resolves(listConfigsResponse);
          stubs.push(listConfigsStub);
          return (auth as Auth).listProviderConfigs({type: 'oidc'})
            .then((response) => {
              expect(response).to.deep.equal(expectedResult);
              // Confirm underlying API called with expected parameters.
              expect(listConfigsStub)
                .to.have.been.calledOnce.and.calledWith(undefined, undefined);
            });
        });


        it('should resolve on success with no configs in response', () => {
          // Stub listOAuthIdpConfigs to return expected response.
          const listConfigsStub = sinon
            .stub(testConfig.RequestHandler.prototype, 'listOAuthIdpConfigs')
            .resolves(emptyListConfigsResponse);
          stubs.push(listConfigsStub);
          return auth.listProviderConfigs(filterOptions)
            .then((response) => {
              expect(response).to.deep.equal(emptyExpectedResult);
              // Confirm underlying API called with expected parameters.
              expect(listConfigsStub)
                .to.have.been.calledOnce.and.calledWith(maxResults, pageToken);
            });
        });

        it('should throw an error when listOAuthIdpConfigs returns an error', () => {
          // Stub listOAuthIdpConfigs to throw a backend error.
          const listConfigsStub = sinon
            .stub(testConfig.RequestHandler.prototype, 'listOAuthIdpConfigs')
            .rejects(expectedError);
          stubs.push(listConfigsStub);
          return auth.listProviderConfigs(filterOptions)
            .then((results) => {
              throw new Error('Unexpected success');
            }, (error) => {
              // Confirm underlying API called with expected parameters.
              expect(listConfigsStub)
                .to.have.been.calledOnce.and.calledWith(maxResults, pageToken);
              // Confirm expected error returned.
              expect(error).to.equal(expectedError);
            });
        });
      });

      describe('using SAML type filter', () => {
        const expectedError = new FirebaseAuthError(AuthClientErrorCode.INTERNAL_ERROR);
        const pageToken = 'PAGE_TOKEN';
        const maxResults = 50;
        const filterOptions: AuthProviderConfigFilter = {
          type: 'saml',
          pageToken,
          maxResults,
        };
        const listConfigsResponse: any = {
          inboundSamlConfigs : [
            getSAMLConfigServerResponse('saml.provider1'),
            getSAMLConfigServerResponse('saml.provider2'),
          ],
          nextPageToken: 'NEXT_PAGE_TOKEN',
        };
        const expectedResult: any = {
          providerConfigs: [
            new SAMLConfig(listConfigsResponse.inboundSamlConfigs[0]),
            new SAMLConfig(listConfigsResponse.inboundSamlConfigs[1]),
          ],
          pageToken: 'NEXT_PAGE_TOKEN',
        };
        const emptyListConfigsResponse: any = {
          inboundSamlConfigs: [],
        };
        const emptyExpectedResult: any = {
          providerConfigs: [],
        };

        it('should resolve on success with configs in response', () => {
          // Stub listInboundSamlConfigs to return expected response.
          const listConfigsStub = sinon
            .stub(testConfig.RequestHandler.prototype, 'listInboundSamlConfigs')
            .resolves(listConfigsResponse);
          stubs.push(listConfigsStub);
          return auth.listProviderConfigs(filterOptions)
            .then((response) => {
              expect(response).to.deep.equal(expectedResult);
              // Confirm underlying API called with expected parameters.
              expect(listConfigsStub)
                .to.have.been.calledOnce.and.calledWith(maxResults, pageToken);
            });
        });

        it('should resolve on success with default options', () => {
          // Stub listInboundSamlConfigs to return expected response.
          const listConfigsStub = sinon
            .stub(testConfig.RequestHandler.prototype, 'listInboundSamlConfigs')
            .resolves(listConfigsResponse);
          stubs.push(listConfigsStub);
          return (auth as Auth).listProviderConfigs({type: 'saml'})
            .then((response) => {
              expect(response).to.deep.equal(expectedResult);
              // Confirm underlying API called with expected parameters.
              expect(listConfigsStub)
                .to.have.been.calledOnce.and.calledWith(undefined, undefined);
            });
        });


        it('should resolve on success with no configs in response', () => {
          // Stub listInboundSamlConfigs to return expected response.
          const listConfigsStub = sinon
            .stub(testConfig.RequestHandler.prototype, 'listInboundSamlConfigs')
            .resolves(emptyListConfigsResponse);
          stubs.push(listConfigsStub);
          return auth.listProviderConfigs(filterOptions)
            .then((response) => {
              expect(response).to.deep.equal(emptyExpectedResult);
              // Confirm underlying API called with expected parameters.
              expect(listConfigsStub)
                .to.have.been.calledOnce.and.calledWith(maxResults, pageToken);
            });
        });

        it('should throw an error when listInboundSamlConfigs returns an error', () => {
          // Stub listInboundSamlConfigs to throw a backend error.
          const listConfigsStub = sinon
            .stub(testConfig.RequestHandler.prototype, 'listInboundSamlConfigs')
            .rejects(expectedError);
          stubs.push(listConfigsStub);
          return auth.listProviderConfigs(filterOptions)
            .then((results) => {
              throw new Error('Unexpected success');
            }, (error) => {
              // Confirm underlying API called with expected parameters.
              expect(listConfigsStub)
                .to.have.been.calledOnce.and.calledWith(maxResults, pageToken);
              // Confirm expected error returned.
              expect(error).to.equal(expectedError);
            });
        });
      });
    });

    describe('deleteProviderConfig()', () => {
      let stubs: sinon.SinonStub[] = [];

      afterEach(() => {
        _.forEach(stubs, (stub) => stub.restore());
        stubs = [];
      });

      it('should be rejected given no provider ID', () => {
        return (auth as any).deleteProviderConfig()
          .should.eventually.be.rejected.and.have.property('code', 'auth/invalid-provider-id');
      });

      it('should be rejected given an invalid provider ID', () => {
        const invalidProviderId = '';
        return (auth as Auth).deleteProviderConfig(invalidProviderId)
          .then(() => {
            throw new Error('Unexpected success');
          })
          .catch((error) => {
            expect(error).to.have.property('code', 'auth/invalid-provider-id');
          });
      });

      it('should be rejected given an app which returns null access tokens', () => {
        const providerId = 'oidc.provider';
        return (nullAccessTokenAuth as Auth).deleteProviderConfig(providerId)
          .should.eventually.be.rejected.and.have.property('code', 'app/invalid-credential');
      });

      it('should be rejected given an app which returns invalid access tokens', () => {
        const providerId = 'oidc.provider';
        return (malformedAccessTokenAuth as Auth).deleteProviderConfig(providerId)
          .should.eventually.be.rejected.and.have.property('code', 'app/invalid-credential');
      });

      it('should be rejected given an app which fails to generate access tokens', () => {
        const providerId = 'oidc.provider';
        return (rejectedPromiseAccessTokenAuth as Auth).deleteProviderConfig(providerId)
          .should.eventually.be.rejected.and.have.property('code', 'app/invalid-credential');
      });

      describe('using OIDC configurations', () => {
        const providerId = 'oidc.provider';
        const expectedError = new FirebaseAuthError(AuthClientErrorCode.CONFIGURATION_NOT_FOUND);

        it('should resolve with void on success', () => {
          // Stub deleteOAuthIdpConfig to resolve.
          const stub = sinon.stub(testConfig.RequestHandler.prototype, 'deleteOAuthIdpConfig')
            .resolves();
          stubs.push(stub);
          return (auth as Auth).deleteProviderConfig(providerId)
            .then((result) => {
              // Confirm underlying API called with expected parameters.
              expect(stub).to.have.been.calledOnce.and.calledWith(providerId);
              // Confirm expected result returned.
              expect(result).to.be.undefined;
            });
        });

        it('should throw an error when the backend returns an error', () => {
          // Stub deleteOAuthIdpConfig to throw a backend error.
          const stub = sinon.stub(testConfig.RequestHandler.prototype, 'deleteOAuthIdpConfig')
            .rejects(expectedError);
          stubs.push(stub);
          return (auth as Auth).deleteProviderConfig(providerId)
            .then((config) => {
              throw new Error('Unexpected success');
            }, (error) => {
              // Confirm underlying API called with expected parameters.
              expect(stub).to.have.been.calledOnce.and.calledWith(providerId);
              // Confirm expected error returned.
              expect(error).to.equal(expectedError);
            });
        });
      });

      describe('using SAML configurations', () => {
        const providerId = 'saml.provider';
        const expectedError = new FirebaseAuthError(AuthClientErrorCode.CONFIGURATION_NOT_FOUND);

        it('should resolve with void on success', () => {
          // Stub deleteInboundSamlConfig to resolve.
          const stub = sinon.stub(testConfig.RequestHandler.prototype, 'deleteInboundSamlConfig')
            .resolves();
          stubs.push(stub);
          return (auth as Auth).deleteProviderConfig(providerId)
            .then((result) => {
              // Confirm underlying API called with expected parameters.
              expect(stub).to.have.been.calledOnce.and.calledWith(providerId);
              // Confirm expected result returned.
              expect(result).to.be.undefined;
            });
        });

        it('should throw an error when the backend returns an error', () => {
          // Stub deleteInboundSamlConfig to throw a backend error.
          const stub = sinon.stub(testConfig.RequestHandler.prototype, 'deleteInboundSamlConfig')
            .rejects(expectedError);
          stubs.push(stub);
          return (auth as Auth).deleteProviderConfig(providerId)
            .then((config) => {
              throw new Error('Unexpected success');
            }, (error) => {
              // Confirm underlying API called with expected parameters.
              expect(stub).to.have.been.calledOnce.and.calledWith(providerId);
              // Confirm expected error returned.
              expect(error).to.equal(expectedError);
            });
        });
      });
    });

    describe('updateProviderConfig()', () => {
      const oidcConfigOptions = {
        displayName: 'OIDC_DISPLAY_NAME',
        enabled: true,
        clientId: 'CLIENT_ID',
        issuer: 'https://oidc.com/issuer',
      };
      let stubs: sinon.SinonStub[] = [];

      afterEach(() => {
        _.forEach(stubs, (stub) => stub.restore());
        stubs = [];
      });

      it('should be rejected given no provider ID', () => {
        return (auth as any).updateProviderConfig(undefined, oidcConfigOptions)
          .should.eventually.be.rejected.and.have.property('code', 'auth/invalid-provider-id');
      });

      it('should be rejected given an invalid provider ID', () => {
        const invalidProviderId = '';
        return (auth as Auth).updateProviderConfig(invalidProviderId, oidcConfigOptions)
          .then(() => {
            throw new Error('Unexpected success');
          })
          .catch((error) => {
            expect(error).to.have.property('code', 'auth/invalid-provider-id');
          });
      });

      it('should be rejected given no options', () => {
        const providerId = 'oidc.provider';
        return (auth as any).updateProviderConfig(providerId)
          .then(() => {
            throw new Error('Unexpected success');
          })
          .catch((error: FirebaseAuthError) => {
            expect(error).to.have.property('code', 'auth/invalid-config');
          });
      });

      it('should be rejected given an app which returns null access tokens', () => {
        const providerId = 'oidc.provider';
        return (nullAccessTokenAuth as Auth).updateProviderConfig(providerId, oidcConfigOptions)
          .should.eventually.be.rejected.and.have.property('code', 'app/invalid-credential');
      });

      it('should be rejected given an app which returns invalid access tokens', () => {
        const providerId = 'oidc.provider';
        return (malformedAccessTokenAuth as Auth).updateProviderConfig(providerId, oidcConfigOptions)
          .should.eventually.be.rejected.and.have.property('code', 'app/invalid-credential');
      });

      it('should be rejected given an app which fails to generate access tokens', () => {
        const providerId = 'oidc.provider';
        return (rejectedPromiseAccessTokenAuth as Auth).updateProviderConfig(providerId, oidcConfigOptions)
          .should.eventually.be.rejected.and.have.property('code', 'app/invalid-credential');
      });

      describe('using OIDC configurations', () => {
        const providerId = 'oidc.provider';
        const configOptions = {
          displayName: 'OIDC_DISPLAY_NAME',
          enabled: true,
          clientId: 'CLIENT_ID',
          issuer: 'https://oidc.com/issuer',
        };
        const serverResponse = {
          name: `projects/project_id/oauthIdpConfigs/${providerId}`,
          displayName: 'OIDC_DISPLAY_NAME',
          enabled: true,
          clientId: 'CLIENT_ID',
          issuer: 'https://oidc.com/issuer',
        };
        const expectedConfig = new OIDCConfig(serverResponse);
        const expectedError = new FirebaseAuthError(AuthClientErrorCode.INVALID_CONFIG);

        it('should resolve with an OIDCConfig on updateOAuthIdpConfig request success', () => {
          // Stub updateOAuthIdpConfig to return expected server response.
          const updateConfigStub = sinon.stub(testConfig.RequestHandler.prototype, 'updateOAuthIdpConfig')
            .resolves(serverResponse);
          stubs.push(updateConfigStub);

          return auth.updateProviderConfig(providerId, configOptions)
            .then((actualConfig) => {
              // Confirm underlying API called with expected parameters.
              expect(updateConfigStub).to.have.been.calledOnce.and.calledWith(providerId, configOptions);
              // Confirm expected config response returned.
              expect(actualConfig).to.deep.equal(expectedConfig);
            });
        });

        it('should throw an error when updateOAuthIdpConfig returns an error', () => {
          // Stub updateOAuthIdpConfig to throw a backend error.
          const updateConfigStub = sinon.stub(testConfig.RequestHandler.prototype, 'updateOAuthIdpConfig')
            .rejects(expectedError);
          stubs.push(updateConfigStub);

          return auth.updateProviderConfig(providerId, configOptions)
            .then((actualConfig) => {
              throw new Error('Unexpected success');
            }, (error) => {
              // Confirm underlying API called with expected parameters.
              expect(updateConfigStub).to.have.been.calledOnce.and.calledWith(providerId, configOptions);
              // Confirm expected error returned.
              expect(error).to.equal(expectedError);
            });
        });
      });

      describe('using SAML configurations', () => {
        const providerId = 'saml.provider';
        const configOptions = {
          displayName: 'SAML_DISPLAY_NAME',
          enabled: true,
          idpEntityId: 'IDP_ENTITY_ID',
          ssoURL: 'https://example.com/login',
          x509Certificates: ['CERT1', 'CERT2'],
          rpEntityId: 'RP_ENTITY_ID',
          callbackURL: 'https://projectId.firebaseapp.com/__/auth/handler',
          enableRequestSigning: true,
        };
        const serverResponse = {
          name: `projects/project_id/inboundSamlConfigs/${providerId}`,
          idpConfig: {
            idpEntityId: 'IDP_ENTITY_ID',
            ssoUrl: 'https://example.com/login',
            signRequest: true,
            idpCertificates: [
              {x509Certificate: 'CERT1'},
              {x509Certificate: 'CERT2'},
            ],
          },
          spConfig: {
            spEntityId: 'RP_ENTITY_ID',
            callbackUri: 'https://projectId.firebaseapp.com/__/auth/handler',
          },
          displayName: 'SAML_DISPLAY_NAME',
          enabled: true,
        };
        const expectedConfig = new SAMLConfig(serverResponse);
        const expectedError = new FirebaseAuthError(AuthClientErrorCode.INVALID_CONFIG);

        it('should resolve with a SAMLConfig on updateInboundSamlConfig request success', () => {
          // Stub updateInboundSamlConfig to return expected server response.
          const updateConfigStub = sinon.stub(testConfig.RequestHandler.prototype, 'updateInboundSamlConfig')
            .resolves(serverResponse);
          stubs.push(updateConfigStub);

          return auth.updateProviderConfig(providerId, configOptions)
            .then((actualConfig) => {
              // Confirm underlying API called with expected parameters.
              expect(updateConfigStub).to.have.been.calledOnce.and.calledWith(providerId, configOptions);
              // Confirm expected config response returned.
              expect(actualConfig).to.deep.equal(expectedConfig);
            });
        });

        it('should throw an error when updateInboundSamlConfig returns an error', () => {
          // Stub updateInboundSamlConfig to throw a backend error.
          const updateConfigStub = sinon.stub(testConfig.RequestHandler.prototype, 'updateInboundSamlConfig')
            .rejects(expectedError);
          stubs.push(updateConfigStub);

          return auth.updateProviderConfig(providerId, configOptions)
            .then((actualConfig) => {
              throw new Error('Unexpected success');
            }, (error) => {
              // Confirm underlying API called with expected parameters.
              expect(updateConfigStub).to.have.been.calledOnce.and.calledWith(providerId, configOptions);
              // Confirm expected error returned.
              expect(error).to.equal(expectedError);
            });
        });
      });
    });

    describe('createProviderConfig()', () => {
      const oidcConfigOptions = {
        providerId: 'oidc.provider',
        displayName: 'OIDC_DISPLAY_NAME',
        enabled: true,
        clientId: 'CLIENT_ID',
        issuer: 'https://oidc.com/issuer',
      };
      let stubs: sinon.SinonStub[] = [];

      afterEach(() => {
        _.forEach(stubs, (stub) => stub.restore());
        stubs = [];
      });

      it('should be rejected given no configuration options', () => {
        return (auth as any).createProviderConfig()
          .should.eventually.be.rejected.and.have.property('code', 'auth/invalid-config');
      });

      it('should be rejected given an invalid provider ID', () => {
        const invalidConfigOptions = deepCopy(oidcConfigOptions);
        invalidConfigOptions.providerId = 'unsupported';
        return (auth as Auth).createProviderConfig(invalidConfigOptions)
          .then(() => {
            throw new Error('Unexpected success');
          })
          .catch((error) => {
            expect(error).to.have.property('code', 'auth/invalid-provider-id');
          });
      });

      it('should be rejected given an app which returns null access tokens', () => {
        return (nullAccessTokenAuth as Auth).createProviderConfig(oidcConfigOptions)
          .should.eventually.be.rejected.and.have.property('code', 'app/invalid-credential');
      });

      it('should be rejected given an app which returns invalid access tokens', () => {
        return (malformedAccessTokenAuth as Auth).createProviderConfig(oidcConfigOptions)
          .should.eventually.be.rejected.and.have.property('code', 'app/invalid-credential');
      });

      it('should be rejected given an app which fails to generate access tokens', () => {
        return (rejectedPromiseAccessTokenAuth as Auth).createProviderConfig(oidcConfigOptions)
          .should.eventually.be.rejected.and.have.property('code', 'app/invalid-credential');
      });

      describe('using OIDC configurations', () => {
        const providerId = 'oidc.provider';
        const configOptions = {
          providerId,
          displayName: 'OIDC_DISPLAY_NAME',
          enabled: true,
          clientId: 'CLIENT_ID',
          issuer: 'https://oidc.com/issuer',
        };
        const serverResponse = {
          name: `projects/project_id/oauthIdpConfigs/${providerId}`,
          displayName: 'OIDC_DISPLAY_NAME',
          enabled: true,
          clientId: 'CLIENT_ID',
          issuer: 'https://oidc.com/issuer',
        };
        const expectedConfig = new OIDCConfig(serverResponse);
        const expectedError = new FirebaseAuthError(AuthClientErrorCode.INVALID_CONFIG);

        it('should resolve with an OIDCConfig on createOAuthIdpConfig request success', () => {
          // Stub createOAuthIdpConfig to return expected server response.
          const createConfigStub = sinon.stub(testConfig.RequestHandler.prototype, 'createOAuthIdpConfig')
            .resolves(serverResponse);
          stubs.push(createConfigStub);

          return (auth as Auth).createProviderConfig(configOptions)
            .then((actualConfig) => {
              // Confirm underlying API called with expected parameters.
              expect(createConfigStub).to.have.been.calledOnce.and.calledWith(configOptions);
              // Confirm expected config response returned.
              expect(actualConfig).to.deep.equal(expectedConfig);
            });
        });

        it('should throw an error when createOAuthIdpConfig returns an error', () => {
          // Stub createOAuthIdpConfig to throw a backend error.
          const createConfigStub = sinon.stub(testConfig.RequestHandler.prototype, 'createOAuthIdpConfig')
            .rejects(expectedError);
          stubs.push(createConfigStub);

          return (auth as Auth).createProviderConfig(configOptions)
            .then((actualConfig) => {
              throw new Error('Unexpected success');
            }, (error) => {
              // Confirm underlying API called with expected parameters.
              expect(createConfigStub).to.have.been.calledOnce.and.calledWith(configOptions);
              // Confirm expected error returned.
              expect(error).to.equal(expectedError);
            });
        });
      });

      describe('using SAML configurations', () => {
        const providerId = 'saml.provider';
        const configOptions = {
          providerId,
          displayName: 'SAML_DISPLAY_NAME',
          enabled: true,
          idpEntityId: 'IDP_ENTITY_ID',
          ssoURL: 'https://example.com/login',
          x509Certificates: ['CERT1', 'CERT2'],
          rpEntityId: 'RP_ENTITY_ID',
          callbackURL: 'https://projectId.firebaseapp.com/__/auth/handler',
          enableRequestSigning: true,
        };
        const serverResponse = {
          name: `projects/project_id/inboundSamlConfigs/${providerId}`,
          idpConfig: {
            idpEntityId: 'IDP_ENTITY_ID',
            ssoUrl: 'https://example.com/login',
            signRequest: true,
            idpCertificates: [
              {x509Certificate: 'CERT1'},
              {x509Certificate: 'CERT2'},
            ],
          },
          spConfig: {
            spEntityId: 'RP_ENTITY_ID',
            callbackUri: 'https://projectId.firebaseapp.com/__/auth/handler',
          },
          displayName: 'SAML_DISPLAY_NAME',
          enabled: true,
        };
        const expectedConfig = new SAMLConfig(serverResponse);
        const expectedError = new FirebaseAuthError(AuthClientErrorCode.INVALID_CONFIG);

        it('should resolve with a SAMLConfig on createInboundSamlConfig request success', () => {
          // Stub createInboundSamlConfig to return expected server response.
          const createConfigStub = sinon.stub(testConfig.RequestHandler.prototype, 'createInboundSamlConfig')
            .resolves(serverResponse);
          stubs.push(createConfigStub);

          return (auth as Auth).createProviderConfig(configOptions)
            .then((actualConfig) => {
              // Confirm underlying API called with expected parameters.
              expect(createConfigStub).to.have.been.calledOnce.and.calledWith(configOptions);
              // Confirm expected config response returned.
              expect(actualConfig).to.deep.equal(expectedConfig);
            });
        });

        it('should throw an error when createInboundSamlConfig returns an error', () => {
          // Stub createInboundSamlConfig to throw a backend error.
          const createConfigStub = sinon.stub(testConfig.RequestHandler.prototype, 'createInboundSamlConfig')
            .rejects(expectedError);
          stubs.push(createConfigStub);

          return (auth as Auth).createProviderConfig(configOptions)
            .then((actualConfig) => {
              throw new Error('Unexpected success');
            }, (error) => {
              // Confirm underlying API called with expected parameters.
              expect(createConfigStub).to.have.been.calledOnce.and.calledWith(configOptions);
              // Confirm expected error returned.
              expect(error).to.equal(expectedError);
            });
        });
      });
    });

    if (testConfig.Auth === Auth) {
      describe('INTERNAL.delete()', () => {
        it('should delete Auth instance', () => {
          (auth as Auth).INTERNAL.delete().should.eventually.be.fulfilled;
        });
      });
    }
  });
});<|MERGE_RESOLUTION|>--- conflicted
+++ resolved
@@ -358,52 +358,30 @@
 
       it('should be eventually rejected if a cert credential is not specified', () => {
         const mockCredentialAuth = testConfig.init(mocks.mockCredentialApp());
-
-<<<<<<< HEAD
-        it('should be fulfilled given an app which returns null access tokens', () => {
-          getTokenStub = sinon.stub(ServiceAccountCredential.prototype, 'getAccessToken').resolves(null);
-          // createCustomToken() does not rely on an access token and therefore works in this scenario.
-          return auth.createCustomToken(mocks.uid, mocks.developerClaims)
-            .should.eventually.be.fulfilled;
-        });
-
-        it('should be fulfilled given an app which returns invalid access tokens', () => {
-          getTokenStub = sinon.stub(ServiceAccountCredential.prototype, 'getAccessToken').resolves('malformed');
-          // createCustomToken() does not rely on an access token and therefore works in this scenario.
-          return auth.createCustomToken(mocks.uid, mocks.developerClaims)
-            .should.eventually.be.fulfilled;
-        });
-
-        it('should be fulfilled given an app which fails to generate access tokens', () => {
-          getTokenStub = sinon.stub(ServiceAccountCredential.prototype, 'getAccessToken').rejects('error');
-          // createCustomToken() does not rely on an access token and therefore works in this scenario.
-          return auth.createCustomToken(mocks.uid, mocks.developerClaims)
-            .should.eventually.be.fulfilled;
-        });
-      }
-=======
         return mockCredentialAuth.createCustomToken(mocks.uid, mocks.developerClaims)
           .should.eventually.be.rejected.and.have.property('code', 'auth/invalid-credential');
       });
 
       it('should be fulfilled given an app which returns null access tokens', () => {
+        getTokenStub = sinon.stub(ServiceAccountCredential.prototype, 'getAccessToken').resolves(null);
         // createCustomToken() does not rely on an access token and therefore works in this scenario.
-        return nullAccessTokenAuth.createCustomToken(mocks.uid, mocks.developerClaims)
+        return auth.createCustomToken(mocks.uid, mocks.developerClaims)
           .should.eventually.be.fulfilled;
       });
 
       it('should be fulfilled given an app which returns invalid access tokens', () => {
+        getTokenStub = sinon.stub(ServiceAccountCredential.prototype, 'getAccessToken').resolves('malformed');
         // createCustomToken() does not rely on an access token and therefore works in this scenario.
-        return malformedAccessTokenAuth.createCustomToken(mocks.uid, mocks.developerClaims)
+        return auth.createCustomToken(mocks.uid, mocks.developerClaims)
           .should.eventually.be.fulfilled;
       });
 
       it('should be fulfilled given an app which fails to generate access tokens', () => {
+        getTokenStub = sinon.stub(ServiceAccountCredential.prototype, 'getAccessToken').rejects('error');
         // createCustomToken() does not rely on an access token and therefore works in this scenario.
-        return rejectedPromiseAccessTokenAuth.createCustomToken(mocks.uid, mocks.developerClaims)
+        return auth.createCustomToken(mocks.uid, mocks.developerClaims)
           .should.eventually.be.fulfilled;
       });
->>>>>>> 99d32143
     });
 
     it('verifyIdToken() should reject when project ID is not specified', () => {
