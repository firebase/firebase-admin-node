/*!
 * Copyright 2022 Google Inc.
 *
 * Licensed under the Apache License, Version 2.0 (the "License");
 * you may not use this file except in compliance with the License.
 * You may obtain a copy of the License at
 *
 *   http://www.apache.org/licenses/LICENSE-2.0
 *
 * Unless required by applicable law or agreed to in writing, software
 * distributed under the License is distributed on an "AS IS" BASIS,
 * WITHOUT WARRANTIES OR CONDITIONS OF ANY KIND, either express or implied.
 * See the License for the specific language governing permissions and
 * limitations under the License.
 */

import * as _ from 'lodash';
import * as chai from 'chai';
import * as sinonChai from 'sinon-chai';
import * as chaiAsPromised from 'chai-as-promised';

import { deepCopy } from '../../../src/utils/deep-copy';
import {
  ProjectConfig,
  ProjectConfigServerResponse,
  UpdateProjectConfigRequest,
} from '../../../src/auth/project-config';

chai.should();
chai.use(sinonChai);
chai.use(chaiAsPromised);

const expect = chai.expect;

describe('ProjectConfig', () => {
  const serverResponse: ProjectConfigServerResponse = {
    smsRegionConfig: {
      allowByDefault: {
        disallowedRegions: [ 'AC', 'AD' ],
      },
    },
    mfa: {
      state: 'DISABLED',
      providerConfigs: [
        {
          state: 'ENABLED',
          totpProviderConfig: {
            adjacentIntervals: 5,
          },
        },
      ],
    },
    passwordPolicyConfig: {
      passwordPolicyEnforcementState: 'ENFORCE',
      forceUpgradeOnSignin: true,
      passwordPolicyVersions: [
        {
          customStrengthOptions: {
            containsLowercaseCharacter: true,
            containsNonAlphanumericCharacter: true,
            containsNumericCharacter: true,
            containsUppercaseCharacter: true,
            minPasswordLength: 8,
            maxPasswordLength: 30,
          },
        },
      ],
    },
  };

  const updateProjectConfigRequest1: UpdateProjectConfigRequest = {
    smsRegionConfig: {
      allowByDefault: {
        disallowedRegions: [ 'AC', 'AD' ],
      },
    },
    passwordPolicyConfig: {
      enforcementState: 'ENFORCE',
      forceUpgradeOnSignin: true,
      constraints: {
        requireLowercase: true,
        requireNonAlphanumeric: true,
        requireNumeric: true,
        requireUppercase: true,
        minLength: 8,
        maxLength: 30,
      },
    },
  };

  const updateProjectConfigRequest2: UpdateProjectConfigRequest = {
    smsRegionConfig: {
      allowlistOnly: {
        allowedRegions: [ 'AC', 'AD' ],
      },
    },
    emailPrivacyConfig: {
      enableImprovedEmailPrivacy: false,
    },
  };

  const updateProjectConfigRequest3: any = {
    smsRegionConfig: {
      allowlistOnly: {
        allowedRegions: [ 'AC', 'AD' ],
      },
      allowByDefault: {
        disallowedRegions: ['AC', 'AD'],
      },
    },
    emailPrivacyConfig: {
      enableImprovedEmailPrivacy: true,
    }
  };

  describe('buildServerRequest()', () => {

    describe('for an update request', () => {
      it('should throw on null SmsRegionConfig attribute', () => {
        const configOptionsClientRequest = deepCopy(updateProjectConfigRequest1) as any;
        configOptionsClientRequest.smsRegionConfig = null;
        expect(() => {
          ProjectConfig.buildServerRequest(configOptionsClientRequest);
        }).to.throw('"SmsRegionConfig" must be a non-null object.');
      });

      it('should throw on invalid SmsRegionConfig attribute', () => {
        const configOptionsClientRequest = deepCopy(updateProjectConfigRequest1) as any;
        configOptionsClientRequest.smsRegionConfig.invalidParameter = 'invalid';
        expect(() => {
          ProjectConfig.buildServerRequest(configOptionsClientRequest);
        }).to.throw('"invalidParameter" is not a valid SmsRegionConfig parameter.');
      });

      it('should throw on invalid allowlistOnly attribute', () => {
        const configOptionsClientRequest = deepCopy(updateProjectConfigRequest2) as any;
        configOptionsClientRequest.smsRegionConfig.allowlistOnly.disallowedRegions = [ 'AC', 'AD' ];
        expect(() => {
          ProjectConfig.buildServerRequest(configOptionsClientRequest);
        }).to.throw('"disallowedRegions" is not a valid SmsRegionConfig.allowlistOnly parameter.');
      });

      it('should throw on invalid allowByDefault attribute', () => {
        const configOptionsClientRequest = deepCopy(updateProjectConfigRequest1) as any;
        configOptionsClientRequest.smsRegionConfig.allowByDefault.allowedRegions = [ 'AC', 'AD' ];
        expect(() => {
          ProjectConfig.buildServerRequest(configOptionsClientRequest);
        }).to.throw('"allowedRegions" is not a valid SmsRegionConfig.allowByDefault parameter.');
      });

      it('should throw on non-array disallowedRegions attribute', () => {
        const configOptionsClientRequest = deepCopy(updateProjectConfigRequest1) as any;
        configOptionsClientRequest.smsRegionConfig.allowByDefault.disallowedRegions = 'non-array';
        expect(() => {
          ProjectConfig.buildServerRequest(configOptionsClientRequest);
        }).to.throw('"SmsRegionConfig.allowByDefault.disallowedRegions" must be a valid string array.');
      });

      it('should throw on non-array allowedRegions attribute', () => {
        const configOptionsClientRequest = deepCopy(updateProjectConfigRequest2) as any;
        configOptionsClientRequest.smsRegionConfig.allowlistOnly.allowedRegions = 'non-array';
        expect(() => {
          ProjectConfig.buildServerRequest(configOptionsClientRequest);
        }).to.throw('"SmsRegionConfig.allowlistOnly.allowedRegions" must be a valid string array.');
      });

      it('should throw when both allowlistOnly and allowByDefault attributes are presented', () => {
        const configOptionsClientRequest = deepCopy(updateProjectConfigRequest3) as any;
        expect(() => {
          ProjectConfig.buildServerRequest(configOptionsClientRequest);
        }).to.throw('SmsRegionConfig cannot have both "allowByDefault" and "allowlistOnly" parameters.');
      });

      it('should throw on null EmailPrivacyConfig attribute', () => {
        const configOptionsClientRequest = deepCopy(updateProjectConfigRequest1) as any;
        configOptionsClientRequest.emailPrivacyConfig = null;
        expect(() => {
          ProjectConfig.buildServerRequest(configOptionsClientRequest);
        }).to.throw('"EmailPrivacyConfig" must be a non-null object.');
      });

      it('should throw on invalid EmailPrivacyConfig attribute', () => {
        const configOptionsClientRequest = deepCopy(updateProjectConfigRequest1) as any;
        configOptionsClientRequest.emailPrivacyConfig.invalidParameter = 'invalid';
        expect(() => {
          ProjectConfig.buildServerRequest(configOptionsClientRequest);
        }).to.throw('"invalidParameter" is not a valid EmailPrivacyConfig parameter.');
      });

      it('should throw on invalid enableImprovedEmailPrivacy attribute', () => {
        const configOptionsClientRequest = deepCopy(updateProjectConfigRequest2) as any;
        configOptionsClientRequest.emailPrivacyConfig.enableImprovedEmailPrivacy = [];
        expect(() => {
          ProjectConfig.buildServerRequest(configOptionsClientRequest);
        }).to.throw('"EmailPrivacyConfig.enableImprovedEmailPrivacy" must be a valid boolean value.');
      });

      it('should not throw on valid client request object', () => {
        const configOptionsClientRequest1 = deepCopy(updateProjectConfigRequest1);
        expect(() => {
          ProjectConfig.buildServerRequest(configOptionsClientRequest1);
        }).not.to.throw;
        const configOptionsClientRequest2 = deepCopy(updateProjectConfigRequest2);
        expect(() => {
          ProjectConfig.buildServerRequest(configOptionsClientRequest2);
        }).not.to.throw;
      });

      it('should throw on null PasswordPolicyConfig attribute', () => {
        const configOptionsClientRequest = deepCopy(updateProjectConfigRequest1) as any;
        configOptionsClientRequest.passwordPolicyConfig = null;
        expect(() => {
          ProjectConfig.buildServerRequest(configOptionsClientRequest);
        }).to.throw('"PasswordPolicyConfig" must be a non-null object.');
      });

      it('should throw on invalid PasswordPolicyConfig attribute', () => {
        const tenantOptionsClientRequest = deepCopy(updateProjectConfigRequest1) as any;
        tenantOptionsClientRequest.passwordPolicyConfig.invalidParameter = 'invalid',
        expect(() => {
          ProjectConfig.buildServerRequest(tenantOptionsClientRequest);
        }).to.throw('"invalidParameter" is not a valid PasswordPolicyConfig parameter.');
      });

      it('should throw on missing enforcementState', () => {
        const tenantOptionsClientRequest = deepCopy(updateProjectConfigRequest1) as any;
        delete tenantOptionsClientRequest.passwordPolicyConfig.enforcementState;
        expect(() => {
          ProjectConfig.buildServerRequest(tenantOptionsClientRequest);
        }).to.throw('"PasswordPolicyConfig.enforcementState" must be either "ENFORCE" or "OFF".');
      });

      it('should throw on invalid enforcementState', () => {
        const tenantOptionsClientRequest = deepCopy(updateProjectConfigRequest1) as any;
        tenantOptionsClientRequest.passwordPolicyConfig.enforcementState = 'INVALID_STATE';
        expect(() => {
          ProjectConfig.buildServerRequest(tenantOptionsClientRequest);
        }).to.throw('"PasswordPolicyConfig.enforcementState" must be either "ENFORCE" or "OFF".');
      });

      it('should throw on invalid forceUpgradeOnSignin', () => {
        const tenantOptionsClientRequest = deepCopy(updateProjectConfigRequest1) as any;
        tenantOptionsClientRequest.passwordPolicyConfig.forceUpgradeOnSignin = 'INVALID';
        expect(() => {
          ProjectConfig.buildServerRequest(tenantOptionsClientRequest);
        }).to.throw('"PasswordPolicyConfig.forceUpgradeOnSignin" must be a boolean.');
      });

      it('should throw on undefined constraints when state is enforced', () => {
        const tenantOptionsClientRequest = deepCopy(updateProjectConfigRequest1) as any;
        delete tenantOptionsClientRequest.passwordPolicyConfig.constraints;
        expect(() => {
          ProjectConfig.buildServerRequest(tenantOptionsClientRequest);
        }).to.throw('"PasswordPolicyConfig.constraints" must be defined.');
      });
      
      it('should throw on invalid constraints attribute', ()=> {
        const tenantOptionsClientRequest = deepCopy(updateProjectConfigRequest1) as any;
        tenantOptionsClientRequest.passwordPolicyConfig.constraints.invalidParameter = 'invalid';
        expect(() => {
          ProjectConfig.buildServerRequest(tenantOptionsClientRequest);
        }).to.throw('"invalidParameter" is not a valid PasswordPolicyConfig.constraints parameter.');
      });

      it('should throw on null constraints object', ()=> {
        const tenantOptionsClientRequest = deepCopy(updateProjectConfigRequest1) as any;
        tenantOptionsClientRequest.passwordPolicyConfig.constraints = null;
        expect(() => {
          ProjectConfig.buildServerRequest(tenantOptionsClientRequest);
        }).to.throw('"PasswordPolicyConfig.constraints" must be a non-empty object.');
      });

      it('should throw on invalid constraints object', () => {
        const tenantOptionsClientRequest = deepCopy(updateProjectConfigRequest1) as any;
        tenantOptionsClientRequest.passwordPolicyConfig.constraints = 'invalid';
        expect(() => {
          ProjectConfig.buildServerRequest(tenantOptionsClientRequest);
        }).to.throw('"PasswordPolicyConfig.constraints" must be a non-empty object.');
      });

      it('should throw on invalid uppercase type', () => {
        const tenantOptionsClientRequest = deepCopy(updateProjectConfigRequest1) as any;
        tenantOptionsClientRequest.passwordPolicyConfig.constraints.requireUppercase = 'invalid';
        expect(() => {
          ProjectConfig.buildServerRequest(tenantOptionsClientRequest);
        }).to.throw('"PasswordPolicyConfig.constraints.requireUppercase"' +
         ' must be a boolean.');
      });

      it('should throw on invalid lowercase type', () => {
        const tenantOptionsClientRequest = deepCopy(updateProjectConfigRequest1) as any;
        tenantOptionsClientRequest.passwordPolicyConfig.constraints.requireLowercase = 'invalid';
        expect(() => {
          ProjectConfig.buildServerRequest(tenantOptionsClientRequest);
        }).to.throw('"PasswordPolicyConfig.constraints.requireLowercase"' +
        ' must be a boolean.');
      });

      it('should throw on invalid numeric type', () => {
        const tenantOptionsClientRequest = deepCopy(updateProjectConfigRequest1) as any;
        tenantOptionsClientRequest.passwordPolicyConfig.constraints.requireNumeric = 'invalid';
        expect(() => {
          ProjectConfig.buildServerRequest(tenantOptionsClientRequest);
        }).to.throw('"PasswordPolicyConfig.constraints.requireNumeric"' +
        ' must be a boolean.');
      });

      it('should throw on invalid non-alphanumeric type', () => {
        const tenantOptionsClientRequest = deepCopy(updateProjectConfigRequest1) as any;
        tenantOptionsClientRequest.passwordPolicyConfig.constraints.requireNonAlphanumeric = 'invalid';
        expect(() => {
          ProjectConfig.buildServerRequest(tenantOptionsClientRequest);
        }).to.throw('"PasswordPolicyConfig.constraints.requireNonAlphanumeric"' +
        ' must be a boolean.');
      });

      it('should throw on invalid minLength type', () => {
        const tenantOptionsClientRequest = deepCopy(updateProjectConfigRequest1) as any;
        tenantOptionsClientRequest.passwordPolicyConfig.constraints.minLength = 'invalid';
        expect(() => {
          ProjectConfig.buildServerRequest(tenantOptionsClientRequest);
        }).to.throw('"PasswordPolicyConfig.constraints.minLength" must be a number.');
      });

      it('should throw on invalid maxLength type', () => {
        const tenantOptionsClientRequest = deepCopy(updateProjectConfigRequest1) as any;
        tenantOptionsClientRequest.passwordPolicyConfig.constraints.maxLength = 'invalid';
        expect(() => {
          ProjectConfig.buildServerRequest(tenantOptionsClientRequest);
        }).to.throw('"PasswordPolicyConfig.constraints.maxLength" must be a number.');
      });

      it('should throw on invalid minLength range', () => {
        const tenantOptionsClientRequest = deepCopy(updateProjectConfigRequest1) as any;
        tenantOptionsClientRequest.passwordPolicyConfig.constraints.minLength = 45;
        expect(() => {
          ProjectConfig.buildServerRequest(tenantOptionsClientRequest);
        }).to.throw('"PasswordPolicyConfig.constraints.minLength"' + 
        ' must be an integer between 6 and 30, inclusive.');
      });

      it('should throw on invalid maxLength range', () => {
        const tenantOptionsClientRequest = deepCopy(updateProjectConfigRequest1) as any;
        tenantOptionsClientRequest.passwordPolicyConfig.constraints.maxLength = 5000;
        expect(() => {
          ProjectConfig.buildServerRequest(tenantOptionsClientRequest);
        }).to.throw('"PasswordPolicyConfig.constraints.maxLength"' +
        ' must be greater than or equal to minLength and at max 4096.');
      });

      it('should throw if minLength is greater than maxLength', () => {
        const tenantOptionsClientRequest = deepCopy(updateProjectConfigRequest1) as any;
        tenantOptionsClientRequest.passwordPolicyConfig.constraints.minLength = 20;
        tenantOptionsClientRequest.passwordPolicyConfig.constraints.maxLength = 7;
        expect(() => {
          ProjectConfig.buildServerRequest(tenantOptionsClientRequest);
        }).to.throw('"PasswordPolicyConfig.constraints.maxLength"' +
        ' must be greater than or equal to minLength and at max 4096.');
      });

      const nonObjects = [null, NaN, 0, 1, true, false, '', 'a', [], [1, 'a'], _.noop];
      nonObjects.forEach((request) => {
        it('should throw on invalid UpdateProjectConfigRequest:' + JSON.stringify(request), () => {
          expect(() => {
            ProjectConfig.buildServerRequest(request as any);
          }).to.throw('"UpdateProjectConfigRequest" must be a valid non-null object.');
        });
      });

      it('should throw on unsupported attribute for update request', () => {
        const configOptionsClientRequest = deepCopy(updateProjectConfigRequest1) as any;
        configOptionsClientRequest.unsupported = 'value';
        expect(() => {
          ProjectConfig.buildServerRequest(configOptionsClientRequest);
        }).to.throw('"unsupported" is not a valid UpdateProjectConfigRequest parameter.');
      });
    });
  });

  describe('constructor', () => {
    const serverResponseCopy: ProjectConfigServerResponse = deepCopy(serverResponse);
    const projectConfig = new ProjectConfig(serverResponseCopy);

    it('should not throw on valid initialization', () => {
      expect(() => new ProjectConfig(serverResponse)).not.to.throw();
    });

    it('should set readonly property smsRegionConfig', () => {
      const expectedSmsRegionConfig = {
        allowByDefault: {
          disallowedRegions: [ 'AC', 'AD' ],
        },
      };
      expect(projectConfig.smsRegionConfig).to.deep.equal(expectedSmsRegionConfig);
    });

<<<<<<< HEAD
    it('should set readonly property emailPrivacyConfig', () => {
      const expectedEmailPrivacyConfig = {
        enableImprovedEmailPrivacy: true,
      };
      expect(projectConfig.emailPrivacyConfig).to.deep.equal(expectedEmailPrivacyConfig);
=======
    it('should set readonly property multiFactorConfig', () => {
      const expectedMultiFactorConfig = {
        state: 'DISABLED',
        providerConfigs: [
          {
            state: 'ENABLED',
            totpProviderConfig: {
              adjacentIntervals: 5,
            },
          },
        ],
      };
      expect(projectConfig.multiFactorConfig).to.deep.equal(expectedMultiFactorConfig);
    });

    it('should set readonly property passwordPolicyConfig', () => {
      const expectedPasswordPolicyConfig = {
        enforcementState: 'ENFORCE',
        forceUpgradeOnSignin: true,
        constraints: {
          requireLowercase: true,
          requireNonAlphanumeric: true,
          requireNumeric: true,
          requireUppercase: true,
          minLength: 8,
          maxLength: 30,
        },
      };
      expect(projectConfig.passwordPolicyConfig).to.deep.equal(expectedPasswordPolicyConfig);
>>>>>>> f01df33f
    });
  });

  describe('toJSON()', () => {
    const serverResponseCopy: ProjectConfigServerResponse = deepCopy(serverResponse);
    it('should return the expected object representation of project config', () => {
      expect(new ProjectConfig(serverResponseCopy).toJSON()).to.deep.equal({
        smsRegionConfig: deepCopy(serverResponse.smsRegionConfig),
<<<<<<< HEAD
        emailPrivacyConfig: deepCopy(serverResponse.emailPrivacyConfig)
=======
        multiFactorConfig: deepCopy(serverResponse.mfa),
        passwordPolicyConfig: deepCopy(serverResponse.passwordPolicyConfig),
>>>>>>> f01df33f
      });
    });

    it('should not populate optional fields if not available', () => {
      const serverResponseOptionalCopy: ProjectConfigServerResponse = deepCopy(serverResponse);
      delete serverResponseOptionalCopy.smsRegionConfig;
<<<<<<< HEAD
      delete serverResponseOptionalCopy.emailPrivacyConfig;

=======
      delete serverResponseOptionalCopy.mfa;
      delete serverResponseOptionalCopy.passwordPolicyConfig;
>>>>>>> f01df33f
      expect(new ProjectConfig(serverResponseOptionalCopy).toJSON()).to.deep.equal({});
    });
  });
});<|MERGE_RESOLUTION|>--- conflicted
+++ resolved
@@ -394,13 +394,6 @@
       expect(projectConfig.smsRegionConfig).to.deep.equal(expectedSmsRegionConfig);
     });
 
-<<<<<<< HEAD
-    it('should set readonly property emailPrivacyConfig', () => {
-      const expectedEmailPrivacyConfig = {
-        enableImprovedEmailPrivacy: true,
-      };
-      expect(projectConfig.emailPrivacyConfig).to.deep.equal(expectedEmailPrivacyConfig);
-=======
     it('should set readonly property multiFactorConfig', () => {
       const expectedMultiFactorConfig = {
         state: 'DISABLED',
@@ -430,7 +423,13 @@
         },
       };
       expect(projectConfig.passwordPolicyConfig).to.deep.equal(expectedPasswordPolicyConfig);
->>>>>>> f01df33f
+    });
+
+    it('should set readonly property emailPrivacyConfig', () => {
+      const expectedEmailPrivacyConfig = {
+        enableImprovedEmailPrivacy: true,
+      };
+      expect(projectConfig.emailPrivacyConfig).to.deep.equal(expectedEmailPrivacyConfig);
     });
   });
 
@@ -439,25 +438,18 @@
     it('should return the expected object representation of project config', () => {
       expect(new ProjectConfig(serverResponseCopy).toJSON()).to.deep.equal({
         smsRegionConfig: deepCopy(serverResponse.smsRegionConfig),
-<<<<<<< HEAD
+        multiFactorConfig: deepCopy(serverResponse.mfa),
+        passwordPolicyConfig: deepCopy(serverResponse.passwordPolicyConfig),,
         emailPrivacyConfig: deepCopy(serverResponse.emailPrivacyConfig)
-=======
-        multiFactorConfig: deepCopy(serverResponse.mfa),
-        passwordPolicyConfig: deepCopy(serverResponse.passwordPolicyConfig),
->>>>>>> f01df33f
       });
     });
 
     it('should not populate optional fields if not available', () => {
       const serverResponseOptionalCopy: ProjectConfigServerResponse = deepCopy(serverResponse);
       delete serverResponseOptionalCopy.smsRegionConfig;
-<<<<<<< HEAD
-      delete serverResponseOptionalCopy.emailPrivacyConfig;
-
-=======
       delete serverResponseOptionalCopy.mfa;
-      delete serverResponseOptionalCopy.passwordPolicyConfig;
->>>>>>> f01df33f
+      delete serverResponseOptionalCopy.passwordPolicyConfig;      delete serverResponseOptionalCopy.emailPrivacyConfig;
+
       expect(new ProjectConfig(serverResponseOptionalCopy).toJSON()).to.deep.equal({});
     });
   });
