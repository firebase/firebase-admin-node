--- conflicted
+++ resolved
@@ -33,10 +33,6 @@
 import { ServiceAccountCredential } from '../../../src/app/credential-internal';
 import { FirebaseApp } from '../../../src/app/firebase-app';
 import { AuthClientErrorCode } from '../../../src/utils/error';
-<<<<<<< HEAD
-=======
-import { FirebaseApp } from '../../../src/firebase-app';
->>>>>>> 137905cf
 import { JwtError, JwtErrorCode, PublicKeySignatureVerifier } from '../../../src/utils/jwt';
 
 chai.should();
@@ -452,11 +448,6 @@
       createTokenVerifier(mockAppWithAgent);
 
       expect(verifierSpy.args[0][1]).to.equal(agentForApp);
-<<<<<<< HEAD
-
-=======
-      
->>>>>>> 137905cf
       verifierSpy.restore();
     });
 
