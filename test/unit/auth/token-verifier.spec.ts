--- conflicted
+++ resolved
@@ -33,10 +33,6 @@
 import { ServiceAccountCredential } from '../../../src/app/credential-internal';
 import { FirebaseApp } from '../../../src/app/firebase-app';
 import { AuthClientErrorCode } from '../../../src/utils/error';
-<<<<<<< HEAD
-=======
-import { FirebaseApp } from '../../../src/firebase-app';
->>>>>>> cd7e384d
 import { JwtError, JwtErrorCode, PublicKeySignatureVerifier } from '../../../src/utils/jwt';
 
 chai.should();
@@ -452,7 +448,7 @@
       createTokenVerifier(mockAppWithAgent);
 
       expect(verifierSpy.args[0][1]).to.equal(agentForApp);
-      
+
       verifierSpy.restore();
     });
 
