/*!
 * Copyright 2017 Google Inc.
 *
 * Licensed under the Apache License, Version 2.0 (the "License");
 * you may not use this file except in compliance with the License.
 * You may obtain a copy of the License at
 *
 *   http://www.apache.org/licenses/LICENSE-2.0
 *
 * Unless required by applicable law or agreed to in writing, software
 * distributed under the License is distributed on an "AS IS" BASIS,
 * WITHOUT WARRANTIES OR CONDITIONS OF ANY KIND, either express or implied.
 * See the License for the specific language governing permissions and
 * limitations under the License.
 */

'use strict';

import * as _ from 'lodash';
import * as chai from 'chai';
import * as sinon from 'sinon';
import * as sinonChai from 'sinon-chai';
import * as chaiAsPromised from 'chai-as-promised';

import * as utils from '../utils';
import * as mocks from '../../resources/mocks';

import { InstanceId } from '../../../src/instance-id/instance-id';
<<<<<<< HEAD
import { InstanceIdImpl } from '../../../src/instance-id/instance-id-internal';
import { FirebaseInstanceIdRequestHandler } from '../../../src/instance-id/instance-id-request';
=======
import { FirebaseInstanceIdRequestHandler } from '../../../src/instance-id/instance-id-request-internal';
>>>>>>> b3312ac2
import { FirebaseApp } from '../../../src/firebase-app';
import { FirebaseInstanceIdError, InstanceIdClientErrorCode } from '../../../src/utils/error';

chai.should();
chai.use(sinonChai);
chai.use(chaiAsPromised);

const expect = chai.expect;

describe('InstanceId', () => {
  let iid: InstanceId;
  let mockApp: FirebaseApp;
  let mockCredentialApp: FirebaseApp;
  let getTokenStub: sinon.SinonStub;

  let nullAccessTokenClient: InstanceId;
  let malformedAccessTokenClient: InstanceId;
  let rejectedPromiseAccessTokenClient: InstanceId;

  let googleCloudProject: string | undefined;
  let gcloudProject: string | undefined;

  const noProjectIdError = 'Failed to determine project ID for InstanceId. Initialize the SDK '
  + 'with service account credentials or set project ID as an app option. Alternatively set the '
  + 'GOOGLE_CLOUD_PROJECT environment variable.';

  beforeEach(() => {
    mockApp = mocks.app();
    getTokenStub = utils.stubGetAccessToken(undefined, mockApp);
    mockCredentialApp = mocks.mockCredentialApp();
    iid = new InstanceIdImpl(mockApp);

    googleCloudProject = process.env.GOOGLE_CLOUD_PROJECT;
    gcloudProject = process.env.GCLOUD_PROJECT;

    nullAccessTokenClient = new InstanceIdImpl(mocks.appReturningNullAccessToken());
    malformedAccessTokenClient = new InstanceIdImpl(mocks.appReturningMalformedAccessToken());
    rejectedPromiseAccessTokenClient = new InstanceIdImpl(mocks.appRejectedWhileFetchingAccessToken());
  });

  afterEach(() => {
    getTokenStub.restore();
    process.env.GOOGLE_CLOUD_PROJECT = googleCloudProject;
    process.env.GCLOUD_PROJECT = gcloudProject;
    return mockApp.delete();
  });


  describe('Constructor', () => {
    const invalidApps = [null, NaN, 0, 1, true, false, '', 'a', [], [1, 'a'], {}, { a: 1 }, _.noop];
    invalidApps.forEach((invalidApp) => {
      it('should throw given invalid app: ' + JSON.stringify(invalidApp), () => {
        expect(() => {
          const iidAny: any = InstanceIdImpl;
          return new iidAny(invalidApp);
        }).to.throw('First argument passed to admin.instanceId() must be a valid Firebase app instance.');
      });
    });

    it('should throw given no app', () => {
      expect(() => {
        const iidAny: any = InstanceIdImpl;
        return new iidAny();
      }).to.throw('First argument passed to admin.instanceId() must be a valid Firebase app instance.');
    });

    it('should reject given an invalid credential without project ID', () => {
      // Project ID not set in the environment.
      delete process.env.GOOGLE_CLOUD_PROJECT;
      delete process.env.GCLOUD_PROJECT;
      const instanceId = new InstanceIdImpl(mockCredentialApp);
      return instanceId.deleteInstanceId('iid')
        .should.eventually.rejectedWith(noProjectIdError);
    });

    it('should not throw given a valid app', () => {
      expect(() => {
        return new InstanceIdImpl(mockApp);
      }).not.to.throw();
    });
  });

  describe('app', () => {
    it('returns the app from the constructor', () => {
      // We expect referential equality here
      expect(iid.app).to.equal(mockApp);
    });

    it('is read-only', () => {
      expect(() => {
        (iid as any).app = mockApp;
      }).to.throw('Cannot set property app of #<InstanceIdImpl> which has only a getter');
    });
  });

  describe('deleteInstanceId()', () => {

    // Stubs used to simulate underlying api calls.
    let stubs: sinon.SinonStub[] = [];
    const expectedError = new FirebaseInstanceIdError(InstanceIdClientErrorCode.API_ERROR);
    const testInstanceId = 'test-iid';

    afterEach(() => {
      _.forEach(stubs, (stub) => stub.restore());
      stubs = [];
    });

    it('should be rejected given no instance ID', () => {
      return (iid as any).deleteInstanceId()
        .should.eventually.be.rejected.and.have.property('code', 'instance-id/invalid-instance-id');
    });

    it('should be rejected given an invalid instance ID', () => {
      return iid.deleteInstanceId('')
        .should.eventually.be.rejected.and.have.property('code', 'instance-id/invalid-instance-id');
    });

    it('should be rejected given an app which returns null access tokens', () => {
      return nullAccessTokenClient.deleteInstanceId(testInstanceId)
        .should.eventually.be.rejected.and.have.property('code', 'app/invalid-credential');
    });

    it('should be rejected given an app which returns invalid access tokens', () => {
      return malformedAccessTokenClient.deleteInstanceId(testInstanceId)
        .should.eventually.be.rejected.and.have.property('code', 'app/invalid-credential');
    });

    it('should be rejected given an app which fails to generate access tokens', () => {
      return rejectedPromiseAccessTokenClient.deleteInstanceId(testInstanceId)
        .should.eventually.be.rejected.and.have.property('code', 'app/invalid-credential');
    });

    it('should resolve without errors on success', () => {
      const stub = sinon.stub(FirebaseInstanceIdRequestHandler.prototype, 'deleteInstanceId')
        .resolves();
      stubs.push(stub);
      return iid.deleteInstanceId(testInstanceId)
        .then(() => {
          // Confirm underlying API called with expected parameters.
          expect(stub).to.have.been.calledOnce.and.calledWith(testInstanceId);
        });
    });

    it('should throw an error when the backend returns an error', () => {
      // Stub deleteInstanceId to throw a backend error.
      const stub = sinon.stub(FirebaseInstanceIdRequestHandler.prototype, 'deleteInstanceId')
        .returns(Promise.reject(expectedError));
      stubs.push(stub);
      return iid.deleteInstanceId(testInstanceId)
        .then(() => {
          throw new Error('Unexpected success');
        }, (error) => {
          // Confirm underlying API called with expected parameters.
          expect(stub).to.have.been.calledOnce.and.calledWith(testInstanceId);
          // Confirm expected error returned.
          expect(error).to.equal(expectedError);
        });
    });
  });
});<|MERGE_RESOLUTION|>--- conflicted
+++ resolved
@@ -26,12 +26,7 @@
 import * as mocks from '../../resources/mocks';
 
 import { InstanceId } from '../../../src/instance-id/instance-id';
-<<<<<<< HEAD
-import { InstanceIdImpl } from '../../../src/instance-id/instance-id-internal';
-import { FirebaseInstanceIdRequestHandler } from '../../../src/instance-id/instance-id-request';
-=======
 import { FirebaseInstanceIdRequestHandler } from '../../../src/instance-id/instance-id-request-internal';
->>>>>>> b3312ac2
 import { FirebaseApp } from '../../../src/firebase-app';
 import { FirebaseInstanceIdError, InstanceIdClientErrorCode } from '../../../src/utils/error';
 
@@ -62,14 +57,14 @@
     mockApp = mocks.app();
     getTokenStub = utils.stubGetAccessToken(undefined, mockApp);
     mockCredentialApp = mocks.mockCredentialApp();
-    iid = new InstanceIdImpl(mockApp);
+    iid = new InstanceId(mockApp);
 
     googleCloudProject = process.env.GOOGLE_CLOUD_PROJECT;
     gcloudProject = process.env.GCLOUD_PROJECT;
 
-    nullAccessTokenClient = new InstanceIdImpl(mocks.appReturningNullAccessToken());
-    malformedAccessTokenClient = new InstanceIdImpl(mocks.appReturningMalformedAccessToken());
-    rejectedPromiseAccessTokenClient = new InstanceIdImpl(mocks.appRejectedWhileFetchingAccessToken());
+    nullAccessTokenClient = new InstanceId(mocks.appReturningNullAccessToken());
+    malformedAccessTokenClient = new InstanceId(mocks.appReturningMalformedAccessToken());
+    rejectedPromiseAccessTokenClient = new InstanceId(mocks.appRejectedWhileFetchingAccessToken());
   });
 
   afterEach(() => {
@@ -85,7 +80,7 @@
     invalidApps.forEach((invalidApp) => {
       it('should throw given invalid app: ' + JSON.stringify(invalidApp), () => {
         expect(() => {
-          const iidAny: any = InstanceIdImpl;
+          const iidAny: any = InstanceId;
           return new iidAny(invalidApp);
         }).to.throw('First argument passed to admin.instanceId() must be a valid Firebase app instance.');
       });
@@ -93,7 +88,7 @@
 
     it('should throw given no app', () => {
       expect(() => {
-        const iidAny: any = InstanceIdImpl;
+        const iidAny: any = InstanceId;
         return new iidAny();
       }).to.throw('First argument passed to admin.instanceId() must be a valid Firebase app instance.');
     });
@@ -102,14 +97,14 @@
       // Project ID not set in the environment.
       delete process.env.GOOGLE_CLOUD_PROJECT;
       delete process.env.GCLOUD_PROJECT;
-      const instanceId = new InstanceIdImpl(mockCredentialApp);
+      const instanceId = new InstanceId(mockCredentialApp);
       return instanceId.deleteInstanceId('iid')
         .should.eventually.rejectedWith(noProjectIdError);
     });
 
     it('should not throw given a valid app', () => {
       expect(() => {
-        return new InstanceIdImpl(mockApp);
+        return new InstanceId(mockApp);
       }).not.to.throw();
     });
   });
@@ -123,7 +118,7 @@
     it('is read-only', () => {
       expect(() => {
         (iid as any).app = mockApp;
-      }).to.throw('Cannot set property app of #<InstanceIdImpl> which has only a getter');
+      }).to.throw('Cannot set property app of #<InstanceId> which has only a getter');
     });
   });
 
