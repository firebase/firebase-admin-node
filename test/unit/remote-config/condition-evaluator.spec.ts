/*!
 * Copyright 2024 Google Inc.
 *
 * Licensed under the Apache License, Version 2.0 (the "License");
 * you may not use this file except in compliance with the License.
 * You may obtain a copy of the License at
 *
 *   http://www.apache.org/licenses/LICENSE-2.0
 *
 * Unless required by applicable law or agreed to in writing, software
 * distributed under the License is distributed on an "AS IS" BASIS,
 * WITHOUT WARRANTIES OR CONDITIONS OF ANY KIND, either express or implied.
 * See the License for the specific language governing permissions and
 * limitations under the License.
 */

'use strict';

import * as chai from 'chai';
import * as sinon from 'sinon';
import { ConditionEvaluator } from '../../../src/remote-config/condition-evaluator-internal';
import {
  PercentConditionOperator,
  PercentCondition
} from '../../../src/remote-config/remote-config-api';
import { v4 as uuidv4 } from 'uuid';
import { clone } from 'lodash';
import * as farmhash from 'farmhash-modern';

const expect = chai.expect;

const nodeVersion = process.versions.node;

describe('ConditionEvaluator', () => {
  let stubs: sinon.SinonStub[] = [];

  afterEach(() => {
    for (const stub of stubs) {
      stub.restore();
    }
    stubs = [];
  });

  describe('evaluateConditions', () => {
    it('should evaluate empty OR condition to false', () => {
      const condition = {
        name: 'is_enabled',
        condition: {
          orCondition: {
          }
        }
      };
      const context = {}
      const evaluator = new ConditionEvaluator();
      expect(evaluator.evaluateConditions([condition], context)).deep.equals(
        new Map([['is_enabled', false]]));
    });

    it('should evaluate empty OR.AND condition to true', () => {
      const condition = {
        name: 'is_enabled',
        condition: {
          orCondition: {
            conditions: [
              {
                andCondition: {
                }
              }
            ]
          }
        }
      };
      const context = {}
      const evaluator = new ConditionEvaluator();
      expect(evaluator.evaluateConditions([condition], context)).deep.equals(
        new Map([['is_enabled', true]]));
    });

    it('should evaluate OR.AND.TRUE condition to true', () => {
      const condition = {
        name: 'is_enabled',
        condition: {
          orCondition: {
            conditions: [
              {
                andCondition: {
                  conditions: [
                    {
                      true: {
                      }
                    }
                  ]
                }
              }
            ]
          }
        }
      };
      const context = {}
      const evaluator = new ConditionEvaluator();
      expect(evaluator.evaluateConditions([condition], context)).deep.equals(
        new Map([['is_enabled', true]]));
    });

    it('should evaluate OR.AND.FALSE condition to false', () => {
      const condition = {
        name: 'is_enabled',
        condition: {
          orCondition: {
            conditions: [
              {
                andCondition: {
                  conditions: [
                    {
                      false: {
                      }
                    }
                  ]
                }
              }
            ]
          }
        }
      };
      const context = {}
      const evaluator = new ConditionEvaluator();
      expect(evaluator.evaluateConditions([condition], context)).deep.equals(
        new Map([['is_enabled', false]]));
    });

    it('should evaluate non-OR top-level condition', () => {
      // The server wraps conditions in OR.AND, but the evaluation logic
      // is more general.
      const condition = {
        name: 'is_enabled',
        condition: {
          true: {
          }
        }
      };
      const context = {}
      const evaluator = new ConditionEvaluator();
      expect(evaluator.evaluateConditions([condition], context)).deep.equals(
        new Map([['is_enabled', true]]));
    });

    describe('percentCondition', () => {
<<<<<<< HEAD
      it('should evaluate an unknown operator to false', function () {
=======
      it('should evaluate an unknown operator to false', function() {
>>>>>>> 687bb9a9
        if (nodeVersion.startsWith('14')) {
          this.skip();
        }
        // Verifies future operators won't trigger errors.
        const condition = {
          name: 'is_enabled',
          condition: {
            orCondition: {
              conditions: [{
                andCondition: {
                  conditions: [{
                    percent: {
                      percentOperator: PercentConditionOperator.UNKNOWN
                    }
                  }],
                }
              }]
            }
          }
        };
        const context = { randomizationId: '123' }
        const evaluator = new ConditionEvaluator();
        expect(evaluator.evaluateConditions([condition], context)).deep.equals(
          new Map([['is_enabled', false]]));
      });

<<<<<<< HEAD
      it('should evaluate less or equal to max to true', function () {
=======
      it('should evaluate less or equal to max to true', function() {
>>>>>>> 687bb9a9
        if (nodeVersion.startsWith('14')) {
          this.skip();
        }
        const condition = {
          name: 'is_enabled',
          condition: {
            orCondition: {
              conditions: [{
                andCondition: {
                  conditions: [{
                    percent: {
                      percentOperator: PercentConditionOperator.LESS_OR_EQUAL,
                      seed: 'abcdef',
                      microPercent: 100_000_000
                    }
                  }],
                }
              }]
            }
          }
        };
        const context = { randomizationId: '123' }
        const evaluator = new ConditionEvaluator();
        expect(evaluator.evaluateConditions([condition], context)).deep.equals(
          new Map([['is_enabled', true]]));
      });

<<<<<<< HEAD
      it('should evaluate less or equal to min to false', function () {
=======
      it('should evaluate less or equal to min to false', function() {
>>>>>>> 687bb9a9
        if (nodeVersion.startsWith('14')) {
          this.skip();
        }
        const condition = {
          name: 'is_enabled',
          condition: {
            orCondition: {
              conditions: [{
                andCondition: {
                  conditions: [{
                    percent: {
                      percentOperator: PercentConditionOperator.LESS_OR_EQUAL,
                      seed: 'abcdef',
                      microPercent: 0
                    }
                  }],
                }
              }]
            }
          }
        };
        const context = { randomizationId: '123' }
        const evaluator = new ConditionEvaluator();
        expect(evaluator.evaluateConditions([condition], context)).deep.equals(
          new Map([['is_enabled', false]]));
      });

      it('should use zero for undefined microPercent', () => {
        // Stubs ID hasher to return a number larger than zero.
        const stub = sinon
          .stub(farmhash, 'fingerprint64')
          .returns(1n);
        stubs.push(stub);

        const condition = {
          name: 'is_enabled',
          condition: {
            orCondition: {
              conditions: [{
                andCondition: {
                  conditions: [{
                    percent: {
                      percentOperator: PercentConditionOperator.LESS_OR_EQUAL,
                      // Leaves microPercent undefined
                    }
                  }],
                }
              }]
            }
          }
        };
        const context = { randomizationId: '123' }
        const evaluator = new ConditionEvaluator();
        const actual = evaluator.evaluateConditions([condition], context)
          .get('is_enabled');

        // Evaluates false because 1 is not <= 0
        expect(actual).to.be.false;
      });

      it('should use zeros for undefined microPercentRange', () => {
        // Stubs ID hasher to return a number in range.
        const stub = sinon
          .stub(farmhash, 'fingerprint64')
          .returns(1n);
        stubs.push(stub);

        const condition = {
          name: 'is_enabled',
          condition: {
            orCondition: {
              conditions: [{
                andCondition: {
                  conditions: [{
                    percent: {
                      percentOperator: PercentConditionOperator.BETWEEN,
                      // Leaves microPercentRange undefined
                    }
                  }],
                }
              }]
            }
          }
        };
        const context = { randomizationId: '123' }
        const evaluator = new ConditionEvaluator();
        const actual = evaluator.evaluateConditions([condition], context)
          .get('is_enabled');

        // Evaluates false because 1 is not in (0,0]
        expect(actual).to.be.false;
      });

      it('should use zero for undefined microPercentUpperBound', () => {
        // Stubs ID hasher to return a number outside range.
        const stub = sinon
          .stub(farmhash, 'fingerprint64')
          .returns(1n);
        stubs.push(stub);

        const condition = {
          name: 'is_enabled',
          condition: {
            orCondition: {
              conditions: [{
                andCondition: {
                  conditions: [{
                    percent: {
                      percentOperator: PercentConditionOperator.BETWEEN,
                      microPercentRange: {
                        microPercentLowerBound: 0
                        // Leaves upper bound undefined
                      }
                    }
                  }],
                }
              }]
            }
          }
        };
        const context = { randomizationId: '123' }
        const evaluator = new ConditionEvaluator();
        const actual = evaluator.evaluateConditions([condition], context)
          .get('is_enabled');

        // Evaluates false because 1 is not in (0,0]
        expect(actual).to.be.false;
      });

      it('should use zero for undefined microPercentLowerBound', () => {
        // Stubs ID hasher to return a number in range.
        const stub = sinon
          .stub(farmhash, 'fingerprint64')
          .returns(1n);
        stubs.push(stub);

        const condition = {
          name: 'is_enabled',
          condition: {
            orCondition: {
              conditions: [{
                andCondition: {
                  conditions: [{
                    percent: {
                      percentOperator: PercentConditionOperator.BETWEEN,
                      microPercentRange: {
                        microPercentUpperBound: 1
                        // Leaves lower bound undefined
                      }
                    }
                  }],
                }
              }]
            }
          }
        };
        const context = { randomizationId: '123' }
        const evaluator = new ConditionEvaluator();
        const actual = evaluator.evaluateConditions([condition], context)
          .get('is_enabled');

        // Evaluates true because 1 is in (0,1]
        expect(actual).to.be.true;
      });

      it('should evaluate 9 as less or equal to 10', () => {
        const stub = sinon
          .stub(farmhash, 'fingerprint64')
          .returns(9n);

        stubs.push(stub);
        const condition = {
          name: 'is_enabled',
          condition: {
            orCondition: {
              conditions: [{
                andCondition: {
                  conditions: [{
                    percent: {
                      percentOperator: PercentConditionOperator.LESS_OR_EQUAL,
                      seed: 'abcdef',
                      microPercent: 10
                    }
                  }],
                }
              }]
            }
          }
        };
        const context = { randomizationId: '123' }
        const evaluator = new ConditionEvaluator();
        const actual = evaluator.evaluateConditions([condition], context)
          .get('is_enabled');
        expect(actual).to.be.true;
      });

      it('should evaluate 10 as less or equal to 10', () => {
        const stub = sinon
          .stub(farmhash, 'fingerprint64')
          .returns(10n);

        stubs.push(stub);
        const condition = {
          name: 'is_enabled',
          condition: {
            orCondition: {
              conditions: [{
                andCondition: {
                  conditions: [{
                    percent: {
                      percentOperator: PercentConditionOperator.LESS_OR_EQUAL,
                      seed: 'abcdef',
                      microPercent: 10
                    }
                  }],
                }
              }]
            }
          }
        };
        const context = { randomizationId: '123' }
        const evaluator = new ConditionEvaluator();
        const actual = evaluator.evaluateConditions([condition], context)
          .get('is_enabled');
        expect(actual).to.be.true;
      });

      it('should evaluate 11 as not less or equal to 10', () => {
        const stub = sinon
          .stub(farmhash, 'fingerprint64')
          .returns(11n);

        stubs.push(stub);
        const condition = {
          name: 'is_enabled',
          condition: {
            orCondition: {
              conditions: [{
                andCondition: {
                  conditions: [{
                    percent: {
                      percentOperator: PercentConditionOperator.LESS_OR_EQUAL,
                      seed: 'abcdef',
                      microPercent: 10
                    }
                  }],
                }
              }]
            }
          }
        };
        const context = { randomizationId: '123' }
        const evaluator = new ConditionEvaluator();
        const actual = evaluator.evaluateConditions([condition], context)
          .get('is_enabled');
        expect(actual).to.be.false;
      });

      it('should negate -11 to 11 and evaluate as not less or equal to 10', () => {
        const stub = sinon
          .stub(farmhash, 'fingerprint64')
          .returns(-11n);

        stubs.push(stub);
        const condition = {
          name: 'is_enabled',
          condition: {
            orCondition: {
              conditions: [{
                andCondition: {
                  conditions: [{
                    percent: {
                      percentOperator: PercentConditionOperator.LESS_OR_EQUAL,
                      seed: 'abcdef',
                      microPercent: 10
                    }
                  }],
                }
              }]
            }
          }
        };
        const context = { randomizationId: '123' }
        const evaluator = new ConditionEvaluator();
        const actual = evaluator.evaluateConditions([condition], context)
          .get('is_enabled');
        expect(actual).to.be.false;
      });

<<<<<<< HEAD
      it('should evaluate greater than min to true', function () {
=======
      it('should evaluate greater than min to true', function() {
>>>>>>> 687bb9a9
        if (nodeVersion.startsWith('14')) {
          this.skip();
        }
        const condition = {
          name: 'is_enabled',
          condition: {
            orCondition: {
              conditions: [{
                andCondition: {
                  conditions: [{
                    percent: {
                      percentOperator: PercentConditionOperator.GREATER_THAN,
                      seed: 'abcdef',
                      microPercent: 0
                    }
                  }],
                }
              }]
            }
          }
        };
        const context = { randomizationId: '123' }
        const evaluator = new ConditionEvaluator();
        expect(evaluator.evaluateConditions([condition], context)).deep.equals(
          new Map([['is_enabled', true]]));
      });

      it('should evaluate 11M as greater than 10M', () => {
        const stub = sinon
          .stub(farmhash, 'fingerprint64')
          .returns(11n);

        stubs.push(stub);
        const condition = {
          name: 'is_enabled',
          condition: {
            orCondition: {
              conditions: [{
                andCondition: {
                  conditions: [{
                    percent: {
                      percentOperator: PercentConditionOperator.GREATER_THAN,
                      seed: 'abcdef',
                      microPercent: 10
                    }
                  }],
                }
              }]
            }
          }
        };
        const context = { randomizationId: '123' }
        const evaluator = new ConditionEvaluator();
        const actual = evaluator.evaluateConditions([condition], context)
          .get('is_enabled');
        expect(actual).to.be.true;
      });

      it('should evaluate 9 as not greater than 10', () => {
        const stub = sinon
          .stub(farmhash, 'fingerprint64')
          .returns(9n);
        stubs.push(stub);

        const condition = {
          name: 'is_enabled',
          condition: {
            orCondition: {
              conditions: [{
                andCondition: {
                  conditions: [{
                    percent: {
                      percentOperator: PercentConditionOperator.GREATER_THAN,
                      seed: 'abcdef',
                      microPercent: 10
                    }
                  }],
                }
              }]
            }
          }
        };
        const context = { randomizationId: '123' }
        const evaluator = new ConditionEvaluator();
        const actual = evaluator.evaluateConditions([condition], context)
          .get('is_enabled');
        expect(actual).to.be.false;
      });

<<<<<<< HEAD
      it('should evaluate greater than max to false', function () {
=======
      it('should evaluate greater than max to false', function() {
>>>>>>> 687bb9a9
        if (nodeVersion.startsWith('14')) {
          this.skip();
        }
        const condition = {
          name: 'is_enabled',
          condition: {
            orCondition: {
              conditions: [{
                andCondition: {
                  conditions: [{
                    percent: {
                      percentOperator: PercentConditionOperator.GREATER_THAN,
                      seed: 'abcdef',
                      microPercent: 100_000_000
                    }
                  }],
                }
              }]
            }
          }
        };
        const context = { randomizationId: '123' }
        const evaluator = new ConditionEvaluator();
        expect(evaluator.evaluateConditions([condition], context)).deep.equals(
          new Map([['is_enabled', false]]));
      });

<<<<<<< HEAD
      it('should evaluate between min and max to true', function () {
=======
      it('should evaluate between min and max to true', function() {
>>>>>>> 687bb9a9
        if (nodeVersion.startsWith('14')) {
          this.skip();
        }
        const condition = {
          name: 'is_enabled',
          condition: {
            orCondition: {
              conditions: [{
                andCondition: {
                  conditions: [{
                    percent: {
                      percentOperator: PercentConditionOperator.BETWEEN,
                      seed: 'abcdef',
                      microPercentRange: {
                        microPercentLowerBound: 0,
                        microPercentUpperBound: 100_000_000
                      }
                    }
                  }],
                }
              }]
            }
          }
        };
        const context = { randomizationId: '123' }
        const evaluator = new ConditionEvaluator();
        expect(evaluator.evaluateConditions([condition], context)).deep.equals(
          new Map([['is_enabled', true]]));
      });

      it('should evaluate 10 as between 9 and 11', () => {
        const stub = sinon
          .stub(farmhash, 'fingerprint64')
          .returns(10n);
        stubs.push(stub);

        const condition = {
          name: 'is_enabled',
          condition: {
            orCondition: {
              conditions: [{
                andCondition: {
                  conditions: [{
                    percent: {
                      percentOperator: PercentConditionOperator.BETWEEN,
                      seed: 'abcdef',
                      microPercentRange: {
                        microPercentLowerBound: 9,
                        microPercentUpperBound: 11
                      }
                    }
                  }],
                }
              }]
            }
          }
        };
        const context = { randomizationId: '123' }
        const evaluator = new ConditionEvaluator();
        const actual = evaluator.evaluateConditions([condition], context)
          .get('is_enabled');
        expect(actual).to.be.true;
      });

<<<<<<< HEAD
      it('should evaluate between equal bounds to false', function () {
=======
      it('should evaluate between equal bounds to false', function() {
>>>>>>> 687bb9a9
        if (nodeVersion.startsWith('14')) {
          this.skip();
        }
        const condition = {
          name: 'is_enabled',
          condition: {
            orCondition: {
              conditions: [{
                andCondition: {
                  conditions: [{
                    percent: {
                      percentOperator: PercentConditionOperator.BETWEEN,
                      seed: 'abcdef',
                      microPercentRange: {
                        microPercentLowerBound: 50000000,
                        microPercentUpperBound: 50000000
                      }
                    }
                  }],
                }
              }]
            }
          }
        };
        const context = { randomizationId: '123' }
        const evaluator = new ConditionEvaluator();
        expect(evaluator.evaluateConditions([condition], context)).deep.equals(
          new Map([['is_enabled', false]]));
      });

      it('should evaluate 12 as not between 9 and 11', () => {
        const stub = sinon
          .stub(farmhash, 'fingerprint64')
          .returns(12n);
        stubs.push(stub);

        const condition = {
          name: 'is_enabled',
          condition: {
            orCondition: {
              conditions: [{
                andCondition: {
                  conditions: [{
                    percent: {
                      percentOperator: PercentConditionOperator.BETWEEN,
                      seed: 'abcdef',
                      microPercentRange: {
                        microPercentLowerBound: 9,
                        microPercentUpperBound: 11
                      }
                    }
                  }],
                }
              }]
            }
          }
        };
        const context = { randomizationId: '123' }
        const evaluator = new ConditionEvaluator();
        const actual = evaluator.evaluateConditions([condition], context)
          .get('is_enabled');
        expect(actual).to.be.false;
      });

      // The following tests are probabilistic. They use tolerances based on
      // standard deviations to balance accuracy and flakiness. Random IDs will
      // hash to the target range + 3 standard deviations 99.7% of the time,
      // which minimizes flakiness.
      // Use python to calculate standard deviation. For example, for 100k
      // trials with 50% probability:
      //   from scipy.stats import binom
      //   print(binom.std(100_000, 0.5) * 3)
<<<<<<< HEAD
      it('should evaluate less or equal to 10% to approx 10%', function () {
=======
      it('should evaluate less or equal to 10% to approx 10%', function() {
>>>>>>> 687bb9a9
        if (nodeVersion.startsWith('14')) {
          this.skip();
        }
        const percentCondition = {
          percentOperator: PercentConditionOperator.LESS_OR_EQUAL,
          microPercent: 10_000_000 // 10%
        };
        const evaluator = new ConditionEvaluator();
        const truthyAssignments = evaluateRandomAssignments(percentCondition, 100_000, evaluator);
        // 284 is 3 standard deviations for 100k trials with 10% probability.
        const tolerance = 284;
        expect(truthyAssignments).to.be.greaterThanOrEqual(10000 - tolerance);
        expect(truthyAssignments).to.be.lessThanOrEqual(10000 + tolerance);
      });

<<<<<<< HEAD
      it('should evaluate between 0 to 10% to approx 10%', function () {
=======
      it('should evaluate between 0 to 10% to approx 10%', function() {
>>>>>>> 687bb9a9
        if (nodeVersion.startsWith('14')) {
          this.skip();
        }
        const percentCondition = {
          percentOperator: PercentConditionOperator.BETWEEN,
          microPercentRange: {
            microPercentLowerBound: 0,
            microPercentUpperBound: 10_000_000
          }
        };
        const evaluator = new ConditionEvaluator();
        const truthyAssignments = evaluateRandomAssignments(percentCondition, 100_000, evaluator);
        // 284 is 3 standard deviations for 100k trials with 10% probability.
        const tolerance = 284;
        expect(truthyAssignments).to.be.greaterThanOrEqual(10000 - tolerance);
        expect(truthyAssignments).to.be.lessThanOrEqual(10000 + tolerance);
      });

<<<<<<< HEAD
      it('should evaluate greater than 10% to approx 90%', function () {
=======
      it('should evaluate greater than 10% to approx 90%', function() {
>>>>>>> 687bb9a9
        if (nodeVersion.startsWith('14')) {
          this.skip();
        }
        const percentCondition = {
          percentOperator: PercentConditionOperator.GREATER_THAN,
          microPercent: 10_000_000
        };
        const evaluator = new ConditionEvaluator();
        const truthyAssignments = evaluateRandomAssignments(percentCondition, 100_000, evaluator);
        // 284 is 3 standard deviations for 100k trials with 90% probability.
        const tolerance = 284;
        expect(truthyAssignments).to.be.greaterThanOrEqual(90000 - tolerance);
        expect(truthyAssignments).to.be.lessThanOrEqual(90000 + tolerance);
      });

<<<<<<< HEAD
      it('should evaluate between 40% to 60% to approx 20%', function () {
=======
      it('should evaluate between 40% to 60% to approx 20%', function() {
>>>>>>> 687bb9a9
        if (nodeVersion.startsWith('14')) {
          this.skip();
        }
        const percentCondition = {
          percentOperator: PercentConditionOperator.BETWEEN,
          microPercentRange: {
            microPercentLowerBound: 40_000_000,
            microPercentUpperBound: 60_000_000
          }
        };
        const evaluator = new ConditionEvaluator();
        const truthyAssignments = evaluateRandomAssignments(percentCondition, 100_000, evaluator);
        // 379 is 3 standard deviations for 100k trials with 20% probability.
        const tolerance = 379;
        expect(truthyAssignments).to.be.greaterThanOrEqual(20000 - tolerance);
        expect(truthyAssignments).to.be.lessThanOrEqual(20000 + tolerance);
      });

<<<<<<< HEAD
      it('should evaluate between interquartile range to approx 50%', function () {
=======
      it('should evaluate between interquartile range to approx 50%', function() {
>>>>>>> 687bb9a9
        if (nodeVersion.startsWith('14')) {
          this.skip();
        }
        const percentCondition = {
          percentOperator: PercentConditionOperator.BETWEEN,
          microPercentRange: {
            microPercentLowerBound: 25_000_000,
            microPercentUpperBound: 75_000_000
          }
        };
        const evaluator = new ConditionEvaluator();
        const truthyAssignments = evaluateRandomAssignments(percentCondition, 100_000, evaluator);
        // 474 is 3 standard deviations for 100k trials with 50% probability.
        const tolerance = 474;
        expect(truthyAssignments).to.be.greaterThanOrEqual(50000 - tolerance);
        expect(truthyAssignments).to.be.lessThanOrEqual(50000 + tolerance);
      });

      // Returns the number of assignments which evaluate to true for the specified percent condition.
      // This method randomly generates the ids for each assignment for this purpose.
      function evaluateRandomAssignments(
        condition: PercentCondition,
        numOfAssignments: number,
        conditionEvaluator: ConditionEvaluator): number {

        let evalTrueCount = 0;
        for (let i = 0; i < numOfAssignments; i++) {
          const clonedCondition = {
            ...clone(condition),
            seed: 'seed'
          };
          const context = { randomizationId: uuidv4() }
          if (conditionEvaluator.evaluateConditions([{
            name: 'is_enabled',
            condition: { percent: clonedCondition }
          }], context).get('is_enabled') == true) { evalTrueCount++ }
        }
        return evalTrueCount;
      }
    });
  });

  describe('hashSeededRandomizationId', () => {
    // The Farmhash algorithm produces a 64 bit unsigned integer,
    // which we convert to a signed integer for legacy compatibility.
    // This has caused confusion in the past, so we explicitly
    // test here.
    it('should leave numbers <= 2^63-1 (max signed long) as is', function () {
      if (nodeVersion.startsWith('14')) {
        this.skip();
      }
      
      const stub = sinon
        .stub(farmhash, 'fingerprint64')
        // 2^63-1 = 9223372036854775807.
        .returns(BigInt('9223372036854775807'));
      stubs.push(stub);

      const actual = ConditionEvaluator.hashSeededRandomizationId('anything');
      
      expect(actual).to.equal(BigInt('9223372036854775807'))
    });

    it('should convert 2^63 to negative (min signed long) and then find the absolute value', function () {
      if (nodeVersion.startsWith('14')) {
        this.skip();
      }
      
      const stub = sinon
        .stub(farmhash, 'fingerprint64')
        // 2^63 = 9223372036854775808.
        .returns(BigInt('9223372036854775808'));
      stubs.push(stub);

      const actual = ConditionEvaluator.hashSeededRandomizationId('anything');
      
      // 2^63 is the negation of 2^63-1
      expect(actual).to.equal(BigInt('9223372036854775808'))
    });

    it('should convert 2^63+1 to negative and then find the absolute value', function () {
      if (nodeVersion.startsWith('14')) {
        this.skip();
      }
      
      const stub = sinon
        .stub(farmhash, 'fingerprint64')
        // 2^63+1 9223372036854775809.
        .returns(BigInt('9223372036854775809'));
      stubs.push(stub);

      const actual = ConditionEvaluator.hashSeededRandomizationId('anything');
      
      // 2^63+1 is larger than 2^63, so the absolute value is smaller
      expect(actual).to.equal(BigInt('9223372036854775807'))
    });

    it('should handle the value that initially caused confusion', function () {
      if (nodeVersion.startsWith('14')) {
        this.skip();
      }
      
      const stub = sinon
        .stub(farmhash, 'fingerprint64')
        // We were initially confused about the nature of this value ...
        .returns(BigInt('16081085603393958147'));
      stubs.push(stub);

      const actual = ConditionEvaluator.hashSeededRandomizationId('anything');
      
      // ... Now we know it's the unsigned equivalent of this absolute value.
      expect(actual).to.equal(BigInt('2365658470315593469'))
    });
  });
});<|MERGE_RESOLUTION|>--- conflicted
+++ resolved
@@ -145,11 +145,7 @@
     });
 
     describe('percentCondition', () => {
-<<<<<<< HEAD
-      it('should evaluate an unknown operator to false', function () {
-=======
       it('should evaluate an unknown operator to false', function() {
->>>>>>> 687bb9a9
         if (nodeVersion.startsWith('14')) {
           this.skip();
         }
@@ -176,11 +172,7 @@
           new Map([['is_enabled', false]]));
       });
 
-<<<<<<< HEAD
-      it('should evaluate less or equal to max to true', function () {
-=======
       it('should evaluate less or equal to max to true', function() {
->>>>>>> 687bb9a9
         if (nodeVersion.startsWith('14')) {
           this.skip();
         }
@@ -208,11 +200,7 @@
           new Map([['is_enabled', true]]));
       });
 
-<<<<<<< HEAD
-      it('should evaluate less or equal to min to false', function () {
-=======
       it('should evaluate less or equal to min to false', function() {
->>>>>>> 687bb9a9
         if (nodeVersion.startsWith('14')) {
           this.skip();
         }
@@ -502,11 +490,7 @@
         expect(actual).to.be.false;
       });
 
-<<<<<<< HEAD
-      it('should evaluate greater than min to true', function () {
-=======
       it('should evaluate greater than min to true', function() {
->>>>>>> 687bb9a9
         if (nodeVersion.startsWith('14')) {
           this.skip();
         }
@@ -596,11 +580,7 @@
         expect(actual).to.be.false;
       });
 
-<<<<<<< HEAD
-      it('should evaluate greater than max to false', function () {
-=======
       it('should evaluate greater than max to false', function() {
->>>>>>> 687bb9a9
         if (nodeVersion.startsWith('14')) {
           this.skip();
         }
@@ -628,11 +608,7 @@
           new Map([['is_enabled', false]]));
       });
 
-<<<<<<< HEAD
-      it('should evaluate between min and max to true', function () {
-=======
       it('should evaluate between min and max to true', function() {
->>>>>>> 687bb9a9
         if (nodeVersion.startsWith('14')) {
           this.skip();
         }
@@ -697,11 +673,7 @@
         expect(actual).to.be.true;
       });
 
-<<<<<<< HEAD
-      it('should evaluate between equal bounds to false', function () {
-=======
       it('should evaluate between equal bounds to false', function() {
->>>>>>> 687bb9a9
         if (nodeVersion.startsWith('14')) {
           this.skip();
         }
@@ -774,11 +746,7 @@
       // trials with 50% probability:
       //   from scipy.stats import binom
       //   print(binom.std(100_000, 0.5) * 3)
-<<<<<<< HEAD
-      it('should evaluate less or equal to 10% to approx 10%', function () {
-=======
       it('should evaluate less or equal to 10% to approx 10%', function() {
->>>>>>> 687bb9a9
         if (nodeVersion.startsWith('14')) {
           this.skip();
         }
@@ -794,11 +762,7 @@
         expect(truthyAssignments).to.be.lessThanOrEqual(10000 + tolerance);
       });
 
-<<<<<<< HEAD
-      it('should evaluate between 0 to 10% to approx 10%', function () {
-=======
       it('should evaluate between 0 to 10% to approx 10%', function() {
->>>>>>> 687bb9a9
         if (nodeVersion.startsWith('14')) {
           this.skip();
         }
@@ -817,11 +781,7 @@
         expect(truthyAssignments).to.be.lessThanOrEqual(10000 + tolerance);
       });
 
-<<<<<<< HEAD
-      it('should evaluate greater than 10% to approx 90%', function () {
-=======
       it('should evaluate greater than 10% to approx 90%', function() {
->>>>>>> 687bb9a9
         if (nodeVersion.startsWith('14')) {
           this.skip();
         }
@@ -837,11 +797,7 @@
         expect(truthyAssignments).to.be.lessThanOrEqual(90000 + tolerance);
       });
 
-<<<<<<< HEAD
-      it('should evaluate between 40% to 60% to approx 20%', function () {
-=======
       it('should evaluate between 40% to 60% to approx 20%', function() {
->>>>>>> 687bb9a9
         if (nodeVersion.startsWith('14')) {
           this.skip();
         }
@@ -860,11 +816,7 @@
         expect(truthyAssignments).to.be.lessThanOrEqual(20000 + tolerance);
       });
 
-<<<<<<< HEAD
-      it('should evaluate between interquartile range to approx 50%', function () {
-=======
       it('should evaluate between interquartile range to approx 50%', function() {
->>>>>>> 687bb9a9
         if (nodeVersion.startsWith('14')) {
           this.skip();
         }
