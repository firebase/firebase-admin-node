--- conflicted
+++ resolved
@@ -35,12 +35,7 @@
 } from '../../../src/remote-config/remote-config-api-client-internal';
 import { deepCopy } from '../../../src/utils/deep-copy';
 import {
-<<<<<<< HEAD
-  RemoteConfigServerTemplate,
-  NamedServerCondition, RemoteConfigServerTemplateData
-=======
   NamedServerCondition, ServerTemplate, ServerTemplateData
->>>>>>> c9701eb2
 } from '../../../src/remote-config/remote-config-api';
 
 const expect = chai.expect;
@@ -111,18 +106,13 @@
     // to allow easier use from within the tests. An improvement would be to
     // alter this into a helper that creates customized RemoteConfigTemplateContent based
     // on the needs of the test, as that would ensure type-safety.
-<<<<<<< HEAD
     conditions?: Array<NamedServerCondition>;
-=======
-    conditions?: Array<{ name: string; }>;
->>>>>>> c9701eb2
     parameters?: object | null;
     etag: string;
     version?: object;
   } = {
     conditions: [
       {
-<<<<<<< HEAD
         name: 'ios',
         condition: {
           or: {
@@ -137,9 +127,6 @@
             ]
           }
         }
-=======
-        name: 'ios'
->>>>>>> c9701eb2
       },
     ],
     parameters: {
@@ -821,7 +808,6 @@
             expect(c).to.be.not.undefined;
             const cond = c as NamedServerCondition;
             expect(cond.name).to.equal('ios');
-<<<<<<< HEAD
             expect(cond.condition).deep.equals({
               'or': {
                 'conditions': [
@@ -837,8 +823,6 @@
                 ]
               }
             });
-=======
->>>>>>> c9701eb2
 
             const parsed = JSON.parse(JSON.stringify(template.cache));
             const expectedTemplate = deepCopy(SERVER_REMOTE_CONFIG_RESPONSE);
@@ -934,16 +918,9 @@
           .stub(RemoteConfigApiClient.prototype, 'getServerTemplate')
           .resolves(SERVER_REMOTE_CONFIG_RESPONSE_2 as ServerTemplateData);
         stubs.push(stub);
-<<<<<<< HEAD
-        const template = remoteConfig.initServerTemplate();
-        return template.load()
-          .then(() => {
-            const config = template.evaluate();
-=======
         return remoteConfig.getServerTemplate()
           .then((template: ServerTemplate) => {
             const config = template.evaluate!();
->>>>>>> c9701eb2
             expect(config.dog_type).to.equal('corgi');
             expect(config.dog_type_enabled).to.equal(true);
             expect(config.dog_age).to.equal(22);
