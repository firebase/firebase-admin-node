--- conflicted
+++ resolved
@@ -21,11 +21,7 @@
 
 import {FirebaseNamespace} from '../../src/firebase-namespace';
 import {FirebaseApp, FirebaseAppOptions} from '../../src/firebase-app';
-<<<<<<< HEAD
-import { HttpResponse, HttpError } from '../../src/utils/api-request';
-=======
-import { HttpResponse } from '../../src/utils/api-request';
->>>>>>> 40df8cba
+import { HttpError, HttpResponse } from '../../src/utils/api-request';
 
 /**
  * Returns a new FirebaseApp instance with the provided options.
@@ -72,8 +68,6 @@
   return 'access_token_' + _.random(999999999);
 }
 
-<<<<<<< HEAD
-=======
 /**
  * Creates a mock HTTP response from the given data and parameters.
  *
@@ -82,7 +76,6 @@
  * @param {*=} headers HTTP headers to be included in the ersponse.
  * @returns {HttpResponse} An HTTP response object.
  */
->>>>>>> 40df8cba
 export function responseFrom(data: any, status: number = 200, headers: any = {}): HttpResponse {
   return {
     status,
@@ -90,11 +83,8 @@
     data,
     text: JSON.stringify(data),
   };
-<<<<<<< HEAD
 }
 
 export function errorFrom(data: any, status: number = 500): HttpError {
   return new HttpError(responseFrom(data, status));
-=======
->>>>>>> 40df8cba
 }