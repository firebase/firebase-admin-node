/*!
 * Copyright 2017 Google Inc.
 *
 * Licensed under the Apache License, Version 2.0 (the "License");
 * you may not use this file except in compliance with the License.
 * You may obtain a copy of the License at
 *
 *   http://www.apache.org/licenses/LICENSE-2.0
 *
 * Unless required by applicable law or agreed to in writing, software
 * distributed under the License is distributed on an "AS IS" BASIS,
 * WITHOUT WARRANTIES OR CONDITIONS OF ANY KIND, either express or implied.
 * See the License for the specific language governing permissions and
 * limitations under the License.
 */

'use strict';

import * as chai from 'chai';
import * as nock from 'nock';
import * as sinon from 'sinon';
import * as sinonChai from 'sinon-chai';
import * as chaiAsPromised from 'chai-as-promised';

import * as utils from '../utils';
import * as mocks from '../../resources/mocks';

import {FirebaseApp} from '../../../src/firebase-app';
import {
  ApiSettings, HttpClient, HttpError, AuthorizedHttpClient, ApiCallbackFunction, HttpRequestConfig, parseHttpResponse,
} from '../../../src/utils/api-request';
import { deepCopy } from '../../../src/utils/deep-copy';
import {Agent} from 'http';
import * as zlib from 'zlib';

chai.should();
chai.use(sinonChai);
chai.use(chaiAsPromised);

const expect = chai.expect;

const mockHost = 'www.example.com';
const mockPath = '/foo/bar';
const mockUrl = `https://${mockHost}${mockPath}`;

const mockErrorResponse = {
  error: {
    code: 'error-code',
    message: 'Error message',
  },
};

const mockTextErrorResponse = 'Text error response';

/**
 * Returns a mocked out HTTP error response for a dummy URL.
 *
 * @param {number} [statusCode] Optional response status code.
 * @param {string} [responseContentType] Optional response content type.
 * @param {any} [response] Optional response.
 *
 * @return {Object} A nock response object.
 */
function mockRequestWithHttpError(
  statusCode = 400,
  responseContentType = 'application/json',
  response: any = mockErrorResponse,
) {
  if (responseContentType === 'text/html') {
    response = mockTextErrorResponse;
  }

  return nock('https://' + mockHost)
    .get(mockPath)
    .reply(statusCode, response, {
      'content-type': responseContentType,
    });
}

/**
 * Returns a mocked out error response for a dummy URL, useful for simulating
 * network errors.
 *
 * @param {Error} [err] The request error.
 *
 * @return {Object} A nock response object.
 */
function mockRequestWithError(err: any) {
  return nock('https://' + mockHost)
    .get(mockPath)
    .replyWithError(err);
}

describe('HttpClient', () => {
  let mockedRequests: nock.Scope[] = [];
  let transportSpy: sinon.SinonSpy = null;

  const sampleMultipartData = '--boundary\r\n'
      + 'Content-type: application/json\r\n\r\n'
      + '{"foo": 1}\r\n'
      + '--boundary\r\n'
      + 'Content-type: text/plain\r\n\r\n'
      + 'foo bar\r\n'
      + '--boundary--\r\n';

  afterEach(() => {
    mockedRequests.forEach((mockedRequest) => mockedRequest.done());
    mockedRequests = [];
    if (transportSpy) {
      transportSpy.restore();
      transportSpy = null;
    }
  });

  it('should be fulfilled for a 2xx response with a json payload', () => {
    const respData = {foo: 'bar'};
    const scope = nock('https://' + mockHost)
      .get(mockPath)
      .reply(200, respData, {
        'content-type': 'application/json',
      });
    mockedRequests.push(scope);
    const client = new HttpClient();
    return client.send({
      method: 'GET',
      url: mockUrl,
    }).then((resp) => {
      expect(resp.status).to.equal(200);
      expect(resp.headers['content-type']).to.equal('application/json');
      expect(resp.text).to.equal(JSON.stringify(respData));
      expect(resp.data).to.deep.equal(respData);
      expect(resp.multipart).to.be.undefined;
      expect(resp.isJson()).to.be.true;
    });
  });

  it('should be fulfilled for a 2xx response with a text payload', () => {
    const respData = 'foo bar';
    const scope = nock('https://' + mockHost)
      .get(mockPath)
      .reply(200, respData, {
        'content-type': 'text/plain',
      });
    mockedRequests.push(scope);
    const client = new HttpClient();
    return client.send({
      method: 'GET',
      url: mockUrl,
    }).then((resp) => {
      expect(resp.status).to.equal(200);
      expect(resp.headers['content-type']).to.equal('text/plain');
      expect(resp.text).to.equal(respData);
      expect(() => { resp.data; }).to.throw('Error while parsing response data');
      expect(resp.multipart).to.be.undefined;
      expect(resp.isJson()).to.be.false;
    });
  });

  it('should be fulfilled for a 2xx response with an empty multipart payload', () => {
    const scope = nock('https://' + mockHost)
      .get(mockPath)
      .reply(200, '--boundary--\r\n', {
        'content-type': 'multipart/mixed; boundary=boundary',
      });
    mockedRequests.push(scope);
    const client = new HttpClient();
    return client.send({
      method: 'GET',
      url: mockUrl,
    }).then((resp) => {
      expect(resp.status).to.equal(200);
      expect(resp.headers['content-type']).to.equal('multipart/mixed; boundary=boundary');
      expect(resp.multipart).to.not.be.undefined;
      expect(resp.multipart.length).to.equal(0);
      expect(() => { resp.text; }).to.throw('Unable to parse multipart payload as text');
      expect(() => { resp.data; }).to.throw('Unable to parse multipart payload as JSON');
      expect(resp.isJson()).to.be.false;
    });
  });

  it('should be fulfilled for a 2xx response with a multipart payload', () => {
    const scope = nock('https://' + mockHost)
      .get(mockPath)
      .reply(200, sampleMultipartData, {
        'content-type': 'multipart/mixed; boundary=boundary',
      });
    mockedRequests.push(scope);
    const client = new HttpClient();
    return client.send({
      method: 'GET',
      url: mockUrl,
    }).then((resp) => {
      expect(resp.status).to.equal(200);
      expect(resp.headers['content-type']).to.equal('multipart/mixed; boundary=boundary');
      expect(resp.multipart).to.not.be.undefined;
      expect(resp.multipart.length).to.equal(2);
      expect(resp.multipart[0].toString('utf-8')).to.equal('{"foo": 1}');
      expect(resp.multipart[1].toString('utf-8')).to.equal('foo bar');
      expect(() => { resp.text; }).to.throw('Unable to parse multipart payload as text');
      expect(() => { resp.data; }).to.throw('Unable to parse multipart payload as JSON');
      expect(resp.isJson()).to.be.false;
    });
  });

  it('should be fulfilled for a 2xx response with any multipart payload', () => {
    const scope = nock('https://' + mockHost)
      .get(mockPath)
      .reply(200, sampleMultipartData, {
        'content-type': 'multipart/something; boundary=boundary',
      });
    mockedRequests.push(scope);
    const client = new HttpClient();
    return client.send({
      method: 'GET',
      url: mockUrl,
    }).then((resp) => {
      expect(resp.status).to.equal(200);
      expect(resp.headers['content-type']).to.equal('multipart/something; boundary=boundary');
      expect(resp.multipart).to.not.be.undefined;
      expect(resp.multipart.length).to.equal(2);
      expect(resp.multipart[0].toString('utf-8')).to.equal('{"foo": 1}');
      expect(resp.multipart[1].toString('utf-8')).to.equal('foo bar');
      expect(() => { resp.text; }).to.throw('Unable to parse multipart payload as text');
      expect(() => { resp.data; }).to.throw('Unable to parse multipart payload as JSON');
      expect(resp.isJson()).to.be.false;
    });
  });

  it('should handle as a text response when boundary not present', () => {
    const respData = 'foo bar';
    const scope = nock('https://' + mockHost)
      .get(mockPath)
      .reply(200, respData, {
        'content-type': 'multipart/mixed',
      });
    mockedRequests.push(scope);
    const client = new HttpClient();
    return client.send({
      method: 'GET',
      url: mockUrl,
    }).then((resp) => {
      expect(resp.status).to.equal(200);
      expect(resp.headers['content-type']).to.equal('multipart/mixed');
      expect(resp.multipart).to.be.undefined;
      expect(resp.text).to.equal(respData);
      expect(() => { resp.data; }).to.throw('Error while parsing response data');
      expect(resp.isJson()).to.be.false;
    });
  });

  it('should be fulfilled for a 2xx response with a compressed payload', () => {
    const deflated: Buffer = zlib.deflateSync('foo bar');
    const scope = nock('https://' + mockHost)
      .get(mockPath)
      .reply(200, deflated, {
        'content-type': 'text/plain',
        'content-encoding': 'deflate',
      });
    mockedRequests.push(scope);
    const client = new HttpClient();
    return client.send({
      method: 'GET',
      url: mockUrl,
    }).then((resp) => {
      expect(resp.status).to.equal(200);
      expect(resp.headers['content-type']).to.equal('text/plain');
      expect(resp.headers['content-encoding']).to.be.undefined;
      expect(resp.multipart).to.be.undefined;
      expect(resp.text).to.equal('foo bar');
      expect(() => { resp.data; }).to.throw('Error while parsing response data');
      expect(resp.isJson()).to.be.false;
    });
  });

  it('should use the specified HTTP agent', () => {
    const respData = {success: true};
    const scope = nock('https://' + mockHost)
      .get(mockPath)
      .reply(200, respData, {
        'content-type': 'application/json',
      });
    mockedRequests.push(scope);
    const client = new HttpClient();
    const httpAgent = new Agent();
    const https = require('https');
    transportSpy = sinon.spy(https, 'request');
    return client.send({
      method: 'GET',
      url: mockUrl,
      httpAgent,
    }).then((resp) => {
      expect(resp.status).to.equal(200);
      expect(transportSpy.callCount).to.equal(1);
      const options = transportSpy.args[0][0];
      expect(options.agent).to.equal(httpAgent);
    });
  });

  it('should make a POST request with the provided headers and data', () => {
    const reqData = {request: 'data'};
    const respData = {success: true};
    const scope = nock('https://' + mockHost, {
      reqheaders: {
        'Authorization': 'Bearer token',
        'Content-Type': (header) => {
          return header.startsWith('application/json'); // auto-inserted
        },
        'My-Custom-Header': 'CustomValue',
      },
    }).post(mockPath, reqData)
    .reply(200, respData, {
      'content-type': 'application/json',
    });
    mockedRequests.push(scope);
    const client = new HttpClient();
    return client.send({
      method: 'POST',
      url: mockUrl,
      headers: {
        'authorization': 'Bearer token',
        'My-Custom-Header': 'CustomValue',
      },
      data: reqData,
    }).then((resp) => {
      expect(resp.status).to.equal(200);
      expect(resp.headers['content-type']).to.equal('application/json');
      expect(resp.data).to.deep.equal(respData);
      expect(resp.isJson()).to.be.true;
    });
  });

  it('should use the specified content-type header for the body', () => {
    const reqData = {request: 'data'};
    const respData = {success: true};
    const scope = nock('https://' + mockHost, {
      reqheaders: {
        'Content-Type': (header) => {
          return header.startsWith('custom/type');
        },
      },
    }).post(mockPath, reqData)
    .reply(200, respData, {
      'content-type': 'application/json',
    });
    mockedRequests.push(scope);
    const client = new HttpClient();
    return client.send({
      method: 'POST',
      url: mockUrl,
      headers: {
        'content-type': 'custom/type',
      },
      data: reqData,
    }).then((resp) => {
      expect(resp.status).to.equal(200);
      expect(resp.headers['content-type']).to.equal('application/json');
      expect(resp.data).to.deep.equal(respData);
      expect(resp.isJson()).to.be.true;
    });
  });

  it('should not mutate the arguments', () => {
    const reqData = {request: 'data'};
    const scope = nock('https://' + mockHost, {
      reqheaders: {
        'Authorization': 'Bearer token',
        'Content-Type': (header) => {
          return header.startsWith('application/json'); // auto-inserted
        },
        'My-Custom-Header': 'CustomValue',
      },
    }).post(mockPath, reqData)
    .reply(200, {success: true}, {
      'content-type': 'application/json',
    });
    mockedRequests.push(scope);
    const client = new HttpClient();
    const request: HttpRequestConfig = {
      method: 'POST',
      url: mockUrl,
      headers: {
        'authorization': 'Bearer token',
        'My-Custom-Header': 'CustomValue',
      },
      data: reqData,
    };
    const requestCopy = deepCopy(request);
    return client.send(request).then((resp) => {
      expect(resp.status).to.equal(200);
      expect(request).to.deep.equal(requestCopy);
    });
  });

  it('should make a GET request with the provided headers and data', () => {
    const reqData = {key1: 'value1', key2: 'value2'};
    const respData = {success: true};
    const scope = nock('https://' + mockHost, {
      reqheaders: {
        'Authorization': 'Bearer token',
        'My-Custom-Header': 'CustomValue',
      },
    }).get(mockPath)
    .query(reqData)
    .reply(200, respData, {
      'content-type': 'application/json',
    });
    mockedRequests.push(scope);
    const client = new HttpClient();
    return client.send({
      method: 'GET',
      url: mockUrl,
      headers: {
        'authorization': 'Bearer token',
        'My-Custom-Header': 'CustomValue',
      },
      data: reqData,
    }).then((resp) => {
      expect(resp.status).to.equal(200);
      expect(resp.headers['content-type']).to.equal('application/json');
      expect(resp.data).to.deep.equal(respData);
      expect(resp.isJson()).to.be.true;
    });
  });

  it('should default to https when protocol not specified', () => {
    const respData = {foo: 'bar'};
    const scope = nock('https://' + mockHost)
      .get(mockPath)
      .reply(200, respData, {
        'content-type': 'application/json',
      });
    mockedRequests.push(scope);
    const client = new HttpClient();
    return client.send({
      method: 'GET',
      url: mockUrl.substring('https://'.length),
    }).then((resp) => {
      expect(resp.status).to.equal(200);
      expect(resp.headers['content-type']).to.equal('application/json');
      expect(resp.text).to.equal(JSON.stringify(respData));
      expect(resp.data).to.deep.equal(respData);
      expect(resp.multipart).to.be.undefined;
      expect(resp.isJson()).to.be.true;
    });
  });

  it('should fail with a GET request containing non-object data', () => {
    const err = 'GET requests cannot have a body.';
    const client = new HttpClient();
    return client.send({
      method: 'GET',
      url: mockUrl,
      timeout: 50,
      data: 'non-object-data',
    }).should.eventually.be.rejectedWith(err).and.have.property('code', 'app/network-error');
  });

  it('should make a HEAD request with the provided headers and data', () => {
    const reqData = {key1: 'value1', key2: 'value2'};
    const respData = {success: true};
    const scope = nock('https://' + mockHost, {
      reqheaders: {
        'Authorization': 'Bearer token',
        'My-Custom-Header': 'CustomValue',
      },
    }).head(mockPath)
    .query(reqData)
    .reply(200, respData, {
      'content-type': 'application/json',
    });
    mockedRequests.push(scope);
    const client = new HttpClient();
    return client.send({
      method: 'HEAD',
      url: mockUrl,
      headers: {
        'authorization': 'Bearer token',
        'My-Custom-Header': 'CustomValue',
      },
      data: reqData,
    }).then((resp) => {
      expect(resp.status).to.equal(200);
      expect(resp.headers['content-type']).to.equal('application/json');
      expect(resp.data).to.deep.equal(respData);
      expect(resp.isJson()).to.be.true;
    });
  });

  it('should fail with a HEAD request containing non-object data', () => {
    const err = 'HEAD requests cannot have a body.';
    const client = new HttpClient();
    return client.send({
      method: 'HEAD',
      url: mockUrl,
      timeout: 50,
      data: 'non-object-data',
    }).should.eventually.be.rejectedWith(err).and.have.property('code', 'app/network-error');
  });

  it('should fail with an HttpError for a 4xx response', () => {
    const data = {error: 'data'};
    mockedRequests.push(mockRequestWithHttpError(400, 'application/json', data));
    const client = new HttpClient();
    return client.send({
      method: 'GET',
      url: mockUrl,
    }).catch((err: HttpError) => {
      expect(err.message).to.equal('Server responded with status 400.');
      const resp = err.response;
      expect(resp.status).to.equal(400);
      expect(resp.headers['content-type']).to.equal('application/json');
      expect(resp.data).to.deep.equal(data);
      expect(resp.isJson()).to.be.true;
    });
  });

  it('should fail with an HttpError for a 5xx response', () => {
    const data = {error: 'data'};
    mockedRequests.push(mockRequestWithHttpError(500, 'application/json', data));
    const client = new HttpClient();
    return client.send({
      method: 'GET',
      url: mockUrl,
    }).catch((err: HttpError) => {
      expect(err.message).to.equal('Server responded with status 500.');
      const resp = err.response;
      expect(resp.status).to.equal(500);
      expect(resp.headers['content-type']).to.equal('application/json');
      expect(resp.data).to.deep.equal(data);
      expect(resp.isJson()).to.be.true;
    });
  });

  it('should fail for an error response with a multipart payload', () => {
    const scope = nock('https://' + mockHost)
      .get(mockPath)
      .reply(500, sampleMultipartData, {
        'content-type': 'multipart/mixed; boundary=boundary',
      });
    mockedRequests.push(scope);
    const client = new HttpClient();
    return client.send({
      method: 'GET',
      url: mockUrl,
    }).catch((err: HttpError) => {
      expect(err.message).to.equal('Server responded with status 500.');
      const resp = err.response;
      expect(resp.status).to.equal(500);
      expect(resp.headers['content-type']).to.equal('multipart/mixed; boundary=boundary');
      expect(resp.multipart).to.not.be.undefined;
      expect(resp.multipart.length).to.equal(2);
      expect(resp.multipart[0].toString('utf-8')).to.equal('{"foo": 1}');
      expect(resp.multipart[1].toString('utf-8')).to.equal('foo bar');
      expect(() => { resp.text; }).to.throw('Unable to parse multipart payload as text');
      expect(() => { resp.data; }).to.throw('Unable to parse multipart payload as JSON');
      expect(resp.isJson()).to.be.false;
    });
  });

  it('should fail with a FirebaseAppError for a network error', () => {
    mockedRequests.push(mockRequestWithError({message: 'test error', code: 'AWFUL_ERROR'}));
    const client = new HttpClient();
    const err = 'Error while making request: test error. Error code: AWFUL_ERROR';
    return client.send({
      method: 'GET',
      url: mockUrl,
    }).should.eventually.be.rejectedWith(err).and.have.property('code', 'app/network-error');
  });

  it('should timeout when the response is delayed', () => {
    const respData = {foo: 'bar'};
    const scope = nock('https://' + mockHost)
      .get(mockPath)
      .twice()
      .delay(1000)
      .reply(200, respData, {
        'content-type': 'application/json',
      });
    mockedRequests.push(scope);
    const err = 'Error while making request: timeout of 50ms exceeded.';
    const client = new HttpClient();
    return client.send({
      method: 'GET',
      url: mockUrl,
      timeout: 50,
    }).should.eventually.be.rejectedWith(err).and.have.property('code', 'app/network-timeout');
  });

  it('should timeout when a socket timeout is encountered', () => {
    const respData = {foo: 'bar timeout'};
    const scope = nock('https://' + mockHost)
      .get(mockPath)
      .twice()
      .socketDelay(2000)
      .reply(200, respData, {
        'content-type': 'application/json',
      });
    mockedRequests.push(scope);
    const err = 'Error while making request: timeout of 50ms exceeded.';
    const client = new HttpClient();
    return client.send({
      method: 'GET',
      url: mockUrl,
      timeout: 50,
    }).should.eventually.be.rejectedWith(err).and.have.property('code', 'app/network-timeout');
  });

  it('should be rejected, after 1 retry, on multiple network errors', () => {
    mockedRequests.push(mockRequestWithError({message: 'connection reset 1', code: 'ECONNRESET'}));
    mockedRequests.push(mockRequestWithError({message: 'connection reset 2', code: 'ECONNRESET'}));
    const client = new HttpClient();
    const err = 'Error while making request: connection reset 2';
    return client.send({
      method: 'GET',
      url: mockUrl,
      timeout: 50,
    }).should.eventually.be.rejectedWith(err).and.have.property('code', 'app/network-error');
  });

  it('should succeed, after 1 retry, on a single network error', () => {
    mockedRequests.push(mockRequestWithError({message: 'connection reset 1', code: 'ECONNRESET'}));
    const respData = {foo: 'bar'};
    const scope = nock('https://' + mockHost)
      .get(mockPath)
      .reply(200, respData, {
        'content-type': 'application/json',
      });
    mockedRequests.push(scope);
    const client = new HttpClient();
    return client.send({
      method: 'GET',
      url: mockUrl,
    }).then((resp) => {
      expect(resp.status).to.equal(200);
      expect(resp.data).to.deep.equal(respData);
    });
  });

  it('should reject if the request payload is invalid', () => {
    const client = new HttpClient();
    const err = 'Error while making request: Request data must be a string, a Buffer '
<<<<<<< HEAD
     + 'or a json serializable object';
=======
      + 'or a json serializable object';
>>>>>>> 69262ade
    return client.send({
      method: 'POST',
      url: mockUrl,
      data: 1 as any,
    }).should.eventually.be.rejectedWith(err).and.have.property('code', 'app/network-error');
  });

  it('should use the port 80 for http URLs', () => {
    const respData = {foo: 'bar'};
    const scope = nock('http://' + mockHost + ':80')
      .get('/')
      .reply(200, respData, {
        'content-type': 'application/json',
      });
    mockedRequests.push(scope);
    const client = new HttpClient();
    return client.send({
      method: 'GET',
      url: 'http://' + mockHost,
    }).then((resp) => {
      expect(resp.status).to.equal(200);
    });
  });

  it('should use the port specified in the URL', () => {
    const respData = {foo: 'bar'};
    const scope = nock('https://' + mockHost + ':8080')
      .get('/')
      .reply(200, respData, {
        'content-type': 'application/json',
      });
    mockedRequests.push(scope);
    const client = new HttpClient();
    return client.send({
      method: 'GET',
      url: 'https://' + mockHost + ':8080',
    }).then((resp) => {
      expect(resp.status).to.equal(200);
    });
  });
});

describe('AuthorizedHttpClient', () => {
  let mockApp: FirebaseApp;
  let mockedRequests: nock.Scope[] = [];
  let getTokenStub: sinon.SinonStub;

  const mockAccessToken: string = utils.generateRandomAccessToken();
  const requestHeaders = {
    reqheaders: {
      Authorization: `Bearer ${mockAccessToken}`,
    },
  };

  before(() => {
    getTokenStub = utils.stubGetAccessToken(mockAccessToken);
  });

  after(() => {
    getTokenStub.restore();
  });

  beforeEach(() => {
    mockApp = mocks.app();
  });

  afterEach(() => {
    mockedRequests.forEach((mockedRequest) => mockedRequest.done());
    mockedRequests = [];
    return mockApp.delete();
  });

  it('should be fulfilled for a 2xx response with a json payload', () => {
    const respData = {foo: 'bar'};
    const scope = nock('https://' + mockHost, requestHeaders)
      .get(mockPath)
      .reply(200, respData, {
        'content-type': 'application/json',
      });
    mockedRequests.push(scope);
    const client = new AuthorizedHttpClient(mockApp);
    return client.send({
      method: 'GET',
      url: mockUrl,
    }).then((resp) => {
      expect(resp.status).to.equal(200);
      expect(resp.headers['content-type']).to.equal('application/json');
      expect(resp.text).to.equal(JSON.stringify(respData));
      expect(resp.data).to.deep.equal(respData);
    });
  });

  describe('HTTP Agent', () => {
    let transportSpy: sinon.SinonSpy = null;
    let mockAppWithAgent: FirebaseApp;
    let agentForApp: Agent;

    beforeEach(() => {
      const options = mockApp.options;
      options.httpAgent = new Agent();
      const https = require('https');
      transportSpy = sinon.spy(https, 'request');
      mockAppWithAgent = mocks.appWithOptions(options);
      agentForApp = options.httpAgent;
    });

    afterEach(() => {
      transportSpy.restore();
      transportSpy = null;
      return mockAppWithAgent.delete();
    });

    it('should use the HTTP agent set in request', () => {
      const respData = {success: true};
      const scope = nock('https://' + mockHost, requestHeaders)
        .get(mockPath)
        .reply(200, respData, {
          'content-type': 'application/json',
        });
      mockedRequests.push(scope);
      const client = new AuthorizedHttpClient(mockAppWithAgent);
      const httpAgent = new Agent();
      return client.send({
        method: 'GET',
        url: mockUrl,
        httpAgent,
      }).then((resp) => {
        expect(resp.status).to.equal(200);
        expect(transportSpy.callCount).to.equal(1);
        const options = transportSpy.args[0][0];
        expect(options.agent).to.equal(httpAgent);
      });
    });

    it('should use the HTTP agent set in AppOptions', () => {
      const respData = {success: true};
      const scope = nock('https://' + mockHost, requestHeaders)
        .get(mockPath)
        .reply(200, respData, {
          'content-type': 'application/json',
        });
      mockedRequests.push(scope);
      const client = new AuthorizedHttpClient(mockAppWithAgent);
      return client.send({
        method: 'GET',
        url: mockUrl,
      }).then((resp) => {
        expect(resp.status).to.equal(200);
        expect(transportSpy.callCount).to.equal(1);
        const options = transportSpy.args[0][0];
        expect(options.agent).to.equal(agentForApp);
      });
    });
  });

  it('should make a POST request with the provided headers and data', () => {
    const reqData = {request: 'data'};
    const respData = {success: true};
    const options = {
      reqheaders: {
        'Content-Type': (header: string) => {
          return header.startsWith('application/json'); // auto-inserted
        },
        'My-Custom-Header': 'CustomValue',
      },
    };
    Object.assign(options.reqheaders, requestHeaders.reqheaders);
    const scope = nock('https://' + mockHost, options)
      .post(mockPath, reqData)
      .reply(200, respData, {
        'content-type': 'application/json',
      });
    mockedRequests.push(scope);
    const client = new AuthorizedHttpClient(mockApp);
    return client.send({
      method: 'POST',
      url: mockUrl,
      headers: {
        'My-Custom-Header': 'CustomValue',
      },
      data: reqData,
    }).then((resp) => {
      expect(resp.status).to.equal(200);
      expect(resp.headers['content-type']).to.equal('application/json');
      expect(resp.data).to.deep.equal(respData);
    });
  });

  it('should not mutate the arguments', () => {
    const reqData = {request: 'data'};
    const options = {
      reqheaders: {
        'Content-Type': (header: string) => {
          return header.startsWith('application/json'); // auto-inserted
        },
        'My-Custom-Header': 'CustomValue',
      },
    };
    Object.assign(options.reqheaders, requestHeaders.reqheaders);
    const scope = nock('https://' + mockHost, options)
      .post(mockPath, reqData)
      .reply(200, {success: true}, {
        'content-type': 'application/json',
      });
    mockedRequests.push(scope);
    const client = new AuthorizedHttpClient(mockApp);
    const request: HttpRequestConfig = {
      method: 'POST',
      url: mockUrl,
      headers: {
        'My-Custom-Header': 'CustomValue',
      },
      data: reqData,
    };
    const requestCopy = deepCopy(request);
    return client.send(request).then((resp) => {
      expect(resp.status).to.equal(200);
      expect(request).to.deep.equal(requestCopy);
    });
  });
});

describe('ApiSettings', () => {
  describe('Constructor', () => {
    it('should succeed with a specified endpoint and a default http method', () => {
      expect(() => {
        const apiSettingsAny: any = ApiSettings;
        return new apiSettingsAny('getAccountInfo');
      }).not.to.throw(Error);
    });

    it('should succeed with a specified endpoint and http method', () => {
      expect(() => {
        const apiSettingsAny: any = ApiSettings;
        return new apiSettingsAny('getAccountInfo', 'POST');
      }).not.to.throw(Error);
    });

    it('should populate default http method when not specified', () => {
      const apiSettings = new ApiSettings('getAccountInfo');
      expect(apiSettings.getHttpMethod()).to.equal('POST');
    });
  });

  describe('Getters and Setters', () => {
    describe('with unset properties', () => {
      const apiSettings: ApiSettings = new ApiSettings('getAccountInfo', 'GET');
      it('should resolve successfully for endpoint and http method', () => {
        expect(apiSettings.getEndpoint()).to.equal('getAccountInfo');
        expect(apiSettings.getHttpMethod()).to.equal('GET');
      });
      it('should not return null for unset requestValidator', () => {
        expect(apiSettings.getRequestValidator()).to.not.be.null;
      });
      it('should not return null for unset responseValidator', () => {
        expect(apiSettings.getResponseValidator()).to.not.be.null;
      });
    });
    describe('with null validators', () => {
      const apiSettings: ApiSettings = new ApiSettings('getAccountInfo', 'GET');
      apiSettings.setResponseValidator(null);
      apiSettings.setRequestValidator(null);
      it('should not return null for requestValidator', () => {
        const validator = apiSettings.getRequestValidator();
        expect(() => {
          return validator({});
        }).to.not.throw();
      });
      it('should not return null for responseValidator', () => {
        const validator = apiSettings.getResponseValidator();
        expect(() => {
          return validator({});
        }).to.not.throw();
      });
    });
    describe('with set properties', () => {
      const apiSettings: ApiSettings = new ApiSettings('getAccountInfo', 'GET');
      // Set all apiSettings properties.
      const requestValidator: ApiCallbackFunction = (request) => undefined;
      const responseValidator: ApiCallbackFunction = (response) => undefined;
      apiSettings.setRequestValidator(requestValidator);
      apiSettings.setResponseValidator(responseValidator);
      it('should return the correct requestValidator', () => {
        expect(apiSettings.getRequestValidator()).to.equal(requestValidator);
      });
      it('should return the correct responseValidator', () => {
        expect(apiSettings.getResponseValidator()).to.equal(responseValidator);
      });
    });
  });
});

describe('parseHttpResponse()', () => {
  const config: HttpRequestConfig = {
    method: 'GET',
    url: 'https://example.com',
  };

  it('should parse a successful response with json content', () => {
    const text = 'HTTP/1.1 200 OK\r\n'
      + 'Content-type: application/json\r\n'
      + 'Date: Thu, 07 Feb 2019 19:20:34 GMT\r\n'
      + '\r\n'
      + '{"foo": 1}';

    const response = parseHttpResponse(text, config);

    expect(response.status).to.equal(200);
    expect(Object.keys(response.headers).length).to.equal(2);
    expect(response.headers).to.have.property('content-type', 'application/json');
    expect(response.headers).to.have.property('date', 'Thu, 07 Feb 2019 19:20:34 GMT');
    expect(response.isJson()).to.be.true;
    expect(response.data).to.deep.equal({foo: 1});
    expect(response.text).to.equal('{"foo": 1}');
  });

<<<<<<< HEAD
  it('should parse a error response with json content', () => {
=======
  it('should parse an error response with json content', () => {
>>>>>>> 69262ade
    const text = 'HTTP/1.1 400 Bad Request\r\n'
      + 'Content-type: application/json\r\n'
      + 'Date: Thu, 07 Feb 2019 19:20:34 GMT\r\n'
      + '\r\n'
      + '{"foo": 1}';

    const response = parseHttpResponse(text, config);

    expect(response.status).to.equal(400);
    expect(Object.keys(response.headers).length).to.equal(2);
    expect(response.headers).to.have.property('content-type', 'application/json');
    expect(response.headers).to.have.property('date', 'Thu, 07 Feb 2019 19:20:34 GMT');
    expect(response.isJson()).to.be.true;
    expect(response.data).to.deep.equal({foo: 1});
    expect(response.text).to.equal('{"foo": 1}');
  });

  it('should parse a response with text content', () => {
    const text = 'HTTP/1.1 200 OK\r\n'
      + 'Content-type: text/plain\r\n'
      + 'Date: Thu, 07 Feb 2019 19:20:34 GMT\r\n'
      + '\r\n'
      + 'foo bar';

    const response = parseHttpResponse(text, config);

    expect(response.status).to.equal(200);
    expect(Object.keys(response.headers).length).to.equal(2);
    expect(response.headers).to.have.property('content-type', 'text/plain');
    expect(response.headers).to.have.property('date', 'Thu, 07 Feb 2019 19:20:34 GMT');
    expect(response.isJson()).to.be.false;
    expect(response.text).to.equal('foo bar');
  });

  it('should parse given a buffer', () => {
    const text = 'HTTP/1.1 200 OK\r\n'
      + 'Content-type: text/plain\r\n'
      + 'Date: Thu, 07 Feb 2019 19:20:34 GMT\r\n'
      + '\r\n'
      + 'foo bar';

    const response = parseHttpResponse(Buffer.from(text), config);

    expect(response.status).to.equal(200);
    expect(Object.keys(response.headers).length).to.equal(2);
    expect(response.headers).to.have.property('content-type', 'text/plain');
    expect(response.headers).to.have.property('date', 'Thu, 07 Feb 2019 19:20:34 GMT');
    expect(response.isJson()).to.be.false;
    expect(response.text).to.equal('foo bar');
  });

  it('should remove any trailing white space in the payload', () => {
    const text = 'HTTP/1.1 200 OK\r\n'
      + 'Content-type: text/plain\r\n'
      + 'Date: Thu, 07 Feb 2019 19:20:34 GMT\r\n'
      + '\r\n'
      + 'foo bar\r\n';

    const response = parseHttpResponse(text, config);

    expect(response.isJson()).to.be.false;
    expect(response.text).to.equal('foo bar');
  });
<<<<<<< HEAD
=======

  it('should throw when the header is malformed', () => {
    const text = 'malformed http header\r\n'
      + 'Content-type: application/json\r\n'
      + 'Date: Thu, 07 Feb 2019 19:20:34 GMT\r\n'
      + '\r\n'
      + '{"foo": 1}';

    expect(() => parseHttpResponse(text, config)).to.throw('Malformed HTTP status line.');
  });
>>>>>>> 69262ade
});<|MERGE_RESOLUTION|>--- conflicted
+++ resolved
@@ -639,11 +639,7 @@
   it('should reject if the request payload is invalid', () => {
     const client = new HttpClient();
     const err = 'Error while making request: Request data must be a string, a Buffer '
-<<<<<<< HEAD
-     + 'or a json serializable object';
-=======
       + 'or a json serializable object';
->>>>>>> 69262ade
     return client.send({
       method: 'POST',
       url: mockUrl,
@@ -960,11 +956,7 @@
     expect(response.text).to.equal('{"foo": 1}');
   });
 
-<<<<<<< HEAD
-  it('should parse a error response with json content', () => {
-=======
   it('should parse an error response with json content', () => {
->>>>>>> 69262ade
     const text = 'HTTP/1.1 400 Bad Request\r\n'
       + 'Content-type: application/json\r\n'
       + 'Date: Thu, 07 Feb 2019 19:20:34 GMT\r\n'
@@ -1028,8 +1020,6 @@
     expect(response.isJson()).to.be.false;
     expect(response.text).to.equal('foo bar');
   });
-<<<<<<< HEAD
-=======
 
   it('should throw when the header is malformed', () => {
     const text = 'malformed http header\r\n'
@@ -1040,5 +1030,4 @@
 
     expect(() => parseHttpResponse(text, config)).to.throw('Malformed HTTP status line.');
   });
->>>>>>> 69262ade
 });