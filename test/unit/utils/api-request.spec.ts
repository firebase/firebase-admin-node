/*!
 * Copyright 2017 Google Inc.
 *
 * Licensed under the Apache License, Version 2.0 (the "License");
 * you may not use this file except in compliance with the License.
 * You may obtain a copy of the License at
 *
 *   http://www.apache.org/licenses/LICENSE-2.0
 *
 * Unless required by applicable law or agreed to in writing, software
 * distributed under the License is distributed on an "AS IS" BASIS,
 * WITHOUT WARRANTIES OR CONDITIONS OF ANY KIND, either express or implied.
 * See the License for the specific language governing permissions and
 * limitations under the License.
 */

'use strict';

import * as _ from 'lodash';
import * as chai from 'chai';
import * as nock from 'nock';
import * as sinon from 'sinon';
import * as sinonChai from 'sinon-chai';
import * as chaiAsPromised from 'chai-as-promised';

import * as utils from '../utils';
import * as mocks from '../../resources/mocks';

import {FirebaseApp} from '../../../src/firebase-app';
import {
  ApiSettings, HttpClient, HttpError, AuthorizedHttpClient, ApiCallbackFunction,
} from '../../../src/utils/api-request';
import {Agent} from 'https';

chai.should();
chai.use(sinonChai);
chai.use(chaiAsPromised);

const expect = chai.expect;

const mockHost = 'www.example.com';
const mockPath = '/foo/bar';
const mockUrl = `https://${mockHost}${mockPath}`;

const mockErrorResponse = {
  error: {
    code: 'error-code',
    message: 'Error message',
  },
};

const mockTextErrorResponse = 'Text error response';

/**
 * Returns a mocked out HTTP error response for a dummy URL.
 *
 * @param {number} [statusCode] Optional response status code.
 * @param {string} [responseContentType] Optional response content type.
 * @param {any} [response] Optional response.
 *
 * @return {Object} A nock response object.
 */
function mockRequestWithHttpError(
  statusCode = 400,
  responseContentType = 'application/json',
  response: any = mockErrorResponse,
) {
  if (responseContentType === 'text/html') {
    response = mockTextErrorResponse;
  }

  return nock('https://' + mockHost)
    .get(mockPath)
    .reply(statusCode, response, {
      'content-type': responseContentType,
    });
}

/**
 * Returns a mocked out error response for a dummy URL, useful for simulating
 * network errors.
 *
 * @param {Error} [err] The request error.
 *
 * @return {Object} A nock response object.
 */
function mockRequestWithError(err: any) {
  return nock('https://' + mockHost)
    .get(mockPath)
    .replyWithError(err);
}

describe('HttpClient', () => {
  let mockedRequests: nock.Scope[] = [];
  let transportSpy: sinon.SinonSpy = null;

  afterEach(() => {
    _.forEach(mockedRequests, (mockedRequest) => mockedRequest.done());
    mockedRequests = [];
    if (transportSpy) {
      transportSpy.restore();
      transportSpy = null;
    }
  });

  it('should be fulfilled for a 2xx response with a json payload', () => {
    const respData = {foo: 'bar'};
    const scope = nock('https://' + mockHost)
      .get(mockPath)
      .reply(200, respData, {
        'content-type': 'application/json',
      });
    mockedRequests.push(scope);
    const client = new HttpClient();
    return client.send({
      method: 'GET',
      url: mockUrl,
    }).then((resp) => {
      expect(resp.status).to.equal(200);
      expect(resp.headers['content-type']).to.equal('application/json');
      expect(resp.text).to.equal(JSON.stringify(respData));
      expect(resp.data).to.deep.equal(respData);
      expect(resp.isJson()).to.be.true;
    });
  });

  it('should be fulfilled for a 2xx response with a text payload', () => {
    const respData = 'foo bar';
    const scope = nock('https://' + mockHost)
      .get(mockPath)
      .reply(200, respData, {
        'content-type': 'text/plain',
      });
    mockedRequests.push(scope);
    const client = new HttpClient();
    return client.send({
      method: 'GET',
      url: mockUrl,
    }).then((resp) => {
      expect(resp.status).to.equal(200);
      expect(resp.headers['content-type']).to.equal('text/plain');
      expect(resp.text).to.equal(respData);
      expect(() => { resp.data; }).to.throw('Error while parsing response data');
      expect(resp.isJson()).to.be.false;
    });
  });

  it('should make a POST request with the provided headers and data', () => {
    const reqData = {request: 'data'};
    const respData = {success: true};
    const scope = nock('https://' + mockHost, {
      reqheaders: {
        'Authorization': 'Bearer token',
        'Content-Type': (header) => {
          return header.startsWith('application/json'); // auto-inserted
        },
        'My-Custom-Header': 'CustomValue',
      },
    }).post(mockPath, reqData)
    .reply(200, respData, {
      'content-type': 'application/json',
    });
    mockedRequests.push(scope);
    const client = new HttpClient();
    return client.send({
      method: 'POST',
      url: mockUrl,
      headers: {
        'authorization': 'Bearer token',
        'My-Custom-Header': 'CustomValue',
      },
      data: reqData,
    }).then((resp) => {
      expect(resp.status).to.equal(200);
      expect(resp.headers['content-type']).to.equal('application/json');
      expect(resp.data).to.deep.equal(respData);
      expect(resp.isJson()).to.be.true;
    });
  });

<<<<<<< HEAD
  it('should use the specified HTTP agent', () => {
    const respData = {success: true};
    const scope = nock('https://' + mockHost)
      .get(mockPath)
      .reply(200, respData, {
        'content-type': 'application/json',
      });
    mockedRequests.push(scope);
    const client = new HttpClient();
    const agent = new Agent();
    const https = require('https');
    transportSpy = sinon.spy(https, 'request');
    return client.send({
      method: 'GET',
      url: mockUrl,
      agent,
    }).then((resp) => {
      expect(resp.status).to.equal(200);
      expect(transportSpy.callCount).to.equal(1);
      const options = transportSpy.args[0][0];
      expect(options.agent).to.equal(agent);
    });
=======
  it('should make a GET request with the provided headers and data', () => {
    const reqData = {key1: 'value1', key2: 'value2'};
    const respData = {success: true};
    const scope = nock('https://' + mockHost, {
      reqheaders: {
        'Authorization': 'Bearer token',
        'My-Custom-Header': 'CustomValue',
      },
    }).get(mockPath)
    .query(reqData)
    .reply(200, respData, {
      'content-type': 'application/json',
    });
    mockedRequests.push(scope);
    const client = new HttpClient();
    return client.send({
      method: 'GET',
      url: mockUrl,
      headers: {
        'authorization': 'Bearer token',
        'My-Custom-Header': 'CustomValue',
      },
      data: reqData,
    }).then((resp) => {
      expect(resp.status).to.equal(200);
      expect(resp.headers['content-type']).to.equal('application/json');
      expect(resp.data).to.deep.equal(respData);
      expect(resp.isJson()).to.be.true;
    });
  });

  it('should fail with a GET request containing non-object data', () => {
    const err = 'GET requests cannot have a body.';
    const client = new HttpClient();
    return client.send({
      method: 'GET',
      url: mockUrl,
      timeout: 50,
      data: 'non-object-data',
    }).should.eventually.be.rejectedWith(err).and.have.property('code', 'app/network-error');
  });

  it('should make a HEAD request with the provided headers and data', () => {
    const reqData = {key1: 'value1', key2: 'value2'};
    const respData = {success: true};
    const scope = nock('https://' + mockHost, {
      reqheaders: {
        'Authorization': 'Bearer token',
        'My-Custom-Header': 'CustomValue',
      },
    }).head(mockPath)
    .query(reqData)
    .reply(200, respData, {
      'content-type': 'application/json',
    });
    mockedRequests.push(scope);
    const client = new HttpClient();
    return client.send({
      method: 'HEAD',
      url: mockUrl,
      headers: {
        'authorization': 'Bearer token',
        'My-Custom-Header': 'CustomValue',
      },
      data: reqData,
    }).then((resp) => {
      expect(resp.status).to.equal(200);
      expect(resp.headers['content-type']).to.equal('application/json');
      expect(resp.data).to.deep.equal(respData);
      expect(resp.isJson()).to.be.true;
    });
  });

  it('should fail with a HEAD request containing non-object data', () => {
    const err = 'HEAD requests cannot have a body.';
    const client = new HttpClient();
    return client.send({
      method: 'HEAD',
      url: mockUrl,
      timeout: 50,
      data: 'non-object-data',
    }).should.eventually.be.rejectedWith(err).and.have.property('code', 'app/network-error');
>>>>>>> 245f31c7
  });

  it('should fail with an HttpError for a 4xx response', () => {
    const data = {error: 'data'};
    mockedRequests.push(mockRequestWithHttpError(400, 'application/json', data));
    const client = new HttpClient();
    return client.send({
      method: 'GET',
      url: mockUrl,
    }).catch((err: HttpError) => {
      expect(err.message).to.equal('Server responded with status 400.');
      const resp = err.response;
      expect(resp.status).to.equal(400);
      expect(resp.headers['content-type']).to.equal('application/json');
      expect(resp.data).to.deep.equal(data);
      expect(resp.isJson()).to.be.true;
    });
  });

  it('should fail with an HttpError for a 5xx response', () => {
    const data = {error: 'data'};
    mockedRequests.push(mockRequestWithHttpError(500, 'application/json', data));
    const client = new HttpClient();
    return client.send({
      method: 'GET',
      url: mockUrl,
    }).catch((err: HttpError) => {
      expect(err.message).to.equal('Server responded with status 500.');
      const resp = err.response;
      expect(resp.status).to.equal(500);
      expect(resp.headers['content-type']).to.equal('application/json');
      expect(resp.data).to.deep.equal(data);
      expect(resp.isJson()).to.be.true;
    });
  });

  it('should fail with a FirebaseAppError for a network error', () => {
    const data = {foo: 'bar'};
    mockedRequests.push(mockRequestWithError({message: 'test error', code: 'AWFUL_ERROR'}));
    const client = new HttpClient();
    const err = 'Error while making request: test error. Error code: AWFUL_ERROR';
    return client.send({
      method: 'GET',
      url: mockUrl,
    }).should.eventually.be.rejectedWith(err).and.have.property('code', 'app/network-error');
  });

  it('should timeout when the response is delayed', () => {
    const respData = {foo: 'bar'};
    const scope = nock('https://' + mockHost)
      .get(mockPath)
      .twice()
      .delay(1000)
      .reply(200, respData, {
        'content-type': 'application/json',
      });
    mockedRequests.push(scope);
    const err = 'Error while making request: timeout of 50ms exceeded.';
    const client = new HttpClient();
    return client.send({
      method: 'GET',
      url: mockUrl,
      timeout: 50,
    }).should.eventually.be.rejectedWith(err).and.have.property('code', 'app/network-timeout');
  });

  it('should timeout when a socket timeout is encountered', () => {
    const respData = {foo: 'bar timeout'};
    const scope = nock('https://' + mockHost)
      .get(mockPath)
      .twice()
      .socketDelay(2000)
      .reply(200, respData, {
        'content-type': 'application/json',
      });
    mockedRequests.push(scope);
    const err = 'Error while making request: timeout of 50ms exceeded.';
    const client = new HttpClient();
    return client.send({
      method: 'GET',
      url: mockUrl,
      timeout: 50,
    }).should.eventually.be.rejectedWith(err).and.have.property('code', 'app/network-timeout');
  });

  it('should be rejected, after 1 retry, on multiple network errors', () => {
    mockedRequests.push(mockRequestWithError({message: 'connection reset 1', code: 'ECONNRESET'}));
    mockedRequests.push(mockRequestWithError({message: 'connection reset 2', code: 'ECONNRESET'}));
    const client = new HttpClient();
    const err = 'Error while making request: connection reset 2';
    return client.send({
      method: 'GET',
      url: mockUrl,
      timeout: 50,
    }).should.eventually.be.rejectedWith(err).and.have.property('code', 'app/network-error');
  });

  it('should succeed, after 1 retry, on a single network error', () => {
    mockedRequests.push(mockRequestWithError({message: 'connection reset 1', code: 'ECONNRESET'}));
    const respData = {foo: 'bar'};
    const scope = nock('https://' + mockHost)
      .get(mockPath)
      .reply(200, respData, {
        'content-type': 'application/json',
      });
    mockedRequests.push(scope);
    const client = new HttpClient();
    return client.send({
      method: 'GET',
      url: mockUrl,
    }).then((resp) => {
      expect(resp.status).to.equal(200);
      expect(resp.data).to.deep.equal(respData);
    });
  });
});

describe('AuthorizedHttpClient', () => {
  let mockApp: FirebaseApp;
  let mockedRequests: nock.Scope[] = [];

  const mockAccessToken: string = utils.generateRandomAccessToken();
  const requestHeaders = {
    reqheaders: {
      Authorization: `Bearer ${mockAccessToken}`,
    },
  };

  before(() => utils.mockFetchAccessTokenRequests(mockAccessToken));

  after(() => nock.cleanAll());

  beforeEach(() => {
    mockApp = mocks.app();
  });

  afterEach(() => {
    _.forEach(mockedRequests, (mockedRequest) => mockedRequest.done());
    mockedRequests = [];
    return mockApp.delete();
  });

  it('should be fulfilled for a 2xx response with a json payload', () => {
    const respData = {foo: 'bar'};
    const scope = nock('https://' + mockHost, requestHeaders)
      .get(mockPath)
      .reply(200, respData, {
        'content-type': 'application/json',
      });
    mockedRequests.push(scope);
    const client = new AuthorizedHttpClient(mockApp);
    return client.send({
      method: 'GET',
      url: mockUrl,
    }).then((resp) => {
      expect(resp.status).to.equal(200);
      expect(resp.headers['content-type']).to.equal('application/json');
      expect(resp.text).to.equal(JSON.stringify(respData));
      expect(resp.data).to.deep.equal(respData);
    });
  });

  it('should make a POST request with the provided headers and data', () => {
    const reqData = {request: 'data'};
    const respData = {success: true};
    const options = {
      reqheaders: {
        'Authorization': 'Bearer token',
        'Content-Type': (header: string) => {
          return header.startsWith('application/json'); // auto-inserted by Axios
        },
        'My-Custom-Header': 'CustomValue',
      },
    };
    Object.assign(options.reqheaders, requestHeaders.reqheaders);
    const scope = nock('https://' + mockHost, options)
      .post(mockPath, reqData)
      .reply(200, respData, {
        'content-type': 'application/json',
      });
    mockedRequests.push(scope);
    const client = new AuthorizedHttpClient(mockApp);
    return client.send({
      method: 'POST',
      url: mockUrl,
      headers: {
        'My-Custom-Header': 'CustomValue',
      },
      data: reqData,
    }).then((resp) => {
      expect(resp.status).to.equal(200);
      expect(resp.headers['content-type']).to.equal('application/json');
      expect(resp.data).to.deep.equal(respData);
    });
  });
});

describe('ApiSettings', () => {
  describe('Constructor', () => {
    it('should succeed with a specified endpoint and a default http method', () => {
      expect(() => {
        const apiSettingsAny: any = ApiSettings;
        return new apiSettingsAny('getAccountInfo');
      }).not.to.throw(Error);
    });

    it('should succeed with a specified endpoint and http method', () => {
      expect(() => {
        const apiSettingsAny: any = ApiSettings;
        return new apiSettingsAny('getAccountInfo', 'POST');
      }).not.to.throw(Error);
    });

    it('should populate default http method when not specified', () => {
      const apiSettings = new ApiSettings('getAccountInfo');
      expect(apiSettings.getHttpMethod()).to.equal('POST');
    });
  });

  describe('Getters and Setters', () => {
    describe('with unset properties', () => {
      const apiSettings: ApiSettings = new ApiSettings('getAccountInfo', 'GET');
      it('should resolve successfully for endpoint and http method', () => {
        expect(apiSettings.getEndpoint()).to.equal('getAccountInfo');
        expect(apiSettings.getHttpMethod()).to.equal('GET');
      });
      it('should not return null for unset requestValidator', () => {
        expect(apiSettings.getRequestValidator()).to.not.be.null;
      });
      it('should not return null for unset responseValidator', () => {
        expect(apiSettings.getResponseValidator()).to.not.be.null;
      });
    });
    describe('with null validators', () => {
      const apiSettings: ApiSettings = new ApiSettings('getAccountInfo', 'GET');
      apiSettings.setResponseValidator(null);
      apiSettings.setRequestValidator(null);
      it('should not return null for requestValidator', () => {
        const validator = apiSettings.getRequestValidator();
        expect(() => {
          return validator({});
        }).to.not.throw();
      });
      it('should not return null for responseValidator', () => {
        const validator = apiSettings.getResponseValidator();
        expect(() => {
          return validator({});
        }).to.not.throw();
      });
    });
    describe('with set properties', () => {
      const apiSettings: ApiSettings = new ApiSettings('getAccountInfo', 'GET');
      // Set all apiSettings properties.
      const requestValidator: ApiCallbackFunction = (request) => undefined;
      const responseValidator: ApiCallbackFunction = (response) => undefined;
      apiSettings.setRequestValidator(requestValidator);
      apiSettings.setResponseValidator(responseValidator);
      it('should return the correct requestValidator', () => {
        expect(apiSettings.getRequestValidator()).to.equal(requestValidator);
      });
      it('should return the correct responseValidator', () => {
        expect(apiSettings.getResponseValidator()).to.equal(responseValidator);
      });
    });
  });
});<|MERGE_RESOLUTION|>--- conflicted
+++ resolved
@@ -145,6 +145,30 @@
     });
   });
 
+  it('should use the specified HTTP agent', () => {
+    const respData = {success: true};
+    const scope = nock('https://' + mockHost)
+      .get(mockPath)
+      .reply(200, respData, {
+        'content-type': 'application/json',
+      });
+    mockedRequests.push(scope);
+    const client = new HttpClient();
+    const agent = new Agent();
+    const https = require('https');
+    transportSpy = sinon.spy(https, 'request');
+    return client.send({
+      method: 'GET',
+      url: mockUrl,
+      agent,
+    }).then((resp) => {
+      expect(resp.status).to.equal(200);
+      expect(transportSpy.callCount).to.equal(1);
+      const options = transportSpy.args[0][0];
+      expect(options.agent).to.equal(agent);
+    });
+  });
+
   it('should make a POST request with the provided headers and data', () => {
     const reqData = {request: 'data'};
     const respData = {success: true};
@@ -178,30 +202,6 @@
     });
   });
 
-<<<<<<< HEAD
-  it('should use the specified HTTP agent', () => {
-    const respData = {success: true};
-    const scope = nock('https://' + mockHost)
-      .get(mockPath)
-      .reply(200, respData, {
-        'content-type': 'application/json',
-      });
-    mockedRequests.push(scope);
-    const client = new HttpClient();
-    const agent = new Agent();
-    const https = require('https');
-    transportSpy = sinon.spy(https, 'request');
-    return client.send({
-      method: 'GET',
-      url: mockUrl,
-      agent,
-    }).then((resp) => {
-      expect(resp.status).to.equal(200);
-      expect(transportSpy.callCount).to.equal(1);
-      const options = transportSpy.args[0][0];
-      expect(options.agent).to.equal(agent);
-    });
-=======
   it('should make a GET request with the provided headers and data', () => {
     const reqData = {key1: 'value1', key2: 'value2'};
     const respData = {success: true};
@@ -284,7 +284,6 @@
       timeout: 50,
       data: 'non-object-data',
     }).should.eventually.be.rejectedWith(err).and.have.property('code', 'app/network-error');
->>>>>>> 245f31c7
   });
 
   it('should fail with an HttpError for a 4xx response', () => {
