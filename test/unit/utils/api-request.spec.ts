/*!
 * Copyright 2017 Google Inc.
 *
 * Licensed under the Apache License, Version 2.0 (the "License");
 * you may not use this file except in compliance with the License.
 * You may obtain a copy of the License at
 *
 *   http://www.apache.org/licenses/LICENSE-2.0
 *
 * Unless required by applicable law or agreed to in writing, software
 * distributed under the License is distributed on an "AS IS" BASIS,
 * WITHOUT WARRANTIES OR CONDITIONS OF ANY KIND, either express or implied.
 * See the License for the specific language governing permissions and
 * limitations under the License.
 */

'use strict';

// Use untyped import syntax for Node built-ins.
import https = require('https');
import stream = require('stream');

import * as _ from 'lodash';
import * as chai from 'chai';
import * as nock from 'nock';
import * as sinon from 'sinon';
import * as sinonChai from 'sinon-chai';
import * as chaiAsPromised from 'chai-as-promised';

import * as utils from '../utils';
import * as mocks from '../../resources/mocks';

import {FirebaseApp} from '../../../src/firebase-app';
import {
  SignedApiRequestHandler, HttpRequestHandler, ApiSettings, HttpClient, HttpError, AuthorizedHttpClient,
} from '../../../src/utils/api-request';
import { AppErrorCodes } from '../../../src/utils/error';

chai.should();
chai.use(sinonChai);
chai.use(chaiAsPromised);

const expect = chai.expect;

const mockPort = 443;
const mockHost = 'www.example.com';
const mockPath = '/foo/bar';
const mockUrl = `https://${mockHost}${mockPath}`;

const mockSuccessResponse = {
  foo: 'one',
  bar: 2,
  baz: true,
};

const mockErrorResponse = {
  error: {
    code: 'error-code',
    message: 'Error message',
  },
};

const mockTextErrorResponse = 'Text error response';
const mockTextSuccessResponse = 'Text success response';

const mockRequestData = {
  foo: 'one',
  bar: 2,
  baz: true,
};

const mockRequestHeaders = {
  'content-type': 'application/json',
};

/**
 * Returns a mocked out successful response for a dummy URL.
 *
 * @param {string} [responseContentType] Optional response content type.
 * @param {string} [method] Optional request method.
 * @param {any} [response] Optional response.
 *
 * @return {Object} A nock response object.
 */
function mockRequest(
  responseContentType = 'application/json',
  method = 'GET',
  response?: any,
) {
  if (typeof response === 'undefined') {
    response = mockSuccessResponse;
    if (responseContentType === 'text/html') {
      response = mockTextSuccessResponse;
    }
  }

  return nock('https://' + mockHost)
    .intercept(mockPath, method)
    .reply(200, response, {
      'content-type': responseContentType,
    });
}

/**
 * Returns a mocked out HTTP error response for a dummy URL.
 *
 * @param {number} [statusCode] Optional response status code.
 * @param {string} [responseContentType] Optional response content type.
 * @param {any} [response] Optional response.
 *
 * @return {Object} A nock response object.
 */
function mockRequestWithHttpError(
  statusCode = 400,
  responseContentType = 'application/json',
  response: any = mockErrorResponse,
) {
  if (responseContentType === 'text/html') {
    response = mockTextErrorResponse;
  }

  return nock('https://' + mockHost)
    .get(mockPath)
    .reply(statusCode, response, {
      'content-type': responseContentType,
    });
}

/**
 * Returns a mocked out error response for a dummy URL, useful for simulating
 * network errors.
 *
 * @param {Error} [err] The request error.
 *
 * @return {Object} A nock response object.
 */
function mockRequestWithError(err: any) {
  return nock('https://' + mockHost)
    .get(mockPath)
    .replyWithError(err);
}

describe('HttpClient', () => {
  let mockedRequests: nock.Scope[] = [];

  afterEach(() => {
    _.forEach(mockedRequests, (mockedRequest) => mockedRequest.done());
    mockedRequests = [];
  });

  it('should be fulfilled for a 2xx response with a json payload', () => {
    const respData = {foo: 'bar'};
    const scope = nock('https://' + mockHost)
      .get(mockPath)
      .reply(200, respData, {
        'content-type': 'application/json',
      });
    mockedRequests.push(scope);
    const client = new HttpClient();
    return client.send({
      method: 'GET',
      url: mockUrl,
    }).then((resp) => {
      expect(resp.status).to.equal(200);
      expect(resp.headers['content-type']).to.equal('application/json');
      expect(resp.text).to.equal(JSON.stringify(respData));
      expect(resp.data).to.deep.equal(respData);
    });
  });

  it('should be fulfilled for a 2xx response with a text payload', () => {
    const respData = 'foo bar';
    const scope = nock('https://' + mockHost)
      .get(mockPath)
      .reply(200, respData, {
        'content-type': 'text/plain',
      });
    mockedRequests.push(scope);
    const client = new HttpClient();
    return client.send({
      method: 'GET',
      url: mockUrl,
    }).then((resp) => {
      expect(resp.status).to.equal(200);
      expect(resp.headers['content-type']).to.equal('text/plain');
      expect(resp.text).to.equal(respData);
      expect(() => { resp.data; }).to.throw('Error while parsing response data');
    });
  });

  it('should make a POST request with the provided headers and data', () => {
    const reqData = {request: 'data'};
    const respData = {success: true};
    const scope = nock('https://' + mockHost, {
<<<<<<< HEAD
        reqheaders: {
          'Authorization': 'Bearer token',
          'Content-Type': (header) => {
            return header.startsWith('application/json'); // auto-inserted by Axios
          },
          'My-Custom-Header': 'CustomValue',
        },
      }).post(mockPath, reqData)
      .reply(200, respData, {
        'content-type': 'application/json',
      });
=======
      reqheaders: {
        'Authorization': 'Bearer token',
        'Content-Type': (header) => {
          return header.startsWith('application/json'); // auto-inserted by Axios
        },
        'My-Custom-Header': 'CustomValue',
      },
    }).post(mockPath, reqData)
    .reply(200, respData, {
      'content-type': 'application/json',
    });
>>>>>>> 40df8cba
    mockedRequests.push(scope);
    const client = new HttpClient();
    return client.send({
      method: 'POST',
      url: mockUrl,
      headers: {
        'authorization': 'Bearer token',
        'My-Custom-Header': 'CustomValue',
      },
      data: reqData,
    }).then((resp) => {
      expect(resp.status).to.equal(200);
      expect(resp.headers['content-type']).to.equal('application/json');
      expect(resp.data).to.deep.equal(respData);
    });
  });

  it('should fail with an HttpError for a 4xx response', () => {
    const data = {error: 'data'};
    mockedRequests.push(mockRequestWithHttpError(400, 'application/json', data));
    const client = new HttpClient();
    return client.send({
      method: 'GET',
      url: mockUrl,
    }).catch((err: HttpError) => {
      expect(err.message).to.equal('Server responded with status 400.');
      const resp = err.response;
      expect(resp.status).to.equal(400);
      expect(resp.headers['content-type']).to.equal('application/json');
      expect(resp.data).to.deep.equal(data);
    });
  });

  it('should fail with an HttpError for a 5xx response', () => {
    const data = {error: 'data'};
    mockedRequests.push(mockRequestWithHttpError(500, 'application/json', data));
    const client = new HttpClient();
    return client.send({
      method: 'GET',
      url: mockUrl,
    }).catch((err: HttpError) => {
      expect(err.message).to.equal('Server responded with status 500.');
      const resp = err.response;
      expect(resp.status).to.equal(500);
      expect(resp.headers['content-type']).to.equal('application/json');
      expect(resp.data).to.deep.equal(data);
    });
  });

  it('should fail with a FirebaseAppError for a network error', () => {
    const data = {foo: 'bar'};
    mockedRequests.push(mockRequestWithError({message: 'test error', code: 'AWFUL_ERROR'}));
    const client = new HttpClient();
    const err = 'Error while making request: test error. Error code: AWFUL_ERROR';
    return client.send({
      method: 'GET',
      url: mockUrl,
    }).should.eventually.be.rejectedWith(err).and.have.property('code', 'app/network-error');
  });

  it('should timeout when the response is delayed', () => {
    const respData = {foo: 'bar'};
    const scope = nock('https://' + mockHost)
      .get(mockPath)
<<<<<<< HEAD
=======
      .twice()
>>>>>>> 40df8cba
      .delay(1000)
      .reply(200, respData, {
        'content-type': 'application/json',
      });
    mockedRequests.push(scope);
    const err = 'Error while making request: timeout of 50ms exceeded.';
    const client = new HttpClient();
    return client.send({
      method: 'GET',
      url: mockUrl,
      timeout: 50,
    }).should.eventually.be.rejectedWith(err).and.have.property('code', 'app/network-timeout');
  });

<<<<<<< HEAD
  xit('socket timeout', () => {
    // Currently blocked by https://github.com/axios/axios/issues/459
    const respData = {foo: 'bar timeout'};
    const scope = nock('https://' + mockHost)
      .get(mockPath)
=======
  it('should timeout when a socket timeout is encountered', () => {
    const respData = {foo: 'bar timeout'};
    const scope = nock('https://' + mockHost)
      .get(mockPath)
      .twice()
>>>>>>> 40df8cba
      .socketDelay(2000)
      .reply(200, respData, {
        'content-type': 'application/json',
      });
    mockedRequests.push(scope);
    const err = 'Error while making request: timeout of 50ms exceeded.';
    const client = new HttpClient();
    return client.send({
      method: 'GET',
      url: mockUrl,
      timeout: 50,
    }).should.eventually.be.rejectedWith(err).and.have.property('code', 'app/network-timeout');
  });

  it('should be rejected, after 1 retry, on multiple network errors', () => {
    mockedRequests.push(mockRequestWithError({message: 'connection reset 1', code: 'ECONNRESET'}));
    mockedRequests.push(mockRequestWithError({message: 'connection reset 2', code: 'ECONNRESET'}));
    const client = new HttpClient();
    const err = 'Error while making request: connection reset 2';
    return client.send({
      method: 'GET',
      url: mockUrl,
      timeout: 50,
    }).should.eventually.be.rejectedWith(err).and.have.property('code', 'app/network-error');
  });

  it('should succeed, after 1 retry, on a single network error', () => {
    mockedRequests.push(mockRequestWithError({message: 'connection reset 1', code: 'ECONNRESET'}));
    const respData = {foo: 'bar'};
    const scope = nock('https://' + mockHost)
      .get(mockPath)
      .reply(200, respData, {
        'content-type': 'application/json',
      });
    mockedRequests.push(scope);
    const client = new HttpClient();
    return client.send({
      method: 'GET',
      url: mockUrl,
    }).then((resp) => {
      expect(resp.status).to.equal(200);
      expect(resp.data).to.deep.equal(respData);
    });
  });
});

describe('AuthorizedHttpClient', () => {
  let mockApp: FirebaseApp;
  let mockedRequests: nock.Scope[] = [];

  const mockAccessToken: string = utils.generateRandomAccessToken();
  const requestHeaders = {
    reqheaders: {
      Authorization: `Bearer ${mockAccessToken}`,
    },
  };

  before(() => utils.mockFetchAccessTokenRequests(mockAccessToken));

  after(() => nock.cleanAll());

  beforeEach(() => {
    mockApp = mocks.app();
  });

  afterEach(() => {
    _.forEach(mockedRequests, (mockedRequest) => mockedRequest.done());
    mockedRequests = [];
    return mockApp.delete();
  });

  it('should be fulfilled for a 2xx response with a json payload', () => {
    const respData = {foo: 'bar'};
    const scope = nock('https://' + mockHost, requestHeaders)
      .get(mockPath)
      .reply(200, respData, {
        'content-type': 'application/json',
      });
    mockedRequests.push(scope);
    const client = new AuthorizedHttpClient(mockApp);
    return client.send({
      method: 'GET',
      url: mockUrl,
    }).then((resp) => {
      expect(resp.status).to.equal(200);
      expect(resp.headers['content-type']).to.equal('application/json');
      expect(resp.text).to.equal(JSON.stringify(respData));
      expect(resp.data).to.deep.equal(respData);
    });
  });

  it('should make a POST request with the provided headers and data', () => {
    const reqData = {request: 'data'};
    const respData = {success: true};
    const options = {
      reqheaders: {
        'Authorization': 'Bearer token',
        'Content-Type': (header) => {
          return header.startsWith('application/json'); // auto-inserted by Axios
        },
        'My-Custom-Header': 'CustomValue',
      },
    };
    Object.assign(options.reqheaders, requestHeaders.reqheaders);
    const scope = nock('https://' + mockHost, options)
      .post(mockPath, reqData)
      .reply(200, respData, {
        'content-type': 'application/json',
      });
    mockedRequests.push(scope);
    const client = new AuthorizedHttpClient(mockApp);
    return client.send({
      method: 'POST',
      url: mockUrl,
      headers: {
        'My-Custom-Header': 'CustomValue',
      },
      data: reqData,
    }).then((resp) => {
      expect(resp.status).to.equal(200);
      expect(resp.headers['content-type']).to.equal('application/json');
      expect(resp.data).to.deep.equal(respData);
    });
  });
});

describe('HttpRequestHandler', () => {
  let mockedRequests: nock.Scope[] = [];
  let requestWriteSpy: sinon.SinonSpy;
  let httpsRequestStub: sinon.SinonStub;
  let mockRequestStream: mocks.MockStream;
  const httpRequestHandler = new HttpRequestHandler();

  beforeEach(() => {
    mockRequestStream = new mocks.MockStream();
  });

  afterEach(() => {
    _.forEach(mockedRequests, (mockedRequest) => mockedRequest.done());
    mockedRequests = [];

    if (requestWriteSpy && requestWriteSpy.restore) {
      requestWriteSpy.restore();
    }

    if (httpsRequestStub && httpsRequestStub.restore) {
      httpsRequestStub.restore();
    }
  });


  describe('sendRequest', () => {
    it('should be rejected, after 1 retry, on multiple network errors', () => {
      mockedRequests.push(mockRequestWithError(new Error('first error')));
      mockedRequests.push(mockRequestWithError(new Error('second error')));

      const sendRequestPromise = httpRequestHandler.sendRequest(mockHost, mockPort, mockPath, 'GET');

      return sendRequestPromise
        .then(() => {
          throw new Error('Unexpected success.');
        })
        .catch((response) => {
          expect(response).to.have.keys(['error', 'statusCode']);
          expect(response.error).to.have.property('code', 'app/network-error');
          expect(response.statusCode).to.equal(502);
        });
    });

    it('should succeed, after 1 retry, on a single network error', () => {
      mockedRequests.push(mockRequestWithError(new Error('first error')));
      mockedRequests.push(mockRequest());

      return httpRequestHandler.sendRequest(mockHost, mockPort, mockPath, 'GET')
        .should.eventually.be.fulfilled.and.deep.equal(mockSuccessResponse);
    });

    it('should be rejected on a network timeout', () => {
      httpsRequestStub = sinon.stub(https, 'request');
      httpsRequestStub.returns(mockRequestStream);

      const mockSocket = new mocks.MockSocketEmitter();

      const sendRequestPromise = httpRequestHandler.sendRequest(
        mockHost, mockPort, mockPath, 'GET', undefined, undefined, 5000,
      );

      mockRequestStream.emit('socket', mockSocket);
      mockSocket.emit('timeout');

      return sendRequestPromise
        .then(() => {
          throw new Error('Unexpected success.');
        })
        .catch((response) => {
          expect(response).to.have.keys(['error', 'statusCode']);
          expect(response.error).to.have.property('code', 'app/network-timeout');
          expect(response.statusCode).to.equal(408);
        });
    });

    it('should forward the provided options on to the underlying https.request() method', () => {
      requestWriteSpy = sinon.spy(mockRequestStream, 'write');

      const mockResponse = new stream.PassThrough();
      mockResponse.write(JSON.stringify(mockSuccessResponse));
      mockResponse.end();

      httpsRequestStub = sinon.stub(https, 'request');
      httpsRequestStub.callsArgWith(1, mockResponse)
        .returns(mockRequestStream);

      return httpRequestHandler.sendRequest(
        mockHost, mockPort, mockPath, 'POST', mockRequestData, mockRequestHeaders,
      )
        .then((response) => {
          expect(response).to.deep.equal(mockSuccessResponse);
          expect(httpsRequestStub).to.have.been.calledOnce;
          expect(httpsRequestStub.args[0][0]).to.deep.equal({
            method: 'POST',
            host: mockHost,
            port: mockPort,
            path: mockPath,
            headers: mockRequestHeaders,
          });
          expect(requestWriteSpy).to.have.been.calledOnce.and.calledWith(JSON.stringify(mockRequestData));
        });
    });

    describe('with JSON response', () => {
      it('should be rejected given a 4xx response', () => {
        mockedRequests.push(mockRequestWithHttpError(400));

        return httpRequestHandler.sendRequest(mockHost, mockPort, mockPath, 'GET')
          .should.eventually.be.rejected.and.deep.equal({
            error: mockErrorResponse,
            statusCode: 400,
          });
      });

      it('should be rejected given a 5xx response', () => {
        mockedRequests.push(mockRequestWithHttpError(500));

        return httpRequestHandler.sendRequest(mockHost, mockPort, mockPath, 'GET')
          .should.eventually.be.rejected.and.deep.equal({
            error: mockErrorResponse,
            statusCode: 500,
          });
      });

      it('should be rejected given an error when parsing the JSON response', () => {
        mockedRequests.push(mockRequestWithHttpError(400, undefined, mockTextErrorResponse));

        return httpRequestHandler.sendRequest(mockHost, mockPort, mockPath, 'GET')
          .then(() => {
            throw new Error('Unexpected success.');
          })
          .catch((response) => {
            expect(response).to.have.keys(['error', 'statusCode']);
            expect(response.error).to.have.property('code', 'app/unable-to-parse-response');
            expect(response.statusCode).to.equal(400);
          });
      });

      it('should be fulfilled given a 2xx response', () => {
        mockedRequests.push(mockRequest());

        return httpRequestHandler.sendRequest(mockHost, mockPort, mockPath, 'GET')
          .should.eventually.be.fulfilled.and.deep.equal(mockSuccessResponse);
      });

      it('should accept additional parameters', () => {
        mockedRequests.push(mockRequest(undefined, 'POST'));

        return httpRequestHandler.sendRequest(
          mockHost, mockPort, mockPath, 'POST', mockRequestData, mockRequestHeaders, 10000,
        ).should.eventually.be.fulfilled.and.deep.equal(mockSuccessResponse);
      });
    });

    describe('with text response', () => {
      it('should be rejected given a 4xx response', () => {
        mockedRequests.push(mockRequestWithHttpError(400, 'text/html'));

        return httpRequestHandler.sendRequest(mockHost, mockPort, mockPath, 'GET')
          .should.eventually.be.rejected.and.deep.equal({
            error: mockTextErrorResponse,
            statusCode: 400,
          });
      });

      it('should be rejected given a 5xx response', () => {
        mockedRequests.push(mockRequestWithHttpError(500, 'text/html'));

        return httpRequestHandler.sendRequest(mockHost, mockPort, mockPath, 'GET')
          .should.eventually.be.rejected.and.deep.equal({
            error: mockTextErrorResponse,
            statusCode: 500,
          });
      });

      it('should be fulfilled given a 2xx response', () => {
        mockedRequests.push(mockRequest('text/html'));

        return httpRequestHandler.sendRequest(mockHost, mockPort, mockPath, 'GET')
          .should.eventually.be.fulfilled.and.deep.equal(mockTextSuccessResponse);
      });

      it('should accept additional parameters', () => {
        mockedRequests.push(mockRequest('text/html', 'POST'));

        return httpRequestHandler.sendRequest(
          mockHost, mockPort, mockPath, 'POST', mockRequestData, mockRequestHeaders, 10000,
        ).should.eventually.be.fulfilled.and.deep.equal(mockTextSuccessResponse);
      });
    });
  });
});


describe('SignedApiRequestHandler', () => {
  let mockApp: FirebaseApp;
  const mockAccessToken: string = utils.generateRandomAccessToken();

  before(() => utils.mockFetchAccessTokenRequests(mockAccessToken));

  after(() => nock.cleanAll());

  beforeEach(() => {
    mockApp = mocks.app();
  });

  afterEach(() => {
    return mockApp.delete();
  });

  describe('Constructor', () => {
    it('should succeed with a FirebaseApp instance', () => {
      expect(() => {
        const authRequestHandlerAny: any = SignedApiRequestHandler;
        return new authRequestHandlerAny(mockApp);
      }).not.to.throw(Error);
    });
  });

  describe('sendRequest', () => {
    let mockedRequests: nock.Scope[] = [];
    afterEach(() => {
      _.forEach(mockedRequests, (mockedRequest) => mockedRequest.done());
      mockedRequests = [];
    });

    const expectedResult = {
      users : [
        {localId: 'uid'},
      ],
    };
    let stub: sinon.SinonStub;
    beforeEach(() => stub = sinon.stub(HttpRequestHandler.prototype, 'sendRequest')
        .returns(Promise.resolve(expectedResult)));
    afterEach(() => stub.restore());
    const data = {localId: ['uid']};
    const preHeaders = {
      'Content-Type': 'application/json',
    };
    const headers = {
      'Content-Type': 'application/json',
      'Authorization': 'Bearer ' + mockAccessToken,
    };
    const httpMethod: any = 'POST';
    const host = 'www.googleapis.com';
    const port = 443;
    const path = '/identitytoolkit/v3/relyingparty/getAccountInfo';
    const timeout = 10000;
    it('should resolve successfully with a valid request', () => {
      const requestHandler = new SignedApiRequestHandler(mockApp);
      return requestHandler.sendRequest(
          host, port, path, httpMethod, data, preHeaders, timeout)
        .then((result) => {
          expect(result).to.deep.equal(expectedResult);
          expect(stub).to.have.been.calledOnce.and.calledWith(
              host, port, path, httpMethod, data, headers, timeout);
        });
    });
  });

  describe('sendDeleteRequest', () => {
    let mockedRequests: nock.Scope[] = [];
    afterEach(() => {
      _.forEach(mockedRequests, (mockedRequest) => mockedRequest.done());
      mockedRequests = [];
    });

    const expectedResult = {
      users : [
        {localId: 'uid'},
      ],
    };
    let stub: sinon.SinonStub;
    beforeEach(() => stub = sinon.stub(HttpRequestHandler.prototype, 'sendRequest')
        .returns(Promise.resolve(expectedResult)));
    afterEach(() => stub.restore());
    const headers = {
      Authorization: 'Bearer ' + mockAccessToken,
    };
    const httpMethod: any = 'DELETE';
    const host = 'www.googleapis.com';
    const port = 443;
    const path = '/identitytoolkit/v3/relyingparty/getAccountInfo';
    const timeout = 10000;
    it('should resolve successfully with a valid request', () => {
      const requestHandler = new SignedApiRequestHandler(mockApp);
      return requestHandler.sendRequest(
          host, port, path, httpMethod, undefined, undefined, timeout)
        .then((result) => {
          expect(result).to.deep.equal(expectedResult);
          expect(stub).to.have.been.calledOnce.and.calledWith(
              host, port, path, httpMethod, undefined, headers, timeout);
        });
    });
  });
});

describe('ApiSettings', () => {
  describe('Constructor', () => {
    it('should succeed with a specified endpoint and a default http method', () => {
      expect(() => {
        const apiSettingsAny: any = ApiSettings;
        return new apiSettingsAny('getAccountInfo');
      }).not.to.throw(Error);
    });

    it('should succeed with a specified endpoint and http method', () => {
      expect(() => {
        const apiSettingsAny: any = ApiSettings;
        return new apiSettingsAny('getAccountInfo', 'POST');
      }).not.to.throw(Error);
    });

    it('should populate default http method when not specified', () => {
      const apiSettings = new ApiSettings('getAccountInfo');
      expect(apiSettings.getHttpMethod()).to.equal('POST');
    });
  });

  describe('Getters and Setters', () => {
    describe('with unset properties', () => {
      const apiSettings: ApiSettings = new ApiSettings('getAccountInfo', 'GET');
      it('should resolve successfully for endpoint and http method', () => {
        expect(apiSettings.getEndpoint()).to.equal('getAccountInfo');
        expect(apiSettings.getHttpMethod()).to.equal('GET');
      });
      it('should not return null for unset requestValidator', () => {
        expect(apiSettings.getRequestValidator()).to.not.be.null;
      });
      it('should not return null for unset responseValidator', () => {
        expect(apiSettings.getResponseValidator()).to.not.be.null;
      });
    });
    describe('with null validators', () => {
      const apiSettings: ApiSettings = new ApiSettings('getAccountInfo', 'GET');
      apiSettings.setResponseValidator(null);
      apiSettings.setRequestValidator(null);
      it('should not return null for requestValidator', () => {
        const validator = apiSettings.getRequestValidator();
        expect(() => {
          return validator({});
        }).to.not.throw();
      });
      it('should not return null for responseValidator', () => {
        const validator = apiSettings.getResponseValidator();
        expect(() => {
          return validator({});
        }).to.not.throw();
      });
    });
    describe('with set properties', () => {
      const apiSettings: ApiSettings = new ApiSettings('getAccountInfo', 'GET');
      // Set all apiSettings properties.
      const requestValidator = (request) => undefined;
      const responseValidator = (response) => undefined;
      apiSettings.setRequestValidator(requestValidator);
      apiSettings.setResponseValidator(responseValidator);
      it('should return the correct requestValidator', () => {
        expect(apiSettings.getRequestValidator()).to.equal(requestValidator);
      });
      it('should return the correct responseValidator', () => {
        expect(apiSettings.getResponseValidator()).to.equal(responseValidator);
      });
    });
  });
});
<|MERGE_RESOLUTION|>--- conflicted
+++ resolved
@@ -192,23 +192,10 @@
     const reqData = {request: 'data'};
     const respData = {success: true};
     const scope = nock('https://' + mockHost, {
-<<<<<<< HEAD
-        reqheaders: {
-          'Authorization': 'Bearer token',
-          'Content-Type': (header) => {
-            return header.startsWith('application/json'); // auto-inserted by Axios
-          },
-          'My-Custom-Header': 'CustomValue',
-        },
-      }).post(mockPath, reqData)
-      .reply(200, respData, {
-        'content-type': 'application/json',
-      });
-=======
       reqheaders: {
         'Authorization': 'Bearer token',
         'Content-Type': (header) => {
-          return header.startsWith('application/json'); // auto-inserted by Axios
+          return header.startsWith('application/json'); // auto-inserted
         },
         'My-Custom-Header': 'CustomValue',
       },
@@ -216,7 +203,6 @@
     .reply(200, respData, {
       'content-type': 'application/json',
     });
->>>>>>> 40df8cba
     mockedRequests.push(scope);
     const client = new HttpClient();
     return client.send({
@@ -281,10 +267,7 @@
     const respData = {foo: 'bar'};
     const scope = nock('https://' + mockHost)
       .get(mockPath)
-<<<<<<< HEAD
-=======
       .twice()
->>>>>>> 40df8cba
       .delay(1000)
       .reply(200, respData, {
         'content-type': 'application/json',
@@ -299,19 +282,11 @@
     }).should.eventually.be.rejectedWith(err).and.have.property('code', 'app/network-timeout');
   });
 
-<<<<<<< HEAD
-  xit('socket timeout', () => {
-    // Currently blocked by https://github.com/axios/axios/issues/459
-    const respData = {foo: 'bar timeout'};
-    const scope = nock('https://' + mockHost)
-      .get(mockPath)
-=======
   it('should timeout when a socket timeout is encountered', () => {
     const respData = {foo: 'bar timeout'};
     const scope = nock('https://' + mockHost)
       .get(mockPath)
       .twice()
->>>>>>> 40df8cba
       .socketDelay(2000)
       .reply(200, respData, {
         'content-type': 'application/json',
